/*
 * AppArmor security module
 *
 * This file contains AppArmor capability mediation definitions.
 *
 * Copyright (C) 1998-2008 Novell/SUSE
 * Copyright 2009-2013 Canonical Ltd.
 *
 * This program is free software; you can redistribute it and/or
 * modify it under the terms of the GNU General Public License as
 * published by the Free Software Foundation, version 2 of the
 * License.
 */

#ifndef __AA_CAPABILITY_H
#define __AA_CAPABILITY_H

#include <linux/sched.h>

#include "apparmorfs.h"

struct aa_profile;

/* aa_caps - confinement data for capabilities
 * @allowed: capabilities mask
 * @audit: caps that are to be audited
 * @quiet: caps that should not be audited
 * @kill: caps that when requested will result in the task being killed
 * @extended: caps that are subject finer grained mediation
 */
struct aa_caps {
	kernel_cap_t allow;
	kernel_cap_t audit;
	kernel_cap_t quiet;
	kernel_cap_t kill;
	kernel_cap_t extended;
};

extern struct aa_fs_entry aa_fs_entry_caps[];

<<<<<<< HEAD
int aa_capable(struct task_struct *task, struct aa_profile *profile, int cap,
	       int audit);
=======
int aa_capable(struct aa_profile *profile, int cap, int audit);
>>>>>>> d8ec26d7

static inline void aa_free_cap_rules(struct aa_caps *caps)
{
	/* NOP */
}

#endif /* __AA_CAPBILITY_H */<|MERGE_RESOLUTION|>--- conflicted
+++ resolved
@@ -38,12 +38,7 @@
 
 extern struct aa_fs_entry aa_fs_entry_caps[];
 
-<<<<<<< HEAD
-int aa_capable(struct task_struct *task, struct aa_profile *profile, int cap,
-	       int audit);
-=======
 int aa_capable(struct aa_profile *profile, int cap, int audit);
->>>>>>> d8ec26d7
 
 static inline void aa_free_cap_rules(struct aa_caps *caps)
 {
