/*
   BlueZ - Bluetooth protocol stack for Linux
   Copyright (C) 2011 Nokia Corporation and/or its subsidiary(-ies).

   This program is free software; you can redistribute it and/or modify
   it under the terms of the GNU General Public License version 2 as
   published by the Free Software Foundation;

   THE SOFTWARE IS PROVIDED "AS IS", WITHOUT WARRANTY OF ANY KIND, EXPRESS
   OR IMPLIED, INCLUDING BUT NOT LIMITED TO THE WARRANTIES OF MERCHANTABILITY,
   FITNESS FOR A PARTICULAR PURPOSE AND NONINFRINGEMENT OF THIRD PARTY RIGHTS.
   IN NO EVENT SHALL THE COPYRIGHT HOLDER(S) AND AUTHOR(S) BE LIABLE FOR ANY
   CLAIM, OR ANY SPECIAL INDIRECT OR CONSEQUENTIAL DAMAGES, OR ANY DAMAGES
   WHATSOEVER RESULTING FROM LOSS OF USE, DATA OR PROFITS, WHETHER IN AN
   ACTION OF CONTRACT, NEGLIGENCE OR OTHER TORTIOUS ACTION, ARISING OUT OF
   OR IN CONNECTION WITH THE USE OR PERFORMANCE OF THIS SOFTWARE.

   ALL LIABILITY, INCLUDING LIABILITY FOR INFRINGEMENT OF ANY PATENTS,
   COPYRIGHTS, TRADEMARKS OR OTHER RIGHTS, RELATING TO USE OF THIS
   SOFTWARE IS DISCLAIMED.
*/

#include <linux/crypto.h>
#include <linux/scatterlist.h>
#include <crypto/b128ops.h>

#include <net/bluetooth/bluetooth.h>
#include <net/bluetooth/hci_core.h>
#include <net/bluetooth/l2cap.h>
#include <net/bluetooth/mgmt.h>

#include "smp.h"

#define SMP_ALLOW_CMD(smp, code)	set_bit(code, &smp->allow_cmd)

#define SMP_TIMEOUT	msecs_to_jiffies(30000)

#define AUTH_REQ_MASK   0x07
#define KEY_DIST_MASK	0x07

enum {
	SMP_FLAG_TK_VALID,
	SMP_FLAG_CFM_PENDING,
	SMP_FLAG_MITM_AUTH,
	SMP_FLAG_COMPLETE,
	SMP_FLAG_INITIATOR,
};

struct smp_chan {
	struct l2cap_conn	*conn;
	struct delayed_work	security_timer;
<<<<<<< HEAD
	struct work_struct	distribute_work;
=======
	unsigned long           allow_cmd; /* Bitmask of allowed commands */
>>>>>>> 7a0a260a

	u8		preq[7]; /* SMP Pairing Request */
	u8		prsp[7]; /* SMP Pairing Response */
	u8		prnd[16]; /* SMP Pairing Random (local) */
	u8		rrnd[16]; /* SMP Pairing Random (remote) */
	u8		pcnf[16]; /* SMP Pairing Confirm */
	u8		tk[16]; /* SMP Temporary Key */
	u8		enc_key_size;
	u8		remote_key_dist;
	bdaddr_t	id_addr;
	u8		id_addr_type;
	u8		irk[16];
	struct smp_csrk	*csrk;
	struct smp_csrk	*slave_csrk;
	struct smp_ltk	*ltk;
	struct smp_ltk	*slave_ltk;
	struct smp_irk	*remote_irk;
	unsigned long	flags;

	struct crypto_blkcipher	*tfm_aes;
};

static inline void swap_buf(const u8 *src, u8 *dst, size_t len)
{
	size_t i;

	for (i = 0; i < len; i++)
		dst[len - 1 - i] = src[i];
}

static int smp_e(struct crypto_blkcipher *tfm, const u8 *k, u8 *r)
{
	struct blkcipher_desc desc;
	struct scatterlist sg;
	uint8_t tmp[16], data[16];
	int err;

	if (tfm == NULL) {
		BT_ERR("tfm %p", tfm);
		return -EINVAL;
	}

	desc.tfm = tfm;
	desc.flags = 0;

	/* The most significant octet of key corresponds to k[0] */
	swap_buf(k, tmp, 16);

	err = crypto_blkcipher_setkey(tfm, tmp, 16);
	if (err) {
		BT_ERR("cipher setkey failed: %d", err);
		return err;
	}

	/* Most significant octet of plaintextData corresponds to data[0] */
	swap_buf(r, data, 16);

	sg_init_one(&sg, data, 16);

	err = crypto_blkcipher_encrypt(&desc, &sg, &sg, 16);
	if (err)
		BT_ERR("Encrypt data error %d", err);

	/* Most significant octet of encryptedData corresponds to data[0] */
	swap_buf(data, r, 16);

	return err;
}

static int smp_ah(struct crypto_blkcipher *tfm, u8 irk[16], u8 r[3], u8 res[3])
{
	u8 _res[16];
	int err;

	/* r' = padding || r */
	memcpy(_res, r, 3);
	memset(_res + 3, 0, 13);

	err = smp_e(tfm, irk, _res);
	if (err) {
		BT_ERR("Encrypt error");
		return err;
	}

	/* The output of the random address function ah is:
	 *	ah(h, r) = e(k, r') mod 2^24
	 * The output of the security function e is then truncated to 24 bits
	 * by taking the least significant 24 bits of the output of e as the
	 * result of ah.
	 */
	memcpy(res, _res, 3);

	return 0;
}

bool smp_irk_matches(struct hci_dev *hdev, u8 irk[16], bdaddr_t *bdaddr)
{
	struct l2cap_chan *chan = hdev->smp_data;
	struct crypto_blkcipher *tfm;
	u8 hash[3];
	int err;

	if (!chan || !chan->data)
		return false;

	tfm = chan->data;

	BT_DBG("RPA %pMR IRK %*phN", bdaddr, 16, irk);

	err = smp_ah(tfm, irk, &bdaddr->b[3], hash);
	if (err)
		return false;

	return !memcmp(bdaddr->b, hash, 3);
}

int smp_generate_rpa(struct hci_dev *hdev, u8 irk[16], bdaddr_t *rpa)
{
	struct l2cap_chan *chan = hdev->smp_data;
	struct crypto_blkcipher *tfm;
	int err;

	if (!chan || !chan->data)
		return -EOPNOTSUPP;

	tfm = chan->data;

	get_random_bytes(&rpa->b[3], 3);

	rpa->b[5] &= 0x3f;	/* Clear two most significant bits */
	rpa->b[5] |= 0x40;	/* Set second most significant bit */

	err = smp_ah(tfm, irk, &rpa->b[3], rpa->b);
	if (err < 0)
		return err;

	BT_DBG("RPA %pMR", rpa);

	return 0;
}

static int smp_c1(struct smp_chan *smp, u8 k[16], u8 r[16], u8 preq[7],
		  u8 pres[7], u8 _iat, bdaddr_t *ia, u8 _rat, bdaddr_t *ra,
		  u8 res[16])
{
	struct hci_dev *hdev = smp->conn->hcon->hdev;
	u8 p1[16], p2[16];
	int err;

	BT_DBG("%s", hdev->name);

	memset(p1, 0, 16);

	/* p1 = pres || preq || _rat || _iat */
	p1[0] = _iat;
	p1[1] = _rat;
	memcpy(p1 + 2, preq, 7);
	memcpy(p1 + 9, pres, 7);

	/* p2 = padding || ia || ra */
	memcpy(p2, ra, 6);
	memcpy(p2 + 6, ia, 6);
	memset(p2 + 12, 0, 4);

	/* res = r XOR p1 */
	u128_xor((u128 *) res, (u128 *) r, (u128 *) p1);

	/* res = e(k, res) */
	err = smp_e(smp->tfm_aes, k, res);
	if (err) {
		BT_ERR("Encrypt data error");
		return err;
	}

	/* res = res XOR p2 */
	u128_xor((u128 *) res, (u128 *) res, (u128 *) p2);

	/* res = e(k, res) */
	err = smp_e(smp->tfm_aes, k, res);
	if (err)
		BT_ERR("Encrypt data error");

	return err;
}

static int smp_s1(struct smp_chan *smp, u8 k[16], u8 r1[16], u8 r2[16],
		  u8 _r[16])
{
	struct hci_dev *hdev = smp->conn->hcon->hdev;
	int err;

	BT_DBG("%s", hdev->name);

	/* Just least significant octets from r1 and r2 are considered */
	memcpy(_r, r2, 8);
	memcpy(_r + 8, r1, 8);

	err = smp_e(smp->tfm_aes, k, _r);
	if (err)
		BT_ERR("Encrypt data error");

	return err;
}

static void smp_send_cmd(struct l2cap_conn *conn, u8 code, u16 len, void *data)
{
	struct l2cap_chan *chan = conn->smp;
	struct smp_chan *smp;
	struct kvec iv[2];
	struct msghdr msg;

	if (!chan)
		return;

	BT_DBG("code 0x%2.2x", code);

	iv[0].iov_base = &code;
	iv[0].iov_len = 1;

	iv[1].iov_base = data;
	iv[1].iov_len = len;

	memset(&msg, 0, sizeof(msg));

	msg.msg_iov = (struct iovec *) &iv;
	msg.msg_iovlen = 2;

	l2cap_chan_send(chan, &msg, 1 + len);

	if (!chan->data)
		return;

	smp = chan->data;

	cancel_delayed_work_sync(&smp->security_timer);
<<<<<<< HEAD
	if (test_bit(HCI_CONN_LE_SMP_PEND, &conn->hcon->flags))
		schedule_delayed_work(&smp->security_timer, SMP_TIMEOUT);
=======
	schedule_delayed_work(&smp->security_timer, SMP_TIMEOUT);
>>>>>>> 7a0a260a
}

static __u8 authreq_to_seclevel(__u8 authreq)
{
	if (authreq & SMP_AUTH_MITM)
		return BT_SECURITY_HIGH;
	else
		return BT_SECURITY_MEDIUM;
}

static __u8 seclevel_to_authreq(__u8 sec_level)
{
	switch (sec_level) {
	case BT_SECURITY_HIGH:
		return SMP_AUTH_MITM | SMP_AUTH_BONDING;
	case BT_SECURITY_MEDIUM:
		return SMP_AUTH_BONDING;
	default:
		return SMP_AUTH_NONE;
	}
}

static void build_pairing_cmd(struct l2cap_conn *conn,
			      struct smp_cmd_pairing *req,
			      struct smp_cmd_pairing *rsp, __u8 authreq)
{
	struct l2cap_chan *chan = conn->smp;
	struct smp_chan *smp = chan->data;
	struct hci_conn *hcon = conn->hcon;
	struct hci_dev *hdev = hcon->hdev;
	u8 local_dist = 0, remote_dist = 0;

	if (test_bit(HCI_BONDABLE, &conn->hcon->hdev->dev_flags)) {
		local_dist = SMP_DIST_ENC_KEY | SMP_DIST_SIGN;
		remote_dist = SMP_DIST_ENC_KEY | SMP_DIST_SIGN;
		authreq |= SMP_AUTH_BONDING;
	} else {
		authreq &= ~SMP_AUTH_BONDING;
	}

	if (test_bit(HCI_RPA_RESOLVING, &hdev->dev_flags))
		remote_dist |= SMP_DIST_ID_KEY;

	if (test_bit(HCI_PRIVACY, &hdev->dev_flags))
		local_dist |= SMP_DIST_ID_KEY;

	if (rsp == NULL) {
		req->io_capability = conn->hcon->io_capability;
		req->oob_flag = SMP_OOB_NOT_PRESENT;
		req->max_key_size = SMP_MAX_ENC_KEY_SIZE;
		req->init_key_dist = local_dist;
		req->resp_key_dist = remote_dist;
		req->auth_req = (authreq & AUTH_REQ_MASK);

		smp->remote_key_dist = remote_dist;
		return;
	}

	rsp->io_capability = conn->hcon->io_capability;
	rsp->oob_flag = SMP_OOB_NOT_PRESENT;
	rsp->max_key_size = SMP_MAX_ENC_KEY_SIZE;
	rsp->init_key_dist = req->init_key_dist & remote_dist;
	rsp->resp_key_dist = req->resp_key_dist & local_dist;
	rsp->auth_req = (authreq & AUTH_REQ_MASK);

	smp->remote_key_dist = rsp->init_key_dist;
}

static u8 check_enc_key_size(struct l2cap_conn *conn, __u8 max_key_size)
{
	struct l2cap_chan *chan = conn->smp;
	struct smp_chan *smp = chan->data;

	if ((max_key_size > SMP_MAX_ENC_KEY_SIZE) ||
	    (max_key_size < SMP_MIN_ENC_KEY_SIZE))
		return SMP_ENC_KEY_SIZE;

	smp->enc_key_size = max_key_size;

	return 0;
}

static void smp_chan_destroy(struct l2cap_conn *conn)
{
	struct l2cap_chan *chan = conn->smp;
	struct smp_chan *smp = chan->data;
	bool complete;

	BUG_ON(!smp);

	cancel_delayed_work_sync(&smp->security_timer);
<<<<<<< HEAD
	/* In case the timeout freed the SMP context */
	if (!chan->data)
		return;

	if (work_pending(&smp->distribute_work)) {
		cancel_work_sync(&smp->distribute_work);
		if (!chan->data)
			return;
	}
=======
>>>>>>> 7a0a260a

	complete = test_bit(SMP_FLAG_COMPLETE, &smp->flags);
	mgmt_smp_complete(conn->hcon, complete);

	kfree(smp->csrk);
	kfree(smp->slave_csrk);

	crypto_free_blkcipher(smp->tfm_aes);

	/* If pairing failed clean up any keys we might have */
	if (!complete) {
		if (smp->ltk) {
			list_del(&smp->ltk->list);
			kfree(smp->ltk);
		}

		if (smp->slave_ltk) {
			list_del(&smp->slave_ltk->list);
			kfree(smp->slave_ltk);
		}

		if (smp->remote_irk) {
			list_del(&smp->remote_irk->list);
			kfree(smp->remote_irk);
		}
	}

	chan->data = NULL;
	kfree(smp);
	hci_conn_drop(conn->hcon);
}

static void smp_failure(struct l2cap_conn *conn, u8 reason)
{
	struct hci_conn *hcon = conn->hcon;
	struct l2cap_chan *chan = conn->smp;
<<<<<<< HEAD
	struct smp_chan *smp;
=======
>>>>>>> 7a0a260a

	if (reason)
		smp_send_cmd(conn, SMP_CMD_PAIRING_FAIL, sizeof(reason),
			     &reason);

	clear_bit(HCI_CONN_ENCRYPT_PEND, &hcon->flags);
	mgmt_auth_failed(hcon, HCI_ERROR_AUTH_FAILURE);

<<<<<<< HEAD
	if (!chan->data)
		return;

	smp = chan->data;

	if (test_and_clear_bit(HCI_CONN_LE_SMP_PEND, &hcon->flags))
=======
	if (chan->data)
>>>>>>> 7a0a260a
		smp_chan_destroy(conn);
}

#define JUST_WORKS	0x00
#define JUST_CFM	0x01
#define REQ_PASSKEY	0x02
#define CFM_PASSKEY	0x03
#define REQ_OOB		0x04
#define OVERLAP		0xFF

static const u8 gen_method[5][5] = {
	{ JUST_WORKS,  JUST_CFM,    REQ_PASSKEY, JUST_WORKS, REQ_PASSKEY },
	{ JUST_WORKS,  JUST_CFM,    REQ_PASSKEY, JUST_WORKS, REQ_PASSKEY },
	{ CFM_PASSKEY, CFM_PASSKEY, REQ_PASSKEY, JUST_WORKS, CFM_PASSKEY },
	{ JUST_WORKS,  JUST_CFM,    JUST_WORKS,  JUST_WORKS, JUST_CFM    },
	{ CFM_PASSKEY, CFM_PASSKEY, REQ_PASSKEY, JUST_WORKS, OVERLAP     },
};

static u8 get_auth_method(struct smp_chan *smp, u8 local_io, u8 remote_io)
{
	/* If either side has unknown io_caps, use JUST_CFM (which gets
	 * converted later to JUST_WORKS if we're initiators.
	 */
	if (local_io > SMP_IO_KEYBOARD_DISPLAY ||
	    remote_io > SMP_IO_KEYBOARD_DISPLAY)
		return JUST_CFM;

	return gen_method[remote_io][local_io];
}

static int tk_request(struct l2cap_conn *conn, u8 remote_oob, u8 auth,
						u8 local_io, u8 remote_io)
{
	struct hci_conn *hcon = conn->hcon;
	struct l2cap_chan *chan = conn->smp;
	struct smp_chan *smp = chan->data;
	u8 method;
	u32 passkey = 0;
	int ret = 0;

	/* Initialize key for JUST WORKS */
	memset(smp->tk, 0, sizeof(smp->tk));
	clear_bit(SMP_FLAG_TK_VALID, &smp->flags);

	BT_DBG("tk_request: auth:%d lcl:%d rem:%d", auth, local_io, remote_io);

	/* If neither side wants MITM, either "just" confirm an incoming
	 * request or use just-works for outgoing ones. The JUST_CFM
	 * will be converted to JUST_WORKS if necessary later in this
	 * function. If either side has MITM look up the method from the
	 * table.
	 */
	if (!(auth & SMP_AUTH_MITM))
		method = JUST_CFM;
	else
		method = get_auth_method(smp, local_io, remote_io);

	/* Don't confirm locally initiated pairing attempts */
	if (method == JUST_CFM && test_bit(SMP_FLAG_INITIATOR, &smp->flags))
		method = JUST_WORKS;

	/* Don't bother user space with no IO capabilities */
	if (method == JUST_CFM && hcon->io_capability == HCI_IO_NO_INPUT_OUTPUT)
		method = JUST_WORKS;

	/* If Just Works, Continue with Zero TK */
	if (method == JUST_WORKS) {
		set_bit(SMP_FLAG_TK_VALID, &smp->flags);
		return 0;
	}

	/* Not Just Works/Confirm results in MITM Authentication */
	if (method != JUST_CFM)
		set_bit(SMP_FLAG_MITM_AUTH, &smp->flags);

	/* If both devices have Keyoard-Display I/O, the master
	 * Confirms and the slave Enters the passkey.
	 */
	if (method == OVERLAP) {
		if (hcon->role == HCI_ROLE_MASTER)
			method = CFM_PASSKEY;
		else
			method = REQ_PASSKEY;
	}

	/* Generate random passkey. */
	if (method == CFM_PASSKEY) {
		memset(smp->tk, 0, sizeof(smp->tk));
		get_random_bytes(&passkey, sizeof(passkey));
		passkey %= 1000000;
		put_unaligned_le32(passkey, smp->tk);
		BT_DBG("PassKey: %d", passkey);
		set_bit(SMP_FLAG_TK_VALID, &smp->flags);
	}

	hci_dev_lock(hcon->hdev);

	if (method == REQ_PASSKEY)
		ret = mgmt_user_passkey_request(hcon->hdev, &hcon->dst,
						hcon->type, hcon->dst_type);
	else if (method == JUST_CFM)
		ret = mgmt_user_confirm_request(hcon->hdev, &hcon->dst,
						hcon->type, hcon->dst_type,
						passkey, 1);
	else
		ret = mgmt_user_passkey_notify(hcon->hdev, &hcon->dst,
						hcon->type, hcon->dst_type,
						passkey, 0);

	hci_dev_unlock(hcon->hdev);

	return ret;
}

static u8 smp_confirm(struct smp_chan *smp)
{
	struct l2cap_conn *conn = smp->conn;
	struct smp_cmd_pairing_confirm cp;
	int ret;

	BT_DBG("conn %p", conn);

	ret = smp_c1(smp, smp->tk, smp->prnd, smp->preq, smp->prsp,
		     conn->hcon->init_addr_type, &conn->hcon->init_addr,
		     conn->hcon->resp_addr_type, &conn->hcon->resp_addr,
		     cp.confirm_val);
	if (ret)
		return SMP_UNSPECIFIED;

	clear_bit(SMP_FLAG_CFM_PENDING, &smp->flags);

	smp_send_cmd(smp->conn, SMP_CMD_PAIRING_CONFIRM, sizeof(cp), &cp);

	if (conn->hcon->out)
		SMP_ALLOW_CMD(smp, SMP_CMD_PAIRING_CONFIRM);
	else
		SMP_ALLOW_CMD(smp, SMP_CMD_PAIRING_RANDOM);

	return 0;
}

static u8 smp_random(struct smp_chan *smp)
{
	struct l2cap_conn *conn = smp->conn;
	struct hci_conn *hcon = conn->hcon;
	u8 confirm[16];
	int ret;

	if (IS_ERR_OR_NULL(smp->tfm_aes))
		return SMP_UNSPECIFIED;

	BT_DBG("conn %p %s", conn, conn->hcon->out ? "master" : "slave");

	ret = smp_c1(smp, smp->tk, smp->rrnd, smp->preq, smp->prsp,
		     hcon->init_addr_type, &hcon->init_addr,
		     hcon->resp_addr_type, &hcon->resp_addr, confirm);
	if (ret)
		return SMP_UNSPECIFIED;

	if (memcmp(smp->pcnf, confirm, sizeof(smp->pcnf)) != 0) {
		BT_ERR("Pairing failed (confirmation values mismatch)");
		return SMP_CONFIRM_FAILED;
	}

	if (hcon->out) {
		u8 stk[16];
		__le64 rand = 0;
		__le16 ediv = 0;

		smp_s1(smp, smp->tk, smp->rrnd, smp->prnd, stk);

		memset(stk + smp->enc_key_size, 0,
		       SMP_MAX_ENC_KEY_SIZE - smp->enc_key_size);

		if (test_and_set_bit(HCI_CONN_ENCRYPT_PEND, &hcon->flags))
			return SMP_UNSPECIFIED;

		hci_le_start_enc(hcon, ediv, rand, stk);
		hcon->enc_key_size = smp->enc_key_size;
		set_bit(HCI_CONN_STK_ENCRYPT, &hcon->flags);
	} else {
		u8 stk[16], auth;
		__le64 rand = 0;
		__le16 ediv = 0;

		smp_send_cmd(conn, SMP_CMD_PAIRING_RANDOM, sizeof(smp->prnd),
			     smp->prnd);

		smp_s1(smp, smp->tk, smp->prnd, smp->rrnd, stk);

		memset(stk + smp->enc_key_size, 0,
		       SMP_MAX_ENC_KEY_SIZE - smp->enc_key_size);

		if (hcon->pending_sec_level == BT_SECURITY_HIGH)
			auth = 1;
		else
			auth = 0;

		/* Even though there's no _SLAVE suffix this is the
		 * slave STK we're adding for later lookup (the master
		 * STK never needs to be stored).
		 */
		hci_add_ltk(hcon->hdev, &hcon->dst, hcon->dst_type,
			    SMP_STK, auth, stk, smp->enc_key_size, ediv, rand);
	}

	return 0;
}

static void smp_notify_keys(struct l2cap_conn *conn)
<<<<<<< HEAD
{
	struct l2cap_chan *chan = conn->smp;
	struct smp_chan *smp = chan->data;
	struct hci_conn *hcon = conn->hcon;
	struct hci_dev *hdev = hcon->hdev;
	struct smp_cmd_pairing *req = (void *) &smp->preq[1];
	struct smp_cmd_pairing *rsp = (void *) &smp->prsp[1];
	bool persistent;

	if (smp->remote_irk) {
		mgmt_new_irk(hdev, smp->remote_irk);
		/* Now that user space can be considered to know the
		 * identity address track the connection based on it
		 * from now on.
		 */
		bacpy(&hcon->dst, &smp->remote_irk->bdaddr);
		hcon->dst_type = smp->remote_irk->addr_type;
		l2cap_conn_update_id_addr(hcon);

		/* When receiving an indentity resolving key for
		 * a remote device that does not use a resolvable
		 * private address, just remove the key so that
		 * it is possible to use the controller white
		 * list for scanning.
		 *
		 * Userspace will have been told to not store
		 * this key at this point. So it is safe to
		 * just remove it.
		 */
		if (!bacmp(&smp->remote_irk->rpa, BDADDR_ANY)) {
			list_del(&smp->remote_irk->list);
			kfree(smp->remote_irk);
			smp->remote_irk = NULL;
		}
	}

	/* The LTKs and CSRKs should be persistent only if both sides
	 * had the bonding bit set in their authentication requests.
	 */
	persistent = !!((req->auth_req & rsp->auth_req) & SMP_AUTH_BONDING);

	if (smp->csrk) {
		smp->csrk->bdaddr_type = hcon->dst_type;
		bacpy(&smp->csrk->bdaddr, &hcon->dst);
		mgmt_new_csrk(hdev, smp->csrk, persistent);
	}

	if (smp->slave_csrk) {
		smp->slave_csrk->bdaddr_type = hcon->dst_type;
		bacpy(&smp->slave_csrk->bdaddr, &hcon->dst);
		mgmt_new_csrk(hdev, smp->slave_csrk, persistent);
	}

	if (smp->ltk) {
		smp->ltk->bdaddr_type = hcon->dst_type;
		bacpy(&smp->ltk->bdaddr, &hcon->dst);
		mgmt_new_ltk(hdev, smp->ltk, persistent);
	}

	if (smp->slave_ltk) {
		smp->slave_ltk->bdaddr_type = hcon->dst_type;
		bacpy(&smp->slave_ltk->bdaddr, &hcon->dst);
		mgmt_new_ltk(hdev, smp->slave_ltk, persistent);
	}
}

static void smp_distribute_keys(struct work_struct *work)
{
	struct smp_chan *smp = container_of(work, struct smp_chan,
					    distribute_work);
	struct smp_cmd_pairing *req, *rsp;
	struct l2cap_conn *conn = smp->conn;
	struct hci_conn *hcon = conn->hcon;
	struct hci_dev *hdev = hcon->hdev;
	__u8 *keydist;

	BT_DBG("conn %p", conn);

	if (!test_bit(HCI_CONN_LE_SMP_PEND, &hcon->flags))
		return;

	rsp = (void *) &smp->prsp[1];

	/* The responder sends its keys first */
	if (hcon->out && (smp->remote_key_dist & 0x07))
		return;

	req = (void *) &smp->preq[1];

	if (hcon->out) {
		keydist = &rsp->init_key_dist;
		*keydist &= req->init_key_dist;
	} else {
		keydist = &rsp->resp_key_dist;
		*keydist &= req->resp_key_dist;
	}

	BT_DBG("keydist 0x%x", *keydist);

	if (*keydist & SMP_DIST_ENC_KEY) {
		struct smp_cmd_encrypt_info enc;
		struct smp_cmd_master_ident ident;
		struct smp_ltk *ltk;
		u8 authenticated;
		__le16 ediv;
		__le64 rand;

		get_random_bytes(enc.ltk, sizeof(enc.ltk));
		get_random_bytes(&ediv, sizeof(ediv));
		get_random_bytes(&rand, sizeof(rand));

		smp_send_cmd(conn, SMP_CMD_ENCRYPT_INFO, sizeof(enc), &enc);

		authenticated = hcon->sec_level == BT_SECURITY_HIGH;
		ltk = hci_add_ltk(hdev, &hcon->dst, hcon->dst_type,
				  SMP_LTK_SLAVE, authenticated, enc.ltk,
				  smp->enc_key_size, ediv, rand);
		smp->slave_ltk = ltk;

		ident.ediv = ediv;
		ident.rand = rand;

		smp_send_cmd(conn, SMP_CMD_MASTER_IDENT, sizeof(ident), &ident);

		*keydist &= ~SMP_DIST_ENC_KEY;
	}

	if (*keydist & SMP_DIST_ID_KEY) {
		struct smp_cmd_ident_addr_info addrinfo;
		struct smp_cmd_ident_info idinfo;

		memcpy(idinfo.irk, hdev->irk, sizeof(idinfo.irk));

		smp_send_cmd(conn, SMP_CMD_IDENT_INFO, sizeof(idinfo), &idinfo);

		/* The hci_conn contains the local identity address
		 * after the connection has been established.
		 *
		 * This is true even when the connection has been
		 * established using a resolvable random address.
		 */
		bacpy(&addrinfo.bdaddr, &hcon->src);
		addrinfo.addr_type = hcon->src_type;

		smp_send_cmd(conn, SMP_CMD_IDENT_ADDR_INFO, sizeof(addrinfo),
			     &addrinfo);

		*keydist &= ~SMP_DIST_ID_KEY;
	}

	if (*keydist & SMP_DIST_SIGN) {
		struct smp_cmd_sign_info sign;
		struct smp_csrk *csrk;

		/* Generate a new random key */
		get_random_bytes(sign.csrk, sizeof(sign.csrk));

		csrk = kzalloc(sizeof(*csrk), GFP_KERNEL);
		if (csrk) {
			csrk->master = 0x00;
			memcpy(csrk->val, sign.csrk, sizeof(csrk->val));
		}
		smp->slave_csrk = csrk;

		smp_send_cmd(conn, SMP_CMD_SIGN_INFO, sizeof(sign), &sign);

		*keydist &= ~SMP_DIST_SIGN;
	}

	/* If there are still keys to be received wait for them */
	if ((smp->remote_key_dist & 0x07))
		return;

	clear_bit(HCI_CONN_LE_SMP_PEND, &hcon->flags);
	set_bit(SMP_FLAG_COMPLETE, &smp->flags);
	smp_notify_keys(conn);

	smp_chan_destroy(conn);
}

static void smp_timeout(struct work_struct *work)
{
	struct smp_chan *smp = container_of(work, struct smp_chan,
					    security_timer.work);
	struct l2cap_conn *conn = smp->conn;

	BT_DBG("conn %p", conn);

	l2cap_conn_shutdown(conn, ETIMEDOUT);
}

static struct smp_chan *smp_chan_create(struct l2cap_conn *conn)
{
	struct l2cap_chan *chan = conn->smp;
	struct smp_chan *smp;
=======
{
	struct l2cap_chan *chan = conn->smp;
	struct smp_chan *smp = chan->data;
	struct hci_conn *hcon = conn->hcon;
	struct hci_dev *hdev = hcon->hdev;
	struct smp_cmd_pairing *req = (void *) &smp->preq[1];
	struct smp_cmd_pairing *rsp = (void *) &smp->prsp[1];
	bool persistent;
>>>>>>> 7a0a260a

	if (smp->remote_irk) {
		mgmt_new_irk(hdev, smp->remote_irk);
		/* Now that user space can be considered to know the
		 * identity address track the connection based on it
		 * from now on.
		 */
		bacpy(&hcon->dst, &smp->remote_irk->bdaddr);
		hcon->dst_type = smp->remote_irk->addr_type;
		queue_work(hdev->workqueue, &conn->id_addr_update_work);

		/* When receiving an indentity resolving key for
		 * a remote device that does not use a resolvable
		 * private address, just remove the key so that
		 * it is possible to use the controller white
		 * list for scanning.
		 *
		 * Userspace will have been told to not store
		 * this key at this point. So it is safe to
		 * just remove it.
		 */
		if (!bacmp(&smp->remote_irk->rpa, BDADDR_ANY)) {
			list_del(&smp->remote_irk->list);
			kfree(smp->remote_irk);
			smp->remote_irk = NULL;
		}
	}

	/* The LTKs and CSRKs should be persistent only if both sides
	 * had the bonding bit set in their authentication requests.
	 */
	persistent = !!((req->auth_req & rsp->auth_req) & SMP_AUTH_BONDING);

	if (smp->csrk) {
		smp->csrk->bdaddr_type = hcon->dst_type;
		bacpy(&smp->csrk->bdaddr, &hcon->dst);
		mgmt_new_csrk(hdev, smp->csrk, persistent);
	}

<<<<<<< HEAD
	smp->conn = conn;
	chan->data = smp;

	INIT_WORK(&smp->distribute_work, smp_distribute_keys);
	INIT_DELAYED_WORK(&smp->security_timer, smp_timeout);
=======
	if (smp->slave_csrk) {
		smp->slave_csrk->bdaddr_type = hcon->dst_type;
		bacpy(&smp->slave_csrk->bdaddr, &hcon->dst);
		mgmt_new_csrk(hdev, smp->slave_csrk, persistent);
	}
>>>>>>> 7a0a260a

	if (smp->ltk) {
		smp->ltk->bdaddr_type = hcon->dst_type;
		bacpy(&smp->ltk->bdaddr, &hcon->dst);
		mgmt_new_ltk(hdev, smp->ltk, persistent);
	}

	if (smp->slave_ltk) {
		smp->slave_ltk->bdaddr_type = hcon->dst_type;
		bacpy(&smp->slave_ltk->bdaddr, &hcon->dst);
		mgmt_new_ltk(hdev, smp->slave_ltk, persistent);
	}
}

<<<<<<< HEAD
=======
static void smp_allow_key_dist(struct smp_chan *smp)
{
	/* Allow the first expected phase 3 PDU. The rest of the PDUs
	 * will be allowed in each PDU handler to ensure we receive
	 * them in the correct order.
	 */
	if (smp->remote_key_dist & SMP_DIST_ENC_KEY)
		SMP_ALLOW_CMD(smp, SMP_CMD_ENCRYPT_INFO);
	else if (smp->remote_key_dist & SMP_DIST_ID_KEY)
		SMP_ALLOW_CMD(smp, SMP_CMD_IDENT_INFO);
	else if (smp->remote_key_dist & SMP_DIST_SIGN)
		SMP_ALLOW_CMD(smp, SMP_CMD_SIGN_INFO);
}

static void smp_distribute_keys(struct smp_chan *smp)
{
	struct smp_cmd_pairing *req, *rsp;
	struct l2cap_conn *conn = smp->conn;
	struct hci_conn *hcon = conn->hcon;
	struct hci_dev *hdev = hcon->hdev;
	__u8 *keydist;

	BT_DBG("conn %p", conn);

	rsp = (void *) &smp->prsp[1];

	/* The responder sends its keys first */
	if (hcon->out && (smp->remote_key_dist & KEY_DIST_MASK)) {
		smp_allow_key_dist(smp);
		return;
	}

	req = (void *) &smp->preq[1];

	if (hcon->out) {
		keydist = &rsp->init_key_dist;
		*keydist &= req->init_key_dist;
	} else {
		keydist = &rsp->resp_key_dist;
		*keydist &= req->resp_key_dist;
	}

	BT_DBG("keydist 0x%x", *keydist);

	if (*keydist & SMP_DIST_ENC_KEY) {
		struct smp_cmd_encrypt_info enc;
		struct smp_cmd_master_ident ident;
		struct smp_ltk *ltk;
		u8 authenticated;
		__le16 ediv;
		__le64 rand;

		get_random_bytes(enc.ltk, sizeof(enc.ltk));
		get_random_bytes(&ediv, sizeof(ediv));
		get_random_bytes(&rand, sizeof(rand));

		smp_send_cmd(conn, SMP_CMD_ENCRYPT_INFO, sizeof(enc), &enc);

		authenticated = hcon->sec_level == BT_SECURITY_HIGH;
		ltk = hci_add_ltk(hdev, &hcon->dst, hcon->dst_type,
				  SMP_LTK_SLAVE, authenticated, enc.ltk,
				  smp->enc_key_size, ediv, rand);
		smp->slave_ltk = ltk;

		ident.ediv = ediv;
		ident.rand = rand;

		smp_send_cmd(conn, SMP_CMD_MASTER_IDENT, sizeof(ident), &ident);

		*keydist &= ~SMP_DIST_ENC_KEY;
	}

	if (*keydist & SMP_DIST_ID_KEY) {
		struct smp_cmd_ident_addr_info addrinfo;
		struct smp_cmd_ident_info idinfo;

		memcpy(idinfo.irk, hdev->irk, sizeof(idinfo.irk));

		smp_send_cmd(conn, SMP_CMD_IDENT_INFO, sizeof(idinfo), &idinfo);

		/* The hci_conn contains the local identity address
		 * after the connection has been established.
		 *
		 * This is true even when the connection has been
		 * established using a resolvable random address.
		 */
		bacpy(&addrinfo.bdaddr, &hcon->src);
		addrinfo.addr_type = hcon->src_type;

		smp_send_cmd(conn, SMP_CMD_IDENT_ADDR_INFO, sizeof(addrinfo),
			     &addrinfo);

		*keydist &= ~SMP_DIST_ID_KEY;
	}

	if (*keydist & SMP_DIST_SIGN) {
		struct smp_cmd_sign_info sign;
		struct smp_csrk *csrk;

		/* Generate a new random key */
		get_random_bytes(sign.csrk, sizeof(sign.csrk));

		csrk = kzalloc(sizeof(*csrk), GFP_KERNEL);
		if (csrk) {
			csrk->master = 0x00;
			memcpy(csrk->val, sign.csrk, sizeof(csrk->val));
		}
		smp->slave_csrk = csrk;

		smp_send_cmd(conn, SMP_CMD_SIGN_INFO, sizeof(sign), &sign);

		*keydist &= ~SMP_DIST_SIGN;
	}

	/* If there are still keys to be received wait for them */
	if (smp->remote_key_dist & KEY_DIST_MASK) {
		smp_allow_key_dist(smp);
		return;
	}

	set_bit(SMP_FLAG_COMPLETE, &smp->flags);
	smp_notify_keys(conn);

	smp_chan_destroy(conn);
}

static void smp_timeout(struct work_struct *work)
{
	struct smp_chan *smp = container_of(work, struct smp_chan,
					    security_timer.work);
	struct l2cap_conn *conn = smp->conn;

	BT_DBG("conn %p", conn);

	hci_disconnect(conn->hcon, HCI_ERROR_REMOTE_USER_TERM);
}

static struct smp_chan *smp_chan_create(struct l2cap_conn *conn)
{
	struct l2cap_chan *chan = conn->smp;
	struct smp_chan *smp;

	smp = kzalloc(sizeof(*smp), GFP_ATOMIC);
	if (!smp)
		return NULL;

	smp->tfm_aes = crypto_alloc_blkcipher("ecb(aes)", 0, CRYPTO_ALG_ASYNC);
	if (IS_ERR(smp->tfm_aes)) {
		BT_ERR("Unable to create ECB crypto context");
		kfree(smp);
		return NULL;
	}

	smp->conn = conn;
	chan->data = smp;

	SMP_ALLOW_CMD(smp, SMP_CMD_PAIRING_FAIL);

	INIT_DELAYED_WORK(&smp->security_timer, smp_timeout);

	hci_conn_hold(conn->hcon);

	return smp;
}

>>>>>>> 7a0a260a
int smp_user_confirm_reply(struct hci_conn *hcon, u16 mgmt_op, __le32 passkey)
{
	struct l2cap_conn *conn = hcon->l2cap_data;
	struct l2cap_chan *chan;
	struct smp_chan *smp;
	u32 value;
	int err;

	BT_DBG("");

	if (!conn)
		return -ENOTCONN;

	chan = conn->smp;
	if (!chan)
		return -ENOTCONN;

<<<<<<< HEAD
	chan = conn->smp;
	if (!chan)
		return -ENOTCONN;
=======
	l2cap_chan_lock(chan);
	if (!chan->data) {
		err = -ENOTCONN;
		goto unlock;
	}
>>>>>>> 7a0a260a

	smp = chan->data;

	switch (mgmt_op) {
	case MGMT_OP_USER_PASSKEY_REPLY:
		value = le32_to_cpu(passkey);
		memset(smp->tk, 0, sizeof(smp->tk));
		BT_DBG("PassKey: %d", value);
		put_unaligned_le32(value, smp->tk);
		/* Fall Through */
	case MGMT_OP_USER_CONFIRM_REPLY:
		set_bit(SMP_FLAG_TK_VALID, &smp->flags);
		break;
	case MGMT_OP_USER_PASSKEY_NEG_REPLY:
	case MGMT_OP_USER_CONFIRM_NEG_REPLY:
		smp_failure(conn, SMP_PASSKEY_ENTRY_FAILED);
		err = 0;
		goto unlock;
	default:
		smp_failure(conn, SMP_PASSKEY_ENTRY_FAILED);
		err = -EOPNOTSUPP;
		goto unlock;
	}

	err = 0;

	/* If it is our turn to send Pairing Confirm, do so now */
	if (test_bit(SMP_FLAG_CFM_PENDING, &smp->flags)) {
		u8 rsp = smp_confirm(smp);
		if (rsp)
			smp_failure(conn, rsp);
	}

unlock:
	l2cap_chan_unlock(chan);
	return err;
}

static u8 smp_cmd_pairing_req(struct l2cap_conn *conn, struct sk_buff *skb)
{
	struct smp_cmd_pairing rsp, *req = (void *) skb->data;
	struct l2cap_chan *chan = conn->smp;
	struct hci_dev *hdev = conn->hcon->hdev;
	struct smp_chan *smp;
	u8 key_size, auth, sec_level;
	int ret;

	BT_DBG("conn %p", conn);

	if (skb->len < sizeof(*req))
		return SMP_INVALID_PARAMS;

	if (conn->hcon->role != HCI_ROLE_SLAVE)
		return SMP_CMD_NOTSUPP;

<<<<<<< HEAD
	if (!test_and_set_bit(HCI_CONN_LE_SMP_PEND, &conn->hcon->flags)) {
		smp = smp_chan_create(conn);
	} else {
		struct l2cap_chan *chan = conn->smp;
		smp = chan->data;
	}
=======
	if (!chan->data)
		smp = smp_chan_create(conn);
	else
		smp = chan->data;
>>>>>>> 7a0a260a

	if (!smp)
		return SMP_UNSPECIFIED;

	/* We didn't start the pairing, so match remote */
	auth = req->auth_req & AUTH_REQ_MASK;

	if (!test_bit(HCI_BONDABLE, &hdev->dev_flags) &&
	    (auth & SMP_AUTH_BONDING))
		return SMP_PAIRING_NOTSUPP;

	smp->preq[0] = SMP_CMD_PAIRING_REQ;
	memcpy(&smp->preq[1], req, sizeof(*req));
	skb_pull(skb, sizeof(*req));

	if (conn->hcon->io_capability == HCI_IO_NO_INPUT_OUTPUT)
		sec_level = BT_SECURITY_MEDIUM;
	else
		sec_level = authreq_to_seclevel(auth);

	if (sec_level > conn->hcon->pending_sec_level)
		conn->hcon->pending_sec_level = sec_level;

	/* If we need MITM check that it can be acheived */
	if (conn->hcon->pending_sec_level >= BT_SECURITY_HIGH) {
		u8 method;

		method = get_auth_method(smp, conn->hcon->io_capability,
					 req->io_capability);
		if (method == JUST_WORKS || method == JUST_CFM)
			return SMP_AUTH_REQUIREMENTS;
	}

	build_pairing_cmd(conn, req, &rsp, auth);

	key_size = min(req->max_key_size, rsp.max_key_size);
	if (check_enc_key_size(conn, key_size))
		return SMP_ENC_KEY_SIZE;

	get_random_bytes(smp->prnd, sizeof(smp->prnd));

	smp->prsp[0] = SMP_CMD_PAIRING_RSP;
	memcpy(&smp->prsp[1], &rsp, sizeof(rsp));

	smp_send_cmd(conn, SMP_CMD_PAIRING_RSP, sizeof(rsp), &rsp);
	SMP_ALLOW_CMD(smp, SMP_CMD_PAIRING_CONFIRM);

	/* Request setup of TK */
	ret = tk_request(conn, 0, auth, rsp.io_capability, req->io_capability);
	if (ret)
		return SMP_UNSPECIFIED;

	return 0;
}

static u8 smp_cmd_pairing_rsp(struct l2cap_conn *conn, struct sk_buff *skb)
{
	struct smp_cmd_pairing *req, *rsp = (void *) skb->data;
	struct l2cap_chan *chan = conn->smp;
	struct smp_chan *smp = chan->data;
<<<<<<< HEAD
	u8 key_size, auth = SMP_AUTH_NONE;
=======
	u8 key_size, auth;
>>>>>>> 7a0a260a
	int ret;

	BT_DBG("conn %p", conn);

	if (skb->len < sizeof(*rsp))
		return SMP_INVALID_PARAMS;

	if (conn->hcon->role != HCI_ROLE_MASTER)
		return SMP_CMD_NOTSUPP;

	skb_pull(skb, sizeof(*rsp));

	req = (void *) &smp->preq[1];

	key_size = min(req->max_key_size, rsp->max_key_size);
	if (check_enc_key_size(conn, key_size))
		return SMP_ENC_KEY_SIZE;

	auth = rsp->auth_req & AUTH_REQ_MASK;

	/* If we need MITM check that it can be acheived */
	if (conn->hcon->pending_sec_level >= BT_SECURITY_HIGH) {
		u8 method;

		method = get_auth_method(smp, req->io_capability,
					 rsp->io_capability);
		if (method == JUST_WORKS || method == JUST_CFM)
			return SMP_AUTH_REQUIREMENTS;
	}

	get_random_bytes(smp->prnd, sizeof(smp->prnd));

	smp->prsp[0] = SMP_CMD_PAIRING_RSP;
	memcpy(&smp->prsp[1], rsp, sizeof(*rsp));

	/* Update remote key distribution in case the remote cleared
	 * some bits that we had enabled in our request.
	 */
	smp->remote_key_dist &= rsp->resp_key_dist;

	auth |= req->auth_req;

	ret = tk_request(conn, 0, auth, req->io_capability, rsp->io_capability);
	if (ret)
		return SMP_UNSPECIFIED;

	set_bit(SMP_FLAG_CFM_PENDING, &smp->flags);

	/* Can't compose response until we have been confirmed */
	if (test_bit(SMP_FLAG_TK_VALID, &smp->flags))
		return smp_confirm(smp);

	return 0;
}

static u8 smp_cmd_pairing_confirm(struct l2cap_conn *conn, struct sk_buff *skb)
{
	struct l2cap_chan *chan = conn->smp;
	struct smp_chan *smp = chan->data;

	BT_DBG("conn %p %s", conn, conn->hcon->out ? "master" : "slave");

	if (skb->len < sizeof(smp->pcnf))
		return SMP_INVALID_PARAMS;

	memcpy(smp->pcnf, skb->data, sizeof(smp->pcnf));
	skb_pull(skb, sizeof(smp->pcnf));

	if (conn->hcon->out) {
		smp_send_cmd(conn, SMP_CMD_PAIRING_RANDOM, sizeof(smp->prnd),
			     smp->prnd);
		SMP_ALLOW_CMD(smp, SMP_CMD_PAIRING_RANDOM);
		return 0;
	}

	if (test_bit(SMP_FLAG_TK_VALID, &smp->flags))
		return smp_confirm(smp);
	else
		set_bit(SMP_FLAG_CFM_PENDING, &smp->flags);

	return 0;
}

static u8 smp_cmd_pairing_random(struct l2cap_conn *conn, struct sk_buff *skb)
{
	struct l2cap_chan *chan = conn->smp;
	struct smp_chan *smp = chan->data;

	BT_DBG("conn %p", conn);

	if (skb->len < sizeof(smp->rrnd))
		return SMP_INVALID_PARAMS;

	memcpy(smp->rrnd, skb->data, sizeof(smp->rrnd));
	skb_pull(skb, sizeof(smp->rrnd));

	return smp_random(smp);
}

static bool smp_ltk_encrypt(struct l2cap_conn *conn, u8 sec_level)
{
	struct smp_ltk *key;
	struct hci_conn *hcon = conn->hcon;

	key = hci_find_ltk_by_addr(hcon->hdev, &hcon->dst, hcon->dst_type,
				   hcon->role);
	if (!key)
		return false;

	if (smp_ltk_sec_level(key) < sec_level)
		return false;

	if (test_and_set_bit(HCI_CONN_ENCRYPT_PEND, &hcon->flags))
		return true;

	hci_le_start_enc(hcon, key->ediv, key->rand, key->val);
	hcon->enc_key_size = key->enc_size;

	/* We never store STKs for master role, so clear this flag */
	clear_bit(HCI_CONN_STK_ENCRYPT, &hcon->flags);

	return true;
}

bool smp_sufficient_security(struct hci_conn *hcon, u8 sec_level)
{
	if (sec_level == BT_SECURITY_LOW)
		return true;

	/* If we're encrypted with an STK always claim insufficient
	 * security. This way we allow the connection to be re-encrypted
	 * with an LTK, even if the LTK provides the same level of
	 * security. Only exception is if we don't have an LTK (e.g.
	 * because of key distribution bits).
	 */
	if (test_bit(HCI_CONN_STK_ENCRYPT, &hcon->flags) &&
	    hci_find_ltk_by_addr(hcon->hdev, &hcon->dst, hcon->dst_type,
				 hcon->role))
		return false;

	if (hcon->sec_level >= sec_level)
		return true;

	return false;
}

static u8 smp_cmd_security_req(struct l2cap_conn *conn, struct sk_buff *skb)
{
	struct smp_cmd_security_req *rp = (void *) skb->data;
	struct smp_cmd_pairing cp;
	struct hci_conn *hcon = conn->hcon;
	struct smp_chan *smp;
	u8 sec_level, auth;

	BT_DBG("conn %p", conn);

	if (skb->len < sizeof(*rp))
		return SMP_INVALID_PARAMS;

	if (hcon->role != HCI_ROLE_MASTER)
		return SMP_CMD_NOTSUPP;

	auth = rp->auth_req & AUTH_REQ_MASK;

	if (hcon->io_capability == HCI_IO_NO_INPUT_OUTPUT)
		sec_level = BT_SECURITY_MEDIUM;
	else
		sec_level = authreq_to_seclevel(auth);

	if (smp_sufficient_security(hcon, sec_level))
		return 0;

	if (sec_level > hcon->pending_sec_level)
		hcon->pending_sec_level = sec_level;

	if (smp_ltk_encrypt(conn, hcon->pending_sec_level))
		return 0;

	smp = smp_chan_create(conn);
	if (!smp)
		return SMP_UNSPECIFIED;

	if (!test_bit(HCI_BONDABLE, &hcon->hdev->dev_flags) &&
	    (auth & SMP_AUTH_BONDING))
		return SMP_PAIRING_NOTSUPP;

	skb_pull(skb, sizeof(*rp));

	memset(&cp, 0, sizeof(cp));
	build_pairing_cmd(conn, &cp, NULL, auth);

	smp->preq[0] = SMP_CMD_PAIRING_REQ;
	memcpy(&smp->preq[1], &cp, sizeof(cp));

	smp_send_cmd(conn, SMP_CMD_PAIRING_REQ, sizeof(cp), &cp);
	SMP_ALLOW_CMD(smp, SMP_CMD_PAIRING_RSP);

	return 0;
}

int smp_conn_security(struct hci_conn *hcon, __u8 sec_level)
{
	struct l2cap_conn *conn = hcon->l2cap_data;
	struct l2cap_chan *chan;
	struct smp_chan *smp;
	__u8 authreq;
	int ret;

	BT_DBG("conn %p hcon %p level 0x%2.2x", conn, hcon, sec_level);

	/* This may be NULL if there's an unexpected disconnection */
	if (!conn)
		return 1;

	chan = conn->smp;

	if (!test_bit(HCI_LE_ENABLED, &hcon->hdev->dev_flags))
		return 1;

	if (smp_sufficient_security(hcon, sec_level))
		return 1;

	if (sec_level > hcon->pending_sec_level)
		hcon->pending_sec_level = sec_level;

	if (hcon->role == HCI_ROLE_MASTER)
		if (smp_ltk_encrypt(conn, hcon->pending_sec_level))
			return 0;

	l2cap_chan_lock(chan);

	/* If SMP is already in progress ignore this request */
	if (chan->data) {
		ret = 0;
		goto unlock;
	}

	smp = smp_chan_create(conn);
	if (!smp) {
		ret = 1;
		goto unlock;
	}

	authreq = seclevel_to_authreq(sec_level);

	/* Require MITM if IO Capability allows or the security level
	 * requires it.
	 */
	if (hcon->io_capability != HCI_IO_NO_INPUT_OUTPUT ||
	    hcon->pending_sec_level > BT_SECURITY_MEDIUM)
		authreq |= SMP_AUTH_MITM;

	if (hcon->role == HCI_ROLE_MASTER) {
		struct smp_cmd_pairing cp;

		build_pairing_cmd(conn, &cp, NULL, authreq);
		smp->preq[0] = SMP_CMD_PAIRING_REQ;
		memcpy(&smp->preq[1], &cp, sizeof(cp));

		smp_send_cmd(conn, SMP_CMD_PAIRING_REQ, sizeof(cp), &cp);
		SMP_ALLOW_CMD(smp, SMP_CMD_PAIRING_RSP);
	} else {
		struct smp_cmd_security_req cp;
		cp.auth_req = authreq;
		smp_send_cmd(conn, SMP_CMD_SECURITY_REQ, sizeof(cp), &cp);
		SMP_ALLOW_CMD(smp, SMP_CMD_PAIRING_REQ);
	}

	set_bit(SMP_FLAG_INITIATOR, &smp->flags);
	ret = 0;

unlock:
	l2cap_chan_unlock(chan);
	return ret;
}

static int smp_cmd_encrypt_info(struct l2cap_conn *conn, struct sk_buff *skb)
{
	struct smp_cmd_encrypt_info *rp = (void *) skb->data;
	struct l2cap_chan *chan = conn->smp;
	struct smp_chan *smp = chan->data;

	BT_DBG("conn %p", conn);

	if (skb->len < sizeof(*rp))
		return SMP_INVALID_PARAMS;

	SMP_ALLOW_CMD(smp, SMP_CMD_MASTER_IDENT);

	skb_pull(skb, sizeof(*rp));

	memcpy(smp->tk, rp->ltk, sizeof(smp->tk));

	return 0;
}

static int smp_cmd_master_ident(struct l2cap_conn *conn, struct sk_buff *skb)
{
	struct smp_cmd_master_ident *rp = (void *) skb->data;
	struct l2cap_chan *chan = conn->smp;
	struct smp_chan *smp = chan->data;
	struct hci_dev *hdev = conn->hcon->hdev;
	struct hci_conn *hcon = conn->hcon;
	struct smp_ltk *ltk;
	u8 authenticated;

	BT_DBG("conn %p", conn);

	if (skb->len < sizeof(*rp))
		return SMP_INVALID_PARAMS;

	/* Mark the information as received */
	smp->remote_key_dist &= ~SMP_DIST_ENC_KEY;

	if (smp->remote_key_dist & SMP_DIST_ID_KEY)
		SMP_ALLOW_CMD(smp, SMP_CMD_IDENT_INFO);
	else if (smp->remote_key_dist & SMP_DIST_SIGN)
		SMP_ALLOW_CMD(smp, SMP_CMD_SIGN_INFO);

	skb_pull(skb, sizeof(*rp));

	hci_dev_lock(hdev);
	authenticated = (hcon->sec_level == BT_SECURITY_HIGH);
	ltk = hci_add_ltk(hdev, &hcon->dst, hcon->dst_type, SMP_LTK,
			  authenticated, smp->tk, smp->enc_key_size,
			  rp->ediv, rp->rand);
	smp->ltk = ltk;
<<<<<<< HEAD
	if (!(smp->remote_key_dist & SMP_DIST_ID_KEY))
		queue_work(hdev->workqueue, &smp->distribute_work);
=======
	if (!(smp->remote_key_dist & KEY_DIST_MASK))
		smp_distribute_keys(smp);
>>>>>>> 7a0a260a
	hci_dev_unlock(hdev);

	return 0;
}

static int smp_cmd_ident_info(struct l2cap_conn *conn, struct sk_buff *skb)
{
	struct smp_cmd_ident_info *info = (void *) skb->data;
	struct l2cap_chan *chan = conn->smp;
	struct smp_chan *smp = chan->data;

	BT_DBG("");

	if (skb->len < sizeof(*info))
		return SMP_INVALID_PARAMS;

	SMP_ALLOW_CMD(smp, SMP_CMD_IDENT_ADDR_INFO);

	skb_pull(skb, sizeof(*info));

	memcpy(smp->irk, info->irk, 16);

	return 0;
}

static int smp_cmd_ident_addr_info(struct l2cap_conn *conn,
				   struct sk_buff *skb)
{
	struct smp_cmd_ident_addr_info *info = (void *) skb->data;
	struct l2cap_chan *chan = conn->smp;
	struct smp_chan *smp = chan->data;
	struct hci_conn *hcon = conn->hcon;
	struct hci_dev *hdev = hcon->hdev;
	bdaddr_t rpa;

	BT_DBG("");

	if (skb->len < sizeof(*info))
		return SMP_INVALID_PARAMS;

	/* Mark the information as received */
	smp->remote_key_dist &= ~SMP_DIST_ID_KEY;

	if (smp->remote_key_dist & SMP_DIST_SIGN)
		SMP_ALLOW_CMD(smp, SMP_CMD_SIGN_INFO);

	skb_pull(skb, sizeof(*info));

	hci_dev_lock(hcon->hdev);

	/* Strictly speaking the Core Specification (4.1) allows sending
	 * an empty address which would force us to rely on just the IRK
	 * as "identity information". However, since such
	 * implementations are not known of and in order to not over
	 * complicate our implementation, simply pretend that we never
	 * received an IRK for such a device.
	 */
	if (!bacmp(&info->bdaddr, BDADDR_ANY)) {
		BT_ERR("Ignoring IRK with no identity address");
		goto distribute;
	}

	bacpy(&smp->id_addr, &info->bdaddr);
	smp->id_addr_type = info->addr_type;

	if (hci_bdaddr_is_rpa(&hcon->dst, hcon->dst_type))
		bacpy(&rpa, &hcon->dst);
	else
		bacpy(&rpa, BDADDR_ANY);

	smp->remote_irk = hci_add_irk(conn->hcon->hdev, &smp->id_addr,
				      smp->id_addr_type, smp->irk, &rpa);

distribute:
<<<<<<< HEAD
	queue_work(hdev->workqueue, &smp->distribute_work);
=======
	if (!(smp->remote_key_dist & KEY_DIST_MASK))
		smp_distribute_keys(smp);
>>>>>>> 7a0a260a

	hci_dev_unlock(hcon->hdev);

	return 0;
}

static int smp_cmd_sign_info(struct l2cap_conn *conn, struct sk_buff *skb)
{
	struct smp_cmd_sign_info *rp = (void *) skb->data;
	struct l2cap_chan *chan = conn->smp;
	struct smp_chan *smp = chan->data;
	struct hci_dev *hdev = conn->hcon->hdev;
	struct smp_csrk *csrk;

	BT_DBG("conn %p", conn);

	if (skb->len < sizeof(*rp))
		return SMP_INVALID_PARAMS;

	/* Mark the information as received */
	smp->remote_key_dist &= ~SMP_DIST_SIGN;

	skb_pull(skb, sizeof(*rp));

	hci_dev_lock(hdev);
	csrk = kzalloc(sizeof(*csrk), GFP_KERNEL);
	if (csrk) {
		csrk->master = 0x01;
		memcpy(csrk->val, rp->csrk, sizeof(csrk->val));
	}
	smp->csrk = csrk;
<<<<<<< HEAD
	queue_work(hdev->workqueue, &smp->distribute_work);
=======
	smp_distribute_keys(smp);
>>>>>>> 7a0a260a
	hci_dev_unlock(hdev);

	return 0;
}

static int smp_sig_channel(struct l2cap_chan *chan, struct sk_buff *skb)
{
	struct l2cap_conn *conn = chan->conn;
	struct hci_conn *hcon = conn->hcon;
	struct smp_chan *smp;
	__u8 code, reason;
	int err = 0;

	if (hcon->type != LE_LINK) {
		kfree_skb(skb);
		return 0;
	}

	if (skb->len < 1)
		return -EILSEQ;

	if (!test_bit(HCI_LE_ENABLED, &hcon->hdev->dev_flags)) {
		reason = SMP_PAIRING_NOTSUPP;
		goto done;
	}

	code = skb->data[0];
	skb_pull(skb, sizeof(code));

	smp = chan->data;

	if (code > SMP_CMD_MAX)
		goto drop;

	if (smp && !test_and_clear_bit(code, &smp->allow_cmd))
		goto drop;

	/* If we don't have a context the only allowed commands are
	 * pairing request and security request.
	 */
<<<<<<< HEAD
	if (code != SMP_CMD_PAIRING_REQ && code != SMP_CMD_SECURITY_REQ &&
	    !test_bit(HCI_CONN_LE_SMP_PEND, &hcon->flags)) {
		BT_ERR("Unexpected SMP command 0x%02x. Disconnecting.", code);
		reason = SMP_CMD_NOTSUPP;
		err = -EOPNOTSUPP;
		goto done;
	}
=======
	if (!smp && code != SMP_CMD_PAIRING_REQ && code != SMP_CMD_SECURITY_REQ)
		goto drop;
>>>>>>> 7a0a260a

	switch (code) {
	case SMP_CMD_PAIRING_REQ:
		reason = smp_cmd_pairing_req(conn, skb);
		break;

	case SMP_CMD_PAIRING_FAIL:
		smp_failure(conn, 0);
		err = -EPERM;
		break;

	case SMP_CMD_PAIRING_RSP:
		reason = smp_cmd_pairing_rsp(conn, skb);
		break;

	case SMP_CMD_SECURITY_REQ:
		reason = smp_cmd_security_req(conn, skb);
		break;

	case SMP_CMD_PAIRING_CONFIRM:
		reason = smp_cmd_pairing_confirm(conn, skb);
		break;

	case SMP_CMD_PAIRING_RANDOM:
		reason = smp_cmd_pairing_random(conn, skb);
		break;

	case SMP_CMD_ENCRYPT_INFO:
		reason = smp_cmd_encrypt_info(conn, skb);
		break;

	case SMP_CMD_MASTER_IDENT:
		reason = smp_cmd_master_ident(conn, skb);
		break;

	case SMP_CMD_IDENT_INFO:
		reason = smp_cmd_ident_info(conn, skb);
		break;

	case SMP_CMD_IDENT_ADDR_INFO:
		reason = smp_cmd_ident_addr_info(conn, skb);
		break;

	case SMP_CMD_SIGN_INFO:
		reason = smp_cmd_sign_info(conn, skb);
		break;

	default:
		BT_DBG("Unknown command code 0x%2.2x", code);
		reason = SMP_CMD_NOTSUPP;
		goto done;
	}

done:
<<<<<<< HEAD
	if (reason)
		smp_failure(conn, reason);
	if (!err)
		kfree_skb(skb);
=======
	if (!err) {
		if (reason)
			smp_failure(conn, reason);
		kfree_skb(skb);
	}

>>>>>>> 7a0a260a
	return err;

drop:
	BT_ERR("%s unexpected SMP command 0x%02x from %pMR", hcon->hdev->name,
	       code, &hcon->dst);
	kfree_skb(skb);
	return 0;
}

static void smp_teardown_cb(struct l2cap_chan *chan, int err)
{
	struct l2cap_conn *conn = chan->conn;
<<<<<<< HEAD

	BT_DBG("chan %p", chan);

	if (test_and_clear_bit(HCI_CONN_LE_SMP_PEND, &conn->hcon->flags))
		smp_chan_destroy(conn);

	conn->smp = NULL;
	l2cap_chan_put(chan);
}

static void smp_resume_cb(struct l2cap_chan *chan)
{
	struct smp_chan *smp = chan->data;
	struct l2cap_conn *conn = chan->conn;
	struct hci_conn *hcon = conn->hcon;
	struct hci_dev *hdev = hcon->hdev;

	BT_DBG("chan %p", chan);

	if (!smp)
		return;

	cancel_delayed_work(&smp->security_timer);

	if (test_bit(HCI_CONN_ENCRYPT, &hcon->flags))
		queue_work(hdev->workqueue, &smp->distribute_work);
}

static void smp_ready_cb(struct l2cap_chan *chan)
{
	struct l2cap_conn *conn = chan->conn;

	BT_DBG("chan %p", chan);

	conn->smp = chan;
	l2cap_chan_hold(chan);
}

static int smp_recv_cb(struct l2cap_chan *chan, struct sk_buff *skb)
{
	int err;

	BT_DBG("chan %p", chan);

	err = smp_sig_channel(chan, skb);
	if (err) {
		struct smp_chan *smp = chan->data;

		if (smp)
			cancel_delayed_work_sync(&smp->security_timer);

		l2cap_conn_shutdown(chan->conn, -err);
	}

	return err;
}

static struct sk_buff *smp_alloc_skb_cb(struct l2cap_chan *chan,
					unsigned long hdr_len,
					unsigned long len, int nb)
{
	struct sk_buff *skb;

	skb = bt_skb_alloc(hdr_len + len, GFP_KERNEL);
	if (!skb)
		return ERR_PTR(-ENOMEM);

	skb->priority = HCI_PRIO_MAX;
	bt_cb(skb)->chan = chan;

	return skb;
}

static const struct l2cap_ops smp_chan_ops = {
	.name			= "Security Manager",
	.ready			= smp_ready_cb,
	.recv			= smp_recv_cb,
	.alloc_skb		= smp_alloc_skb_cb,
	.teardown		= smp_teardown_cb,
	.resume			= smp_resume_cb,

	.new_connection		= l2cap_chan_no_new_connection,
	.state_change		= l2cap_chan_no_state_change,
	.close			= l2cap_chan_no_close,
	.defer			= l2cap_chan_no_defer,
	.suspend		= l2cap_chan_no_suspend,
	.set_shutdown		= l2cap_chan_no_set_shutdown,
	.get_sndtimeo		= l2cap_chan_no_get_sndtimeo,
	.memcpy_fromiovec	= l2cap_chan_no_memcpy_fromiovec,
};

static inline struct l2cap_chan *smp_new_conn_cb(struct l2cap_chan *pchan)
{
	struct l2cap_chan *chan;

	BT_DBG("pchan %p", pchan);

	chan = l2cap_chan_create();
	if (!chan)
		return NULL;

	chan->chan_type	= pchan->chan_type;
	chan->ops	= &smp_chan_ops;
	chan->scid	= pchan->scid;
	chan->dcid	= chan->scid;
	chan->imtu	= pchan->imtu;
	chan->omtu	= pchan->omtu;
	chan->mode	= pchan->mode;

	BT_DBG("created chan %p", chan);

	return chan;
}

static const struct l2cap_ops smp_root_chan_ops = {
	.name			= "Security Manager Root",
	.new_connection		= smp_new_conn_cb,

	/* None of these are implemented for the root channel */
	.close			= l2cap_chan_no_close,
	.alloc_skb		= l2cap_chan_no_alloc_skb,
	.recv			= l2cap_chan_no_recv,
	.state_change		= l2cap_chan_no_state_change,
	.teardown		= l2cap_chan_no_teardown,
	.ready			= l2cap_chan_no_ready,
	.defer			= l2cap_chan_no_defer,
	.suspend		= l2cap_chan_no_suspend,
	.resume			= l2cap_chan_no_resume,
	.set_shutdown		= l2cap_chan_no_set_shutdown,
	.get_sndtimeo		= l2cap_chan_no_get_sndtimeo,
	.memcpy_fromiovec	= l2cap_chan_no_memcpy_fromiovec,
};

int smp_register(struct hci_dev *hdev)
{
	struct l2cap_chan *chan;
	struct crypto_blkcipher	*tfm_aes;

	BT_DBG("%s", hdev->name);

	tfm_aes = crypto_alloc_blkcipher("ecb(aes)", 0, CRYPTO_ALG_ASYNC);
	if (IS_ERR(tfm_aes)) {
		int err = PTR_ERR(tfm_aes);
		BT_ERR("Unable to create crypto context");
		return err;
	}

	chan = l2cap_chan_create();
	if (!chan) {
		crypto_free_blkcipher(tfm_aes);
		return -ENOMEM;
	}

	chan->data = tfm_aes;

	l2cap_add_scid(chan, L2CAP_CID_SMP);

	l2cap_chan_set_defaults(chan);

	bacpy(&chan->src, &hdev->bdaddr);
	chan->src_type = BDADDR_LE_PUBLIC;
	chan->state = BT_LISTEN;
	chan->mode = L2CAP_MODE_BASIC;
	chan->imtu = L2CAP_DEFAULT_MTU;
	chan->ops = &smp_root_chan_ops;

	hdev->smp_data = chan;

	return 0;
}

void smp_unregister(struct hci_dev *hdev)
{
	struct l2cap_chan *chan = hdev->smp_data;
	struct crypto_blkcipher *tfm_aes;

=======

	BT_DBG("chan %p", chan);

	if (chan->data)
		smp_chan_destroy(conn);

	conn->smp = NULL;
	l2cap_chan_put(chan);
}

static void smp_resume_cb(struct l2cap_chan *chan)
{
	struct smp_chan *smp = chan->data;
	struct l2cap_conn *conn = chan->conn;
	struct hci_conn *hcon = conn->hcon;

	BT_DBG("chan %p", chan);

	if (!smp)
		return;

	if (!test_bit(HCI_CONN_ENCRYPT, &hcon->flags))
		return;

	cancel_delayed_work(&smp->security_timer);

	smp_distribute_keys(smp);
}

static void smp_ready_cb(struct l2cap_chan *chan)
{
	struct l2cap_conn *conn = chan->conn;

	BT_DBG("chan %p", chan);

	conn->smp = chan;
	l2cap_chan_hold(chan);
}

static int smp_recv_cb(struct l2cap_chan *chan, struct sk_buff *skb)
{
	int err;

	BT_DBG("chan %p", chan);

	err = smp_sig_channel(chan, skb);
	if (err) {
		struct smp_chan *smp = chan->data;

		if (smp)
			cancel_delayed_work_sync(&smp->security_timer);

		hci_disconnect(chan->conn->hcon, HCI_ERROR_AUTH_FAILURE);
	}

	return err;
}

static struct sk_buff *smp_alloc_skb_cb(struct l2cap_chan *chan,
					unsigned long hdr_len,
					unsigned long len, int nb)
{
	struct sk_buff *skb;

	skb = bt_skb_alloc(hdr_len + len, GFP_KERNEL);
	if (!skb)
		return ERR_PTR(-ENOMEM);

	skb->priority = HCI_PRIO_MAX;
	bt_cb(skb)->chan = chan;

	return skb;
}

static const struct l2cap_ops smp_chan_ops = {
	.name			= "Security Manager",
	.ready			= smp_ready_cb,
	.recv			= smp_recv_cb,
	.alloc_skb		= smp_alloc_skb_cb,
	.teardown		= smp_teardown_cb,
	.resume			= smp_resume_cb,

	.new_connection		= l2cap_chan_no_new_connection,
	.state_change		= l2cap_chan_no_state_change,
	.close			= l2cap_chan_no_close,
	.defer			= l2cap_chan_no_defer,
	.suspend		= l2cap_chan_no_suspend,
	.set_shutdown		= l2cap_chan_no_set_shutdown,
	.get_sndtimeo		= l2cap_chan_no_get_sndtimeo,
	.memcpy_fromiovec	= l2cap_chan_no_memcpy_fromiovec,
};

static inline struct l2cap_chan *smp_new_conn_cb(struct l2cap_chan *pchan)
{
	struct l2cap_chan *chan;

	BT_DBG("pchan %p", pchan);

	chan = l2cap_chan_create();
	if (!chan)
		return NULL;

	chan->chan_type	= pchan->chan_type;
	chan->ops	= &smp_chan_ops;
	chan->scid	= pchan->scid;
	chan->dcid	= chan->scid;
	chan->imtu	= pchan->imtu;
	chan->omtu	= pchan->omtu;
	chan->mode	= pchan->mode;

	BT_DBG("created chan %p", chan);

	return chan;
}

static const struct l2cap_ops smp_root_chan_ops = {
	.name			= "Security Manager Root",
	.new_connection		= smp_new_conn_cb,

	/* None of these are implemented for the root channel */
	.close			= l2cap_chan_no_close,
	.alloc_skb		= l2cap_chan_no_alloc_skb,
	.recv			= l2cap_chan_no_recv,
	.state_change		= l2cap_chan_no_state_change,
	.teardown		= l2cap_chan_no_teardown,
	.ready			= l2cap_chan_no_ready,
	.defer			= l2cap_chan_no_defer,
	.suspend		= l2cap_chan_no_suspend,
	.resume			= l2cap_chan_no_resume,
	.set_shutdown		= l2cap_chan_no_set_shutdown,
	.get_sndtimeo		= l2cap_chan_no_get_sndtimeo,
	.memcpy_fromiovec	= l2cap_chan_no_memcpy_fromiovec,
};

int smp_register(struct hci_dev *hdev)
{
	struct l2cap_chan *chan;
	struct crypto_blkcipher	*tfm_aes;

	BT_DBG("%s", hdev->name);

	tfm_aes = crypto_alloc_blkcipher("ecb(aes)", 0, CRYPTO_ALG_ASYNC);
	if (IS_ERR(tfm_aes)) {
		int err = PTR_ERR(tfm_aes);
		BT_ERR("Unable to create crypto context");
		return err;
	}

	chan = l2cap_chan_create();
	if (!chan) {
		crypto_free_blkcipher(tfm_aes);
		return -ENOMEM;
	}

	chan->data = tfm_aes;

	l2cap_add_scid(chan, L2CAP_CID_SMP);

	l2cap_chan_set_defaults(chan);

	bacpy(&chan->src, &hdev->bdaddr);
	chan->src_type = BDADDR_LE_PUBLIC;
	chan->state = BT_LISTEN;
	chan->mode = L2CAP_MODE_BASIC;
	chan->imtu = L2CAP_DEFAULT_MTU;
	chan->ops = &smp_root_chan_ops;

	hdev->smp_data = chan;

	return 0;
}

void smp_unregister(struct hci_dev *hdev)
{
	struct l2cap_chan *chan = hdev->smp_data;
	struct crypto_blkcipher *tfm_aes;

>>>>>>> 7a0a260a
	if (!chan)
		return;

	BT_DBG("%s chan %p", hdev->name, chan);

	tfm_aes = chan->data;
	if (tfm_aes) {
		chan->data = NULL;
		crypto_free_blkcipher(tfm_aes);
	}

	hdev->smp_data = NULL;
	l2cap_chan_put(chan);
}<|MERGE_RESOLUTION|>--- conflicted
+++ resolved
@@ -49,11 +49,7 @@
 struct smp_chan {
 	struct l2cap_conn	*conn;
 	struct delayed_work	security_timer;
-<<<<<<< HEAD
-	struct work_struct	distribute_work;
-=======
 	unsigned long           allow_cmd; /* Bitmask of allowed commands */
->>>>>>> 7a0a260a
 
 	u8		preq[7]; /* SMP Pairing Request */
 	u8		prsp[7]; /* SMP Pairing Response */
@@ -289,12 +285,7 @@
 	smp = chan->data;
 
 	cancel_delayed_work_sync(&smp->security_timer);
-<<<<<<< HEAD
-	if (test_bit(HCI_CONN_LE_SMP_PEND, &conn->hcon->flags))
-		schedule_delayed_work(&smp->security_timer, SMP_TIMEOUT);
-=======
 	schedule_delayed_work(&smp->security_timer, SMP_TIMEOUT);
->>>>>>> 7a0a260a
 }
 
 static __u8 authreq_to_seclevel(__u8 authreq)
@@ -386,18 +377,6 @@
 	BUG_ON(!smp);
 
 	cancel_delayed_work_sync(&smp->security_timer);
-<<<<<<< HEAD
-	/* In case the timeout freed the SMP context */
-	if (!chan->data)
-		return;
-
-	if (work_pending(&smp->distribute_work)) {
-		cancel_work_sync(&smp->distribute_work);
-		if (!chan->data)
-			return;
-	}
-=======
->>>>>>> 7a0a260a
 
 	complete = test_bit(SMP_FLAG_COMPLETE, &smp->flags);
 	mgmt_smp_complete(conn->hcon, complete);
@@ -434,10 +413,6 @@
 {
 	struct hci_conn *hcon = conn->hcon;
 	struct l2cap_chan *chan = conn->smp;
-<<<<<<< HEAD
-	struct smp_chan *smp;
-=======
->>>>>>> 7a0a260a
 
 	if (reason)
 		smp_send_cmd(conn, SMP_CMD_PAIRING_FAIL, sizeof(reason),
@@ -446,16 +421,7 @@
 	clear_bit(HCI_CONN_ENCRYPT_PEND, &hcon->flags);
 	mgmt_auth_failed(hcon, HCI_ERROR_AUTH_FAILURE);
 
-<<<<<<< HEAD
-	if (!chan->data)
-		return;
-
-	smp = chan->data;
-
-	if (test_and_clear_bit(HCI_CONN_LE_SMP_PEND, &hcon->flags))
-=======
 	if (chan->data)
->>>>>>> 7a0a260a
 		smp_chan_destroy(conn);
 }
 
@@ -666,7 +632,6 @@
 }
 
 static void smp_notify_keys(struct l2cap_conn *conn)
-<<<<<<< HEAD
 {
 	struct l2cap_chan *chan = conn->smp;
 	struct smp_chan *smp = chan->data;
@@ -684,7 +649,7 @@
 		 */
 		bacpy(&hcon->dst, &smp->remote_irk->bdaddr);
 		hcon->dst_type = smp->remote_irk->addr_type;
-		l2cap_conn_update_id_addr(hcon);
+		queue_work(hdev->workqueue, &conn->id_addr_update_work);
 
 		/* When receiving an indentity resolving key for
 		 * a remote device that does not use a resolvable
@@ -733,213 +698,6 @@
 	}
 }
 
-static void smp_distribute_keys(struct work_struct *work)
-{
-	struct smp_chan *smp = container_of(work, struct smp_chan,
-					    distribute_work);
-	struct smp_cmd_pairing *req, *rsp;
-	struct l2cap_conn *conn = smp->conn;
-	struct hci_conn *hcon = conn->hcon;
-	struct hci_dev *hdev = hcon->hdev;
-	__u8 *keydist;
-
-	BT_DBG("conn %p", conn);
-
-	if (!test_bit(HCI_CONN_LE_SMP_PEND, &hcon->flags))
-		return;
-
-	rsp = (void *) &smp->prsp[1];
-
-	/* The responder sends its keys first */
-	if (hcon->out && (smp->remote_key_dist & 0x07))
-		return;
-
-	req = (void *) &smp->preq[1];
-
-	if (hcon->out) {
-		keydist = &rsp->init_key_dist;
-		*keydist &= req->init_key_dist;
-	} else {
-		keydist = &rsp->resp_key_dist;
-		*keydist &= req->resp_key_dist;
-	}
-
-	BT_DBG("keydist 0x%x", *keydist);
-
-	if (*keydist & SMP_DIST_ENC_KEY) {
-		struct smp_cmd_encrypt_info enc;
-		struct smp_cmd_master_ident ident;
-		struct smp_ltk *ltk;
-		u8 authenticated;
-		__le16 ediv;
-		__le64 rand;
-
-		get_random_bytes(enc.ltk, sizeof(enc.ltk));
-		get_random_bytes(&ediv, sizeof(ediv));
-		get_random_bytes(&rand, sizeof(rand));
-
-		smp_send_cmd(conn, SMP_CMD_ENCRYPT_INFO, sizeof(enc), &enc);
-
-		authenticated = hcon->sec_level == BT_SECURITY_HIGH;
-		ltk = hci_add_ltk(hdev, &hcon->dst, hcon->dst_type,
-				  SMP_LTK_SLAVE, authenticated, enc.ltk,
-				  smp->enc_key_size, ediv, rand);
-		smp->slave_ltk = ltk;
-
-		ident.ediv = ediv;
-		ident.rand = rand;
-
-		smp_send_cmd(conn, SMP_CMD_MASTER_IDENT, sizeof(ident), &ident);
-
-		*keydist &= ~SMP_DIST_ENC_KEY;
-	}
-
-	if (*keydist & SMP_DIST_ID_KEY) {
-		struct smp_cmd_ident_addr_info addrinfo;
-		struct smp_cmd_ident_info idinfo;
-
-		memcpy(idinfo.irk, hdev->irk, sizeof(idinfo.irk));
-
-		smp_send_cmd(conn, SMP_CMD_IDENT_INFO, sizeof(idinfo), &idinfo);
-
-		/* The hci_conn contains the local identity address
-		 * after the connection has been established.
-		 *
-		 * This is true even when the connection has been
-		 * established using a resolvable random address.
-		 */
-		bacpy(&addrinfo.bdaddr, &hcon->src);
-		addrinfo.addr_type = hcon->src_type;
-
-		smp_send_cmd(conn, SMP_CMD_IDENT_ADDR_INFO, sizeof(addrinfo),
-			     &addrinfo);
-
-		*keydist &= ~SMP_DIST_ID_KEY;
-	}
-
-	if (*keydist & SMP_DIST_SIGN) {
-		struct smp_cmd_sign_info sign;
-		struct smp_csrk *csrk;
-
-		/* Generate a new random key */
-		get_random_bytes(sign.csrk, sizeof(sign.csrk));
-
-		csrk = kzalloc(sizeof(*csrk), GFP_KERNEL);
-		if (csrk) {
-			csrk->master = 0x00;
-			memcpy(csrk->val, sign.csrk, sizeof(csrk->val));
-		}
-		smp->slave_csrk = csrk;
-
-		smp_send_cmd(conn, SMP_CMD_SIGN_INFO, sizeof(sign), &sign);
-
-		*keydist &= ~SMP_DIST_SIGN;
-	}
-
-	/* If there are still keys to be received wait for them */
-	if ((smp->remote_key_dist & 0x07))
-		return;
-
-	clear_bit(HCI_CONN_LE_SMP_PEND, &hcon->flags);
-	set_bit(SMP_FLAG_COMPLETE, &smp->flags);
-	smp_notify_keys(conn);
-
-	smp_chan_destroy(conn);
-}
-
-static void smp_timeout(struct work_struct *work)
-{
-	struct smp_chan *smp = container_of(work, struct smp_chan,
-					    security_timer.work);
-	struct l2cap_conn *conn = smp->conn;
-
-	BT_DBG("conn %p", conn);
-
-	l2cap_conn_shutdown(conn, ETIMEDOUT);
-}
-
-static struct smp_chan *smp_chan_create(struct l2cap_conn *conn)
-{
-	struct l2cap_chan *chan = conn->smp;
-	struct smp_chan *smp;
-=======
-{
-	struct l2cap_chan *chan = conn->smp;
-	struct smp_chan *smp = chan->data;
-	struct hci_conn *hcon = conn->hcon;
-	struct hci_dev *hdev = hcon->hdev;
-	struct smp_cmd_pairing *req = (void *) &smp->preq[1];
-	struct smp_cmd_pairing *rsp = (void *) &smp->prsp[1];
-	bool persistent;
->>>>>>> 7a0a260a
-
-	if (smp->remote_irk) {
-		mgmt_new_irk(hdev, smp->remote_irk);
-		/* Now that user space can be considered to know the
-		 * identity address track the connection based on it
-		 * from now on.
-		 */
-		bacpy(&hcon->dst, &smp->remote_irk->bdaddr);
-		hcon->dst_type = smp->remote_irk->addr_type;
-		queue_work(hdev->workqueue, &conn->id_addr_update_work);
-
-		/* When receiving an indentity resolving key for
-		 * a remote device that does not use a resolvable
-		 * private address, just remove the key so that
-		 * it is possible to use the controller white
-		 * list for scanning.
-		 *
-		 * Userspace will have been told to not store
-		 * this key at this point. So it is safe to
-		 * just remove it.
-		 */
-		if (!bacmp(&smp->remote_irk->rpa, BDADDR_ANY)) {
-			list_del(&smp->remote_irk->list);
-			kfree(smp->remote_irk);
-			smp->remote_irk = NULL;
-		}
-	}
-
-	/* The LTKs and CSRKs should be persistent only if both sides
-	 * had the bonding bit set in their authentication requests.
-	 */
-	persistent = !!((req->auth_req & rsp->auth_req) & SMP_AUTH_BONDING);
-
-	if (smp->csrk) {
-		smp->csrk->bdaddr_type = hcon->dst_type;
-		bacpy(&smp->csrk->bdaddr, &hcon->dst);
-		mgmt_new_csrk(hdev, smp->csrk, persistent);
-	}
-
-<<<<<<< HEAD
-	smp->conn = conn;
-	chan->data = smp;
-
-	INIT_WORK(&smp->distribute_work, smp_distribute_keys);
-	INIT_DELAYED_WORK(&smp->security_timer, smp_timeout);
-=======
-	if (smp->slave_csrk) {
-		smp->slave_csrk->bdaddr_type = hcon->dst_type;
-		bacpy(&smp->slave_csrk->bdaddr, &hcon->dst);
-		mgmt_new_csrk(hdev, smp->slave_csrk, persistent);
-	}
->>>>>>> 7a0a260a
-
-	if (smp->ltk) {
-		smp->ltk->bdaddr_type = hcon->dst_type;
-		bacpy(&smp->ltk->bdaddr, &hcon->dst);
-		mgmt_new_ltk(hdev, smp->ltk, persistent);
-	}
-
-	if (smp->slave_ltk) {
-		smp->slave_ltk->bdaddr_type = hcon->dst_type;
-		bacpy(&smp->slave_ltk->bdaddr, &hcon->dst);
-		mgmt_new_ltk(hdev, smp->slave_ltk, persistent);
-	}
-}
-
-<<<<<<< HEAD
-=======
 static void smp_allow_key_dist(struct smp_chan *smp)
 {
 	/* Allow the first expected phase 3 PDU. The rest of the PDUs
@@ -1105,7 +863,6 @@
 	return smp;
 }
 
->>>>>>> 7a0a260a
 int smp_user_confirm_reply(struct hci_conn *hcon, u16 mgmt_op, __le32 passkey)
 {
 	struct l2cap_conn *conn = hcon->l2cap_data;
@@ -1123,17 +880,11 @@
 	if (!chan)
 		return -ENOTCONN;
 
-<<<<<<< HEAD
-	chan = conn->smp;
-	if (!chan)
-		return -ENOTCONN;
-=======
 	l2cap_chan_lock(chan);
 	if (!chan->data) {
 		err = -ENOTCONN;
 		goto unlock;
 	}
->>>>>>> 7a0a260a
 
 	smp = chan->data;
 
@@ -1189,19 +940,10 @@
 	if (conn->hcon->role != HCI_ROLE_SLAVE)
 		return SMP_CMD_NOTSUPP;
 
-<<<<<<< HEAD
-	if (!test_and_set_bit(HCI_CONN_LE_SMP_PEND, &conn->hcon->flags)) {
-		smp = smp_chan_create(conn);
-	} else {
-		struct l2cap_chan *chan = conn->smp;
-		smp = chan->data;
-	}
-=======
 	if (!chan->data)
 		smp = smp_chan_create(conn);
 	else
 		smp = chan->data;
->>>>>>> 7a0a260a
 
 	if (!smp)
 		return SMP_UNSPECIFIED;
@@ -1262,11 +1004,7 @@
 	struct smp_cmd_pairing *req, *rsp = (void *) skb->data;
 	struct l2cap_chan *chan = conn->smp;
 	struct smp_chan *smp = chan->data;
-<<<<<<< HEAD
-	u8 key_size, auth = SMP_AUTH_NONE;
-=======
 	u8 key_size, auth;
->>>>>>> 7a0a260a
 	int ret;
 
 	BT_DBG("conn %p", conn);
@@ -1594,13 +1332,8 @@
 			  authenticated, smp->tk, smp->enc_key_size,
 			  rp->ediv, rp->rand);
 	smp->ltk = ltk;
-<<<<<<< HEAD
-	if (!(smp->remote_key_dist & SMP_DIST_ID_KEY))
-		queue_work(hdev->workqueue, &smp->distribute_work);
-=======
 	if (!(smp->remote_key_dist & KEY_DIST_MASK))
 		smp_distribute_keys(smp);
->>>>>>> 7a0a260a
 	hci_dev_unlock(hdev);
 
 	return 0;
@@ -1633,7 +1366,6 @@
 	struct l2cap_chan *chan = conn->smp;
 	struct smp_chan *smp = chan->data;
 	struct hci_conn *hcon = conn->hcon;
-	struct hci_dev *hdev = hcon->hdev;
 	bdaddr_t rpa;
 
 	BT_DBG("");
@@ -1675,12 +1407,8 @@
 				      smp->id_addr_type, smp->irk, &rpa);
 
 distribute:
-<<<<<<< HEAD
-	queue_work(hdev->workqueue, &smp->distribute_work);
-=======
 	if (!(smp->remote_key_dist & KEY_DIST_MASK))
 		smp_distribute_keys(smp);
->>>>>>> 7a0a260a
 
 	hci_dev_unlock(hcon->hdev);
 
@@ -1712,11 +1440,7 @@
 		memcpy(csrk->val, rp->csrk, sizeof(csrk->val));
 	}
 	smp->csrk = csrk;
-<<<<<<< HEAD
-	queue_work(hdev->workqueue, &smp->distribute_work);
-=======
 	smp_distribute_keys(smp);
->>>>>>> 7a0a260a
 	hci_dev_unlock(hdev);
 
 	return 0;
@@ -1757,18 +1481,8 @@
 	/* If we don't have a context the only allowed commands are
 	 * pairing request and security request.
 	 */
-<<<<<<< HEAD
-	if (code != SMP_CMD_PAIRING_REQ && code != SMP_CMD_SECURITY_REQ &&
-	    !test_bit(HCI_CONN_LE_SMP_PEND, &hcon->flags)) {
-		BT_ERR("Unexpected SMP command 0x%02x. Disconnecting.", code);
-		reason = SMP_CMD_NOTSUPP;
-		err = -EOPNOTSUPP;
-		goto done;
-	}
-=======
 	if (!smp && code != SMP_CMD_PAIRING_REQ && code != SMP_CMD_SECURITY_REQ)
 		goto drop;
->>>>>>> 7a0a260a
 
 	switch (code) {
 	case SMP_CMD_PAIRING_REQ:
@@ -1823,19 +1537,12 @@
 	}
 
 done:
-<<<<<<< HEAD
-	if (reason)
-		smp_failure(conn, reason);
-	if (!err)
-		kfree_skb(skb);
-=======
 	if (!err) {
 		if (reason)
 			smp_failure(conn, reason);
 		kfree_skb(skb);
 	}
 
->>>>>>> 7a0a260a
 	return err;
 
 drop:
@@ -1848,11 +1555,10 @@
 static void smp_teardown_cb(struct l2cap_chan *chan, int err)
 {
 	struct l2cap_conn *conn = chan->conn;
-<<<<<<< HEAD
 
 	BT_DBG("chan %p", chan);
 
-	if (test_and_clear_bit(HCI_CONN_LE_SMP_PEND, &conn->hcon->flags))
+	if (chan->data)
 		smp_chan_destroy(conn);
 
 	conn->smp = NULL;
@@ -1864,17 +1570,18 @@
 	struct smp_chan *smp = chan->data;
 	struct l2cap_conn *conn = chan->conn;
 	struct hci_conn *hcon = conn->hcon;
-	struct hci_dev *hdev = hcon->hdev;
 
 	BT_DBG("chan %p", chan);
 
 	if (!smp)
 		return;
 
+	if (!test_bit(HCI_CONN_ENCRYPT, &hcon->flags))
+		return;
+
 	cancel_delayed_work(&smp->security_timer);
 
-	if (test_bit(HCI_CONN_ENCRYPT, &hcon->flags))
-		queue_work(hdev->workqueue, &smp->distribute_work);
+	smp_distribute_keys(smp);
 }
 
 static void smp_ready_cb(struct l2cap_chan *chan)
@@ -1900,7 +1607,7 @@
 		if (smp)
 			cancel_delayed_work_sync(&smp->security_timer);
 
-		l2cap_conn_shutdown(chan->conn, -err);
+		hci_disconnect(chan->conn->hcon, HCI_ERROR_AUTH_FAILURE);
 	}
 
 	return err;
@@ -2025,185 +1732,6 @@
 	struct l2cap_chan *chan = hdev->smp_data;
 	struct crypto_blkcipher *tfm_aes;
 
-=======
-
-	BT_DBG("chan %p", chan);
-
-	if (chan->data)
-		smp_chan_destroy(conn);
-
-	conn->smp = NULL;
-	l2cap_chan_put(chan);
-}
-
-static void smp_resume_cb(struct l2cap_chan *chan)
-{
-	struct smp_chan *smp = chan->data;
-	struct l2cap_conn *conn = chan->conn;
-	struct hci_conn *hcon = conn->hcon;
-
-	BT_DBG("chan %p", chan);
-
-	if (!smp)
-		return;
-
-	if (!test_bit(HCI_CONN_ENCRYPT, &hcon->flags))
-		return;
-
-	cancel_delayed_work(&smp->security_timer);
-
-	smp_distribute_keys(smp);
-}
-
-static void smp_ready_cb(struct l2cap_chan *chan)
-{
-	struct l2cap_conn *conn = chan->conn;
-
-	BT_DBG("chan %p", chan);
-
-	conn->smp = chan;
-	l2cap_chan_hold(chan);
-}
-
-static int smp_recv_cb(struct l2cap_chan *chan, struct sk_buff *skb)
-{
-	int err;
-
-	BT_DBG("chan %p", chan);
-
-	err = smp_sig_channel(chan, skb);
-	if (err) {
-		struct smp_chan *smp = chan->data;
-
-		if (smp)
-			cancel_delayed_work_sync(&smp->security_timer);
-
-		hci_disconnect(chan->conn->hcon, HCI_ERROR_AUTH_FAILURE);
-	}
-
-	return err;
-}
-
-static struct sk_buff *smp_alloc_skb_cb(struct l2cap_chan *chan,
-					unsigned long hdr_len,
-					unsigned long len, int nb)
-{
-	struct sk_buff *skb;
-
-	skb = bt_skb_alloc(hdr_len + len, GFP_KERNEL);
-	if (!skb)
-		return ERR_PTR(-ENOMEM);
-
-	skb->priority = HCI_PRIO_MAX;
-	bt_cb(skb)->chan = chan;
-
-	return skb;
-}
-
-static const struct l2cap_ops smp_chan_ops = {
-	.name			= "Security Manager",
-	.ready			= smp_ready_cb,
-	.recv			= smp_recv_cb,
-	.alloc_skb		= smp_alloc_skb_cb,
-	.teardown		= smp_teardown_cb,
-	.resume			= smp_resume_cb,
-
-	.new_connection		= l2cap_chan_no_new_connection,
-	.state_change		= l2cap_chan_no_state_change,
-	.close			= l2cap_chan_no_close,
-	.defer			= l2cap_chan_no_defer,
-	.suspend		= l2cap_chan_no_suspend,
-	.set_shutdown		= l2cap_chan_no_set_shutdown,
-	.get_sndtimeo		= l2cap_chan_no_get_sndtimeo,
-	.memcpy_fromiovec	= l2cap_chan_no_memcpy_fromiovec,
-};
-
-static inline struct l2cap_chan *smp_new_conn_cb(struct l2cap_chan *pchan)
-{
-	struct l2cap_chan *chan;
-
-	BT_DBG("pchan %p", pchan);
-
-	chan = l2cap_chan_create();
-	if (!chan)
-		return NULL;
-
-	chan->chan_type	= pchan->chan_type;
-	chan->ops	= &smp_chan_ops;
-	chan->scid	= pchan->scid;
-	chan->dcid	= chan->scid;
-	chan->imtu	= pchan->imtu;
-	chan->omtu	= pchan->omtu;
-	chan->mode	= pchan->mode;
-
-	BT_DBG("created chan %p", chan);
-
-	return chan;
-}
-
-static const struct l2cap_ops smp_root_chan_ops = {
-	.name			= "Security Manager Root",
-	.new_connection		= smp_new_conn_cb,
-
-	/* None of these are implemented for the root channel */
-	.close			= l2cap_chan_no_close,
-	.alloc_skb		= l2cap_chan_no_alloc_skb,
-	.recv			= l2cap_chan_no_recv,
-	.state_change		= l2cap_chan_no_state_change,
-	.teardown		= l2cap_chan_no_teardown,
-	.ready			= l2cap_chan_no_ready,
-	.defer			= l2cap_chan_no_defer,
-	.suspend		= l2cap_chan_no_suspend,
-	.resume			= l2cap_chan_no_resume,
-	.set_shutdown		= l2cap_chan_no_set_shutdown,
-	.get_sndtimeo		= l2cap_chan_no_get_sndtimeo,
-	.memcpy_fromiovec	= l2cap_chan_no_memcpy_fromiovec,
-};
-
-int smp_register(struct hci_dev *hdev)
-{
-	struct l2cap_chan *chan;
-	struct crypto_blkcipher	*tfm_aes;
-
-	BT_DBG("%s", hdev->name);
-
-	tfm_aes = crypto_alloc_blkcipher("ecb(aes)", 0, CRYPTO_ALG_ASYNC);
-	if (IS_ERR(tfm_aes)) {
-		int err = PTR_ERR(tfm_aes);
-		BT_ERR("Unable to create crypto context");
-		return err;
-	}
-
-	chan = l2cap_chan_create();
-	if (!chan) {
-		crypto_free_blkcipher(tfm_aes);
-		return -ENOMEM;
-	}
-
-	chan->data = tfm_aes;
-
-	l2cap_add_scid(chan, L2CAP_CID_SMP);
-
-	l2cap_chan_set_defaults(chan);
-
-	bacpy(&chan->src, &hdev->bdaddr);
-	chan->src_type = BDADDR_LE_PUBLIC;
-	chan->state = BT_LISTEN;
-	chan->mode = L2CAP_MODE_BASIC;
-	chan->imtu = L2CAP_DEFAULT_MTU;
-	chan->ops = &smp_root_chan_ops;
-
-	hdev->smp_data = chan;
-
-	return 0;
-}
-
-void smp_unregister(struct hci_dev *hdev)
-{
-	struct l2cap_chan *chan = hdev->smp_data;
-	struct crypto_blkcipher *tfm_aes;
-
->>>>>>> 7a0a260a
 	if (!chan)
 		return;
 
