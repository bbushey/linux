/*
 * Copyright (c) 2016-2017 Hisilicon Limited.
 *
 * This software is available to you under a choice of one of two
 * licenses.  You may choose to be licensed under the terms of the GNU
 * General Public License (GPL) Version 2, available from the file
 * COPYING in the main directory of this source tree, or the
 * OpenIB.org BSD license below:
 *
 *     Redistribution and use in source and binary forms, with or
 *     without modification, are permitted provided that the following
 *     conditions are met:
 *
 *      - Redistributions of source code must retain the above
 *        copyright notice, this list of conditions and the following
 *        disclaimer.
 *
 *      - Redistributions in binary form must reproduce the above
 *        copyright notice, this list of conditions and the following
 *        disclaimer in the documentation and/or other materials
 *        provided with the distribution.
 *
 * THE SOFTWARE IS PROVIDED "AS IS", WITHOUT WARRANTY OF ANY KIND,
 * EXPRESS OR IMPLIED, INCLUDING BUT NOT LIMITED TO THE WARRANTIES OF
 * MERCHANTABILITY, FITNESS FOR A PARTICULAR PURPOSE AND
 * NONINFRINGEMENT. IN NO EVENT SHALL THE AUTHORS OR COPYRIGHT HOLDERS
 * BE LIABLE FOR ANY CLAIM, DAMAGES OR OTHER LIABILITY, WHETHER IN AN
 * ACTION OF CONTRACT, TORT OR OTHERWISE, ARISING FROM, OUT OF OR IN
 * CONNECTION WITH THE SOFTWARE OR THE USE OR OTHER DEALINGS IN THE
 * SOFTWARE.
 */

#include <linux/acpi.h>
#include <linux/etherdevice.h>
#include <linux/interrupt.h>
#include <linux/kernel.h>
#include <linux/types.h>
#include <net/addrconf.h>
#include <rdma/ib_addr.h>
#include <rdma/ib_cache.h>
#include <rdma/ib_umem.h>
#include <rdma/uverbs_ioctl.h>

#include "hnae3.h"
#include "hns_roce_common.h"
#include "hns_roce_device.h"
#include "hns_roce_cmd.h"
#include "hns_roce_hem.h"
#include "hns_roce_hw_v2.h"

static inline void set_data_seg_v2(struct hns_roce_v2_wqe_data_seg *dseg,
				   struct ib_sge *sg)
{
	dseg->lkey = cpu_to_le32(sg->lkey);
	dseg->addr = cpu_to_le64(sg->addr);
	dseg->len  = cpu_to_le32(sg->length);
}

/*
 * mapped-value = 1 + real-value
 * The hns wr opcode real value is start from 0, In order to distinguish between
 * initialized and uninitialized map values, we plus 1 to the actual value when
 * defining the mapping, so that the validity can be identified by checking the
 * mapped value is greater than 0.
 */
#define HR_OPC_MAP(ib_key, hr_key) \
		[IB_WR_ ## ib_key] = 1 + HNS_ROCE_V2_WQE_OP_ ## hr_key

static const u32 hns_roce_op_code[] = {
	HR_OPC_MAP(RDMA_WRITE,			RDMA_WRITE),
	HR_OPC_MAP(RDMA_WRITE_WITH_IMM,		RDMA_WRITE_WITH_IMM),
	HR_OPC_MAP(SEND,			SEND),
	HR_OPC_MAP(SEND_WITH_IMM,		SEND_WITH_IMM),
	HR_OPC_MAP(RDMA_READ,			RDMA_READ),
	HR_OPC_MAP(ATOMIC_CMP_AND_SWP,		ATOM_CMP_AND_SWAP),
	HR_OPC_MAP(ATOMIC_FETCH_AND_ADD,	ATOM_FETCH_AND_ADD),
	HR_OPC_MAP(SEND_WITH_INV,		SEND_WITH_INV),
	HR_OPC_MAP(LOCAL_INV,			LOCAL_INV),
	HR_OPC_MAP(MASKED_ATOMIC_CMP_AND_SWP,	ATOM_MSK_CMP_AND_SWAP),
	HR_OPC_MAP(MASKED_ATOMIC_FETCH_AND_ADD,	ATOM_MSK_FETCH_AND_ADD),
	HR_OPC_MAP(REG_MR,			FAST_REG_PMR),
};

static u32 to_hr_opcode(u32 ib_opcode)
{
	if (ib_opcode >= ARRAY_SIZE(hns_roce_op_code))
		return HNS_ROCE_V2_WQE_OP_MASK;

	return hns_roce_op_code[ib_opcode] ? hns_roce_op_code[ib_opcode] - 1 :
					     HNS_ROCE_V2_WQE_OP_MASK;
}

static void set_frmr_seg(struct hns_roce_v2_rc_send_wqe *rc_sq_wqe,
			 const struct ib_reg_wr *wr)
{
	struct hns_roce_wqe_frmr_seg *fseg =
		(void *)rc_sq_wqe + sizeof(struct hns_roce_v2_rc_send_wqe);
	struct hns_roce_mr *mr = to_hr_mr(wr->mr);
	u64 pbl_ba;

	/* use ib_access_flags */
	roce_set_bit(fseg->byte_40, V2_RC_FRMR_WQE_BYTE_40_BIND_EN_S,
		     !!(wr->access & IB_ACCESS_MW_BIND));
	roce_set_bit(fseg->byte_40, V2_RC_FRMR_WQE_BYTE_40_ATOMIC_S,
		     !!(wr->access & IB_ACCESS_REMOTE_ATOMIC));
	roce_set_bit(fseg->byte_40, V2_RC_FRMR_WQE_BYTE_40_RR_S,
		     !!(wr->access & IB_ACCESS_REMOTE_READ));
	roce_set_bit(fseg->byte_40, V2_RC_FRMR_WQE_BYTE_40_RW_S,
		     !!(wr->access & IB_ACCESS_REMOTE_WRITE));
	roce_set_bit(fseg->byte_40, V2_RC_FRMR_WQE_BYTE_40_LW_S,
		     !!(wr->access & IB_ACCESS_LOCAL_WRITE));

	/* Data structure reuse may lead to confusion */
	pbl_ba = mr->pbl_mtr.hem_cfg.root_ba;
	rc_sq_wqe->msg_len = cpu_to_le32(lower_32_bits(pbl_ba));
	rc_sq_wqe->inv_key = cpu_to_le32(upper_32_bits(pbl_ba));

	rc_sq_wqe->byte_16 = cpu_to_le32(wr->mr->length & 0xffffffff);
	rc_sq_wqe->byte_20 = cpu_to_le32(wr->mr->length >> 32);
	rc_sq_wqe->rkey = cpu_to_le32(wr->key);
	rc_sq_wqe->va = cpu_to_le64(wr->mr->iova);

	fseg->pbl_size = cpu_to_le32(mr->npages);
	roce_set_field(fseg->byte_40, V2_RC_FRMR_WQE_BYTE_40_PBL_BUF_PG_SZ_M,
		       V2_RC_FRMR_WQE_BYTE_40_PBL_BUF_PG_SZ_S,
		       to_hr_hw_page_shift(mr->pbl_mtr.hem_cfg.buf_pg_shift));
	roce_set_bit(fseg->byte_40, V2_RC_FRMR_WQE_BYTE_40_BLK_MODE_S, 0);
}

static void set_atomic_seg(const struct ib_send_wr *wr,
			   struct hns_roce_v2_rc_send_wqe *rc_sq_wqe,
			   unsigned int valid_num_sge)
{
	struct hns_roce_v2_wqe_data_seg *dseg =
		(void *)rc_sq_wqe + sizeof(struct hns_roce_v2_rc_send_wqe);
	struct hns_roce_wqe_atomic_seg *aseg =
		(void *)dseg + sizeof(struct hns_roce_v2_wqe_data_seg);

	set_data_seg_v2(dseg, wr->sg_list);

	if (wr->opcode == IB_WR_ATOMIC_CMP_AND_SWP) {
		aseg->fetchadd_swap_data = cpu_to_le64(atomic_wr(wr)->swap);
		aseg->cmp_data = cpu_to_le64(atomic_wr(wr)->compare_add);
	} else {
		aseg->fetchadd_swap_data =
			cpu_to_le64(atomic_wr(wr)->compare_add);
		aseg->cmp_data = 0;
	}

	roce_set_field(rc_sq_wqe->byte_16, V2_RC_SEND_WQE_BYTE_16_SGE_NUM_M,
		       V2_RC_SEND_WQE_BYTE_16_SGE_NUM_S, valid_num_sge);
}

static int fill_ext_sge_inl_data(struct hns_roce_qp *qp,
				 const struct ib_send_wr *wr,
				 unsigned int *sge_idx, u32 msg_len)
{
	struct ib_device *ibdev = &(to_hr_dev(qp->ibqp.device))->ib_dev;
	unsigned int dseg_len = sizeof(struct hns_roce_v2_wqe_data_seg);
	unsigned int ext_sge_sz = qp->sq.max_gs * dseg_len;
	unsigned int left_len_in_pg;
	unsigned int idx = *sge_idx;
	unsigned int i = 0;
	unsigned int len;
	void *addr;
	void *dseg;

	if (msg_len > ext_sge_sz) {
		ibdev_err(ibdev,
			  "no enough extended sge space for inline data.\n");
		return -EINVAL;
	}

	dseg = hns_roce_get_extend_sge(qp, idx & (qp->sge.sge_cnt - 1));
	left_len_in_pg = hr_hw_page_align((uintptr_t)dseg) - (uintptr_t)dseg;
	len = wr->sg_list[0].length;
	addr = (void *)(unsigned long)(wr->sg_list[0].addr);

	/* When copying data to extended sge space, the left length in page may
	 * not long enough for current user's sge. So the data should be
	 * splited into several parts, one in the first page, and the others in
	 * the subsequent pages.
	 */
	while (1) {
		if (len <= left_len_in_pg) {
			memcpy(dseg, addr, len);

			idx += len / dseg_len;

			i++;
			if (i >= wr->num_sge)
				break;

			left_len_in_pg -= len;
			len = wr->sg_list[i].length;
			addr = (void *)(unsigned long)(wr->sg_list[i].addr);
			dseg += len;
		} else {
			memcpy(dseg, addr, left_len_in_pg);

			len -= left_len_in_pg;
			addr += left_len_in_pg;
			idx += left_len_in_pg / dseg_len;
			dseg = hns_roce_get_extend_sge(qp,
						idx & (qp->sge.sge_cnt - 1));
			left_len_in_pg = 1 << HNS_HW_PAGE_SHIFT;
		}
	}

	*sge_idx = idx;

	return 0;
}

static void set_extend_sge(struct hns_roce_qp *qp, struct ib_sge *sge,
			   unsigned int *sge_ind, unsigned int cnt)
{
	struct hns_roce_v2_wqe_data_seg *dseg;
	unsigned int idx = *sge_ind;

	while (cnt > 0) {
		dseg = hns_roce_get_extend_sge(qp, idx & (qp->sge.sge_cnt - 1));
		if (likely(sge->length)) {
			set_data_seg_v2(dseg, sge);
			idx++;
			cnt--;
		}
		sge++;
	}

	*sge_ind = idx;
}

static bool check_inl_data_len(struct hns_roce_qp *qp, unsigned int len)
{
	struct hns_roce_dev *hr_dev = to_hr_dev(qp->ibqp.device);
	int mtu = ib_mtu_enum_to_int(qp->path_mtu);

	if (len > qp->max_inline_data || len > mtu) {
		ibdev_err(&hr_dev->ib_dev,
			  "invalid length of data, data len = %u, max inline len = %u, path mtu = %d.\n",
			  len, qp->max_inline_data, mtu);
		return false;
	}

	return true;
}

static int set_rc_inl(struct hns_roce_qp *qp, const struct ib_send_wr *wr,
		      struct hns_roce_v2_rc_send_wqe *rc_sq_wqe,
		      unsigned int *sge_idx)
{
	struct hns_roce_dev *hr_dev = to_hr_dev(qp->ibqp.device);
	u32 msg_len = le32_to_cpu(rc_sq_wqe->msg_len);
	struct ib_device *ibdev = &hr_dev->ib_dev;
	unsigned int curr_idx = *sge_idx;
	void *dseg = rc_sq_wqe;
	unsigned int i;
	int ret;

	if (unlikely(wr->opcode == IB_WR_RDMA_READ)) {
		ibdev_err(ibdev, "invalid inline parameters!\n");
		return -EINVAL;
	}

	if (!check_inl_data_len(qp, msg_len))
		return -EINVAL;

	dseg += sizeof(struct hns_roce_v2_rc_send_wqe);

	roce_set_bit(rc_sq_wqe->byte_4, V2_RC_SEND_WQE_BYTE_4_INLINE_S, 1);

	if (msg_len <= HNS_ROCE_V2_MAX_RC_INL_INN_SZ) {
		roce_set_bit(rc_sq_wqe->byte_20,
			     V2_RC_SEND_WQE_BYTE_20_INL_TYPE_S, 0);

		for (i = 0; i < wr->num_sge; i++) {
			memcpy(dseg, ((void *)wr->sg_list[i].addr),
			       wr->sg_list[i].length);
			dseg += wr->sg_list[i].length;
		}
	} else {
		roce_set_bit(rc_sq_wqe->byte_20,
			     V2_RC_SEND_WQE_BYTE_20_INL_TYPE_S, 1);

		ret = fill_ext_sge_inl_data(qp, wr, &curr_idx, msg_len);
		if (ret)
			return ret;

		roce_set_field(rc_sq_wqe->byte_16,
			       V2_RC_SEND_WQE_BYTE_16_SGE_NUM_M,
			       V2_RC_SEND_WQE_BYTE_16_SGE_NUM_S,
			       curr_idx - *sge_idx);
	}

	*sge_idx = curr_idx;

	return 0;
}

static int set_rwqe_data_seg(struct ib_qp *ibqp, const struct ib_send_wr *wr,
			     struct hns_roce_v2_rc_send_wqe *rc_sq_wqe,
			     unsigned int *sge_ind,
			     unsigned int valid_num_sge)
{
	struct hns_roce_v2_wqe_data_seg *dseg =
		(void *)rc_sq_wqe + sizeof(struct hns_roce_v2_rc_send_wqe);
	struct hns_roce_qp *qp = to_hr_qp(ibqp);
	int j = 0;
	int i;

	roce_set_field(rc_sq_wqe->byte_20,
		       V2_RC_SEND_WQE_BYTE_20_MSG_START_SGE_IDX_M,
		       V2_RC_SEND_WQE_BYTE_20_MSG_START_SGE_IDX_S,
		       (*sge_ind) & (qp->sge.sge_cnt - 1));

	if (wr->send_flags & IB_SEND_INLINE)
		return set_rc_inl(qp, wr, rc_sq_wqe, sge_ind);

	if (valid_num_sge <= HNS_ROCE_SGE_IN_WQE) {
		for (i = 0; i < wr->num_sge; i++) {
			if (likely(wr->sg_list[i].length)) {
				set_data_seg_v2(dseg, wr->sg_list + i);
				dseg++;
			}
		}
	} else {
		for (i = 0; i < wr->num_sge && j < HNS_ROCE_SGE_IN_WQE; i++) {
			if (likely(wr->sg_list[i].length)) {
				set_data_seg_v2(dseg, wr->sg_list + i);
				dseg++;
				j++;
			}
		}

		set_extend_sge(qp, wr->sg_list + i, sge_ind,
			       valid_num_sge - HNS_ROCE_SGE_IN_WQE);
	}

	roce_set_field(rc_sq_wqe->byte_16,
		       V2_RC_SEND_WQE_BYTE_16_SGE_NUM_M,
		       V2_RC_SEND_WQE_BYTE_16_SGE_NUM_S, valid_num_sge);

	return 0;
}

static int check_send_valid(struct hns_roce_dev *hr_dev,
			    struct hns_roce_qp *hr_qp)
{
	struct ib_device *ibdev = &hr_dev->ib_dev;
	struct ib_qp *ibqp = &hr_qp->ibqp;

	if (unlikely(ibqp->qp_type != IB_QPT_RC &&
		     ibqp->qp_type != IB_QPT_GSI &&
		     ibqp->qp_type != IB_QPT_UD)) {
		ibdev_err(ibdev, "Not supported QP(0x%x)type!\n",
			  ibqp->qp_type);
		return -EOPNOTSUPP;
	} else if (unlikely(hr_qp->state == IB_QPS_RESET ||
		   hr_qp->state == IB_QPS_INIT ||
		   hr_qp->state == IB_QPS_RTR)) {
		ibdev_err(ibdev, "failed to post WQE, QP state %u!\n",
			  hr_qp->state);
		return -EINVAL;
	} else if (unlikely(hr_dev->state >= HNS_ROCE_DEVICE_STATE_RST_DOWN)) {
		ibdev_err(ibdev, "failed to post WQE, dev state %d!\n",
			  hr_dev->state);
		return -EIO;
	}

	return 0;
}

static unsigned int calc_wr_sge_num(const struct ib_send_wr *wr,
				    unsigned int *sge_len)
{
	unsigned int valid_num = 0;
	unsigned int len = 0;
	int i;

	for (i = 0; i < wr->num_sge; i++) {
		if (likely(wr->sg_list[i].length)) {
			len += wr->sg_list[i].length;
			valid_num++;
		}
	}

	*sge_len = len;
	return valid_num;
}

static __le32 get_immtdata(const struct ib_send_wr *wr)
{
	switch (wr->opcode) {
	case IB_WR_SEND_WITH_IMM:
	case IB_WR_RDMA_WRITE_WITH_IMM:
		return cpu_to_le32(be32_to_cpu(wr->ex.imm_data));
	default:
		return 0;
	}
}

static int set_ud_opcode(struct hns_roce_v2_ud_send_wqe *ud_sq_wqe,
			 const struct ib_send_wr *wr)
{
	u32 ib_op = wr->opcode;

	if (ib_op != IB_WR_SEND && ib_op != IB_WR_SEND_WITH_IMM)
		return -EINVAL;

	ud_sq_wqe->immtdata = get_immtdata(wr);

	roce_set_field(ud_sq_wqe->byte_4, V2_UD_SEND_WQE_BYTE_4_OPCODE_M,
		       V2_UD_SEND_WQE_BYTE_4_OPCODE_S, to_hr_opcode(ib_op));

	return 0;
}

static int fill_ud_av(struct hns_roce_v2_ud_send_wqe *ud_sq_wqe,
		      struct hns_roce_ah *ah)
{
	struct ib_device *ib_dev = ah->ibah.device;
	struct hns_roce_dev *hr_dev = to_hr_dev(ib_dev);

	roce_set_field(ud_sq_wqe->byte_24, V2_UD_SEND_WQE_BYTE_24_UDPSPN_M,
		       V2_UD_SEND_WQE_BYTE_24_UDPSPN_S, ah->av.udp_sport);

	roce_set_field(ud_sq_wqe->byte_36, V2_UD_SEND_WQE_BYTE_36_HOPLIMIT_M,
		       V2_UD_SEND_WQE_BYTE_36_HOPLIMIT_S, ah->av.hop_limit);
	roce_set_field(ud_sq_wqe->byte_36, V2_UD_SEND_WQE_BYTE_36_TCLASS_M,
		       V2_UD_SEND_WQE_BYTE_36_TCLASS_S, ah->av.tclass);
	roce_set_field(ud_sq_wqe->byte_40, V2_UD_SEND_WQE_BYTE_40_FLOW_LABEL_M,
		       V2_UD_SEND_WQE_BYTE_40_FLOW_LABEL_S, ah->av.flowlabel);

	if (WARN_ON(ah->av.sl > MAX_SERVICE_LEVEL))
		return -EINVAL;

	roce_set_field(ud_sq_wqe->byte_40, V2_UD_SEND_WQE_BYTE_40_SL_M,
		       V2_UD_SEND_WQE_BYTE_40_SL_S, ah->av.sl);

	ud_sq_wqe->sgid_index = ah->av.gid_index;

	memcpy(ud_sq_wqe->dmac, ah->av.mac, ETH_ALEN);
	memcpy(ud_sq_wqe->dgid, ah->av.dgid, GID_LEN_V2);

	if (hr_dev->pci_dev->revision >= PCI_REVISION_ID_HIP09)
		return 0;

	roce_set_bit(ud_sq_wqe->byte_40, V2_UD_SEND_WQE_BYTE_40_UD_VLAN_EN_S,
		     ah->av.vlan_en);
	roce_set_field(ud_sq_wqe->byte_36, V2_UD_SEND_WQE_BYTE_36_VLAN_M,
		       V2_UD_SEND_WQE_BYTE_36_VLAN_S, ah->av.vlan_id);

	return 0;
}

static inline int set_ud_wqe(struct hns_roce_qp *qp,
			     const struct ib_send_wr *wr,
			     void *wqe, unsigned int *sge_idx,
			     unsigned int owner_bit)
{
	struct hns_roce_ah *ah = to_hr_ah(ud_wr(wr)->ah);
	struct hns_roce_v2_ud_send_wqe *ud_sq_wqe = wqe;
	unsigned int curr_idx = *sge_idx;
	unsigned int valid_num_sge;
	u32 msg_len = 0;
	int ret;

	valid_num_sge = calc_wr_sge_num(wr, &msg_len);

	ret = set_ud_opcode(ud_sq_wqe, wr);
	if (WARN_ON(ret))
		return ret;

	ud_sq_wqe->msg_len = cpu_to_le32(msg_len);

	roce_set_bit(ud_sq_wqe->byte_4, V2_UD_SEND_WQE_BYTE_4_CQE_S,
		     !!(wr->send_flags & IB_SEND_SIGNALED));

	roce_set_bit(ud_sq_wqe->byte_4, V2_UD_SEND_WQE_BYTE_4_SE_S,
		     !!(wr->send_flags & IB_SEND_SOLICITED));

	roce_set_field(ud_sq_wqe->byte_16, V2_UD_SEND_WQE_BYTE_16_PD_M,
		       V2_UD_SEND_WQE_BYTE_16_PD_S, to_hr_pd(qp->ibqp.pd)->pdn);

	roce_set_field(ud_sq_wqe->byte_16, V2_UD_SEND_WQE_BYTE_16_SGE_NUM_M,
		       V2_UD_SEND_WQE_BYTE_16_SGE_NUM_S, valid_num_sge);

	roce_set_field(ud_sq_wqe->byte_20,
		       V2_UD_SEND_WQE_BYTE_20_MSG_START_SGE_IDX_M,
		       V2_UD_SEND_WQE_BYTE_20_MSG_START_SGE_IDX_S,
		       curr_idx & (qp->sge.sge_cnt - 1));

	ud_sq_wqe->qkey = cpu_to_le32(ud_wr(wr)->remote_qkey & 0x80000000 ?
			  qp->qkey : ud_wr(wr)->remote_qkey);
	roce_set_field(ud_sq_wqe->byte_32, V2_UD_SEND_WQE_BYTE_32_DQPN_M,
		       V2_UD_SEND_WQE_BYTE_32_DQPN_S, ud_wr(wr)->remote_qpn);

	ret = fill_ud_av(ud_sq_wqe, ah);
	if (ret)
		return ret;

	qp->sl = to_hr_ah(ud_wr(wr)->ah)->av.sl;

	set_extend_sge(qp, wr->sg_list, &curr_idx, valid_num_sge);

	/*
	 * The pipeline can sequentially post all valid WQEs into WQ buffer,
	 * including new WQEs waiting for the doorbell to update the PI again.
	 * Therefore, the owner bit of WQE MUST be updated after all fields
	 * and extSGEs have been written into DDR instead of cache.
	 */
	if (qp->en_flags & HNS_ROCE_QP_CAP_OWNER_DB)
		dma_wmb();

	*sge_idx = curr_idx;
	roce_set_bit(ud_sq_wqe->byte_4, V2_UD_SEND_WQE_BYTE_4_OWNER_S,
		     owner_bit);

	return 0;
}

static int set_rc_opcode(struct hns_roce_dev *hr_dev,
			 struct hns_roce_v2_rc_send_wqe *rc_sq_wqe,
			 const struct ib_send_wr *wr)
{
	u32 ib_op = wr->opcode;
	int ret = 0;

	rc_sq_wqe->immtdata = get_immtdata(wr);

	switch (ib_op) {
	case IB_WR_RDMA_READ:
	case IB_WR_RDMA_WRITE:
	case IB_WR_RDMA_WRITE_WITH_IMM:
		rc_sq_wqe->rkey = cpu_to_le32(rdma_wr(wr)->rkey);
		rc_sq_wqe->va = cpu_to_le64(rdma_wr(wr)->remote_addr);
		break;
	case IB_WR_SEND:
	case IB_WR_SEND_WITH_IMM:
		break;
	case IB_WR_ATOMIC_CMP_AND_SWP:
	case IB_WR_ATOMIC_FETCH_AND_ADD:
		rc_sq_wqe->rkey = cpu_to_le32(atomic_wr(wr)->rkey);
		rc_sq_wqe->va = cpu_to_le64(atomic_wr(wr)->remote_addr);
		break;
	case IB_WR_REG_MR:
		if (hr_dev->pci_dev->revision >= PCI_REVISION_ID_HIP09)
			set_frmr_seg(rc_sq_wqe, reg_wr(wr));
		else
			ret = -EOPNOTSUPP;
		break;
	case IB_WR_LOCAL_INV:
		roce_set_bit(rc_sq_wqe->byte_4, V2_RC_SEND_WQE_BYTE_4_SO_S, 1);
		fallthrough;
	case IB_WR_SEND_WITH_INV:
		rc_sq_wqe->inv_key = cpu_to_le32(wr->ex.invalidate_rkey);
		break;
	default:
		ret = -EINVAL;
	}

	if (unlikely(ret))
		return ret;

	roce_set_field(rc_sq_wqe->byte_4, V2_RC_SEND_WQE_BYTE_4_OPCODE_M,
		       V2_RC_SEND_WQE_BYTE_4_OPCODE_S, to_hr_opcode(ib_op));

	return ret;
}
static inline int set_rc_wqe(struct hns_roce_qp *qp,
			     const struct ib_send_wr *wr,
			     void *wqe, unsigned int *sge_idx,
			     unsigned int owner_bit)
{
	struct hns_roce_dev *hr_dev = to_hr_dev(qp->ibqp.device);
	struct hns_roce_v2_rc_send_wqe *rc_sq_wqe = wqe;
	unsigned int curr_idx = *sge_idx;
	unsigned int valid_num_sge;
	u32 msg_len = 0;
	int ret;

	valid_num_sge = calc_wr_sge_num(wr, &msg_len);

	rc_sq_wqe->msg_len = cpu_to_le32(msg_len);

	ret = set_rc_opcode(hr_dev, rc_sq_wqe, wr);
	if (WARN_ON(ret))
		return ret;

	roce_set_bit(rc_sq_wqe->byte_4, V2_RC_SEND_WQE_BYTE_4_FENCE_S,
		     (wr->send_flags & IB_SEND_FENCE) ? 1 : 0);

	roce_set_bit(rc_sq_wqe->byte_4, V2_RC_SEND_WQE_BYTE_4_SE_S,
		     (wr->send_flags & IB_SEND_SOLICITED) ? 1 : 0);

	roce_set_bit(rc_sq_wqe->byte_4, V2_RC_SEND_WQE_BYTE_4_CQE_S,
		     (wr->send_flags & IB_SEND_SIGNALED) ? 1 : 0);

	if (wr->opcode == IB_WR_ATOMIC_CMP_AND_SWP ||
	    wr->opcode == IB_WR_ATOMIC_FETCH_AND_ADD)
		set_atomic_seg(wr, rc_sq_wqe, valid_num_sge);
	else if (wr->opcode != IB_WR_REG_MR)
		ret = set_rwqe_data_seg(&qp->ibqp, wr, rc_sq_wqe,
					&curr_idx, valid_num_sge);

	/*
	 * The pipeline can sequentially post all valid WQEs into WQ buffer,
	 * including new WQEs waiting for the doorbell to update the PI again.
	 * Therefore, the owner bit of WQE MUST be updated after all fields
	 * and extSGEs have been written into DDR instead of cache.
	 */
	if (qp->en_flags & HNS_ROCE_QP_CAP_OWNER_DB)
		dma_wmb();

	*sge_idx = curr_idx;
	roce_set_bit(rc_sq_wqe->byte_4, V2_RC_SEND_WQE_BYTE_4_OWNER_S,
		     owner_bit);

	return ret;
}

static inline void update_sq_db(struct hns_roce_dev *hr_dev,
				struct hns_roce_qp *qp)
{
	/*
	 * Hip08 hardware cannot flush the WQEs in SQ if the QP state
	 * gets into errored mode. Hence, as a workaround to this
	 * hardware limitation, driver needs to assist in flushing. But
	 * the flushing operation uses mailbox to convey the QP state to
	 * the hardware and which can sleep due to the mutex protection
	 * around the mailbox calls. Hence, use the deferred flush for
	 * now.
	 */
	if (qp->state == IB_QPS_ERR) {
		if (!test_and_set_bit(HNS_ROCE_FLUSH_FLAG, &qp->flush_flag))
			init_flush_work(hr_dev, qp);
	} else {
		struct hns_roce_v2_db sq_db = {};

		roce_set_field(sq_db.byte_4, V2_DB_BYTE_4_TAG_M,
			       V2_DB_BYTE_4_TAG_S, qp->doorbell_qpn);
		roce_set_field(sq_db.byte_4, V2_DB_BYTE_4_CMD_M,
			       V2_DB_BYTE_4_CMD_S, HNS_ROCE_V2_SQ_DB);
		/* indicates data on new BAR, 0 : SQ doorbell, 1 : DWQE */
		roce_set_bit(sq_db.byte_4, V2_DB_FLAG_S, 0);
		roce_set_field(sq_db.parameter, V2_DB_PARAMETER_IDX_M,
			       V2_DB_PARAMETER_IDX_S, qp->sq.head);
		roce_set_field(sq_db.parameter, V2_DB_PARAMETER_SL_M,
			       V2_DB_PARAMETER_SL_S, qp->sl);

		hns_roce_write64(hr_dev, (__le32 *)&sq_db, qp->sq.db_reg_l);
	}
}

static void hns_roce_write512(struct hns_roce_dev *hr_dev, u64 *val,
			      u64 __iomem *dest)
{
#define HNS_ROCE_WRITE_TIMES 8
	struct hns_roce_v2_priv *priv = (struct hns_roce_v2_priv *)hr_dev->priv;
	struct hnae3_handle *handle = priv->handle;
	const struct hnae3_ae_ops *ops = handle->ae_algo->ops;
	int i;

	if (!hr_dev->dis_db && !ops->get_hw_reset_stat(handle))
		for (i = 0; i < HNS_ROCE_WRITE_TIMES; i++)
			writeq_relaxed(*(val + i), dest + i);
}

static void write_dwqe(struct hns_roce_dev *hr_dev, struct hns_roce_qp *qp,
		       void *wqe)
{
	struct hns_roce_v2_rc_send_wqe *rc_sq_wqe = wqe;

	/* All kinds of DirectWQE have the same header field layout */
	roce_set_bit(rc_sq_wqe->byte_4, V2_RC_SEND_WQE_BYTE_4_FLAG_S, 1);
	roce_set_field(rc_sq_wqe->byte_4, V2_RC_SEND_WQE_BYTE_4_DB_SL_L_M,
		       V2_RC_SEND_WQE_BYTE_4_DB_SL_L_S, qp->sl);
	roce_set_field(rc_sq_wqe->byte_4, V2_RC_SEND_WQE_BYTE_4_DB_SL_H_M,
		       V2_RC_SEND_WQE_BYTE_4_DB_SL_H_S, qp->sl >> 2);
	roce_set_field(rc_sq_wqe->byte_4, V2_RC_SEND_WQE_BYTE_4_WQE_INDEX_M,
		       V2_RC_SEND_WQE_BYTE_4_WQE_INDEX_S, qp->sq.head);

	hns_roce_write512(hr_dev, wqe, hr_dev->mem_base +
			  HNS_ROCE_DWQE_SIZE * qp->ibqp.qp_num);
}

static int hns_roce_v2_post_send(struct ib_qp *ibqp,
				 const struct ib_send_wr *wr,
				 const struct ib_send_wr **bad_wr)
{
	struct hns_roce_dev *hr_dev = to_hr_dev(ibqp->device);
	struct ib_device *ibdev = &hr_dev->ib_dev;
	struct hns_roce_qp *qp = to_hr_qp(ibqp);
	unsigned long flags = 0;
	unsigned int owner_bit;
	unsigned int sge_idx;
	unsigned int wqe_idx;
	void *wqe = NULL;
	u32 nreq;
	int ret;

	spin_lock_irqsave(&qp->sq.lock, flags);

	ret = check_send_valid(hr_dev, qp);
	if (unlikely(ret)) {
		*bad_wr = wr;
		nreq = 0;
		goto out;
	}

	sge_idx = qp->next_sge;

	for (nreq = 0; wr; ++nreq, wr = wr->next) {
		if (hns_roce_wq_overflow(&qp->sq, nreq, qp->ibqp.send_cq)) {
			ret = -ENOMEM;
			*bad_wr = wr;
			goto out;
		}

		wqe_idx = (qp->sq.head + nreq) & (qp->sq.wqe_cnt - 1);

		if (unlikely(wr->num_sge > qp->sq.max_gs)) {
			ibdev_err(ibdev, "num_sge = %d > qp->sq.max_gs = %u.\n",
				  wr->num_sge, qp->sq.max_gs);
			ret = -EINVAL;
			*bad_wr = wr;
			goto out;
		}

		wqe = hns_roce_get_send_wqe(qp, wqe_idx);
		qp->sq.wrid[wqe_idx] = wr->wr_id;
		owner_bit =
		       ~(((qp->sq.head + nreq) >> ilog2(qp->sq.wqe_cnt)) & 0x1);

		/* Corresponding to the QP type, wqe process separately */
		if (ibqp->qp_type == IB_QPT_GSI || ibqp->qp_type == IB_QPT_UD)
			ret = set_ud_wqe(qp, wr, wqe, &sge_idx, owner_bit);
		else if (ibqp->qp_type == IB_QPT_RC)
			ret = set_rc_wqe(qp, wr, wqe, &sge_idx, owner_bit);

		if (unlikely(ret)) {
			*bad_wr = wr;
			goto out;
		}
	}

out:
	if (likely(nreq)) {
		qp->sq.head += nreq;
		qp->next_sge = sge_idx;

		if (nreq == 1 && qp->sq.head == qp->sq.tail + 1 &&
		    (qp->en_flags & HNS_ROCE_QP_CAP_DIRECT_WQE))
			write_dwqe(hr_dev, qp, wqe);
		else
			update_sq_db(hr_dev, qp);
	}

	spin_unlock_irqrestore(&qp->sq.lock, flags);

	return ret;
}

static int check_recv_valid(struct hns_roce_dev *hr_dev,
			    struct hns_roce_qp *hr_qp)
{
	struct ib_device *ibdev = &hr_dev->ib_dev;
	struct ib_qp *ibqp = &hr_qp->ibqp;

	if (unlikely(ibqp->qp_type != IB_QPT_RC &&
		     ibqp->qp_type != IB_QPT_GSI &&
		     ibqp->qp_type != IB_QPT_UD)) {
		ibdev_err(ibdev, "unsupported qp type, qp_type = %d.\n",
			  ibqp->qp_type);
		return -EOPNOTSUPP;
	}

	if (unlikely(hr_dev->state >= HNS_ROCE_DEVICE_STATE_RST_DOWN))
		return -EIO;

	if (hr_qp->state == IB_QPS_RESET)
		return -EINVAL;

	return 0;
}

static void fill_recv_sge_to_wqe(const struct ib_recv_wr *wr, void *wqe,
				 u32 max_sge, bool rsv)
{
	struct hns_roce_v2_wqe_data_seg *dseg = wqe;
	u32 i, cnt;

	for (i = 0, cnt = 0; i < wr->num_sge; i++) {
		/* Skip zero-length sge */
		if (!wr->sg_list[i].length)
			continue;
		set_data_seg_v2(dseg + cnt, wr->sg_list + i);
		cnt++;
	}

	/* Fill a reserved sge to make hw stop reading remaining segments */
	if (rsv) {
		dseg[cnt].lkey = cpu_to_le32(HNS_ROCE_INVALID_LKEY);
		dseg[cnt].addr = 0;
		dseg[cnt].len = cpu_to_le32(HNS_ROCE_INVALID_SGE_LENGTH);
	} else {
		/* Clear remaining segments to make ROCEE ignore sges */
		if (cnt < max_sge)
			memset(dseg + cnt, 0,
			       (max_sge - cnt) * HNS_ROCE_SGE_SIZE);
	}
}

static void fill_rq_wqe(struct hns_roce_qp *hr_qp, const struct ib_recv_wr *wr,
			u32 wqe_idx, u32 max_sge)
{
	struct hns_roce_rinl_sge *sge_list;
	void *wqe = NULL;
	u32 i;

	wqe = hns_roce_get_recv_wqe(hr_qp, wqe_idx);
	fill_recv_sge_to_wqe(wr, wqe, max_sge, hr_qp->rq.rsv_sge);

	/* rq support inline data */
	if (hr_qp->rq_inl_buf.wqe_cnt) {
		sge_list = hr_qp->rq_inl_buf.wqe_list[wqe_idx].sg_list;
		hr_qp->rq_inl_buf.wqe_list[wqe_idx].sge_cnt = (u32)wr->num_sge;
		for (i = 0; i < wr->num_sge; i++) {
			sge_list[i].addr = (void *)(u64)wr->sg_list[i].addr;
			sge_list[i].len = wr->sg_list[i].length;
		}
	}
}

static int hns_roce_v2_post_recv(struct ib_qp *ibqp,
				 const struct ib_recv_wr *wr,
				 const struct ib_recv_wr **bad_wr)
{
	struct hns_roce_dev *hr_dev = to_hr_dev(ibqp->device);
	struct hns_roce_qp *hr_qp = to_hr_qp(ibqp);
	struct ib_device *ibdev = &hr_dev->ib_dev;
	u32 wqe_idx, nreq, max_sge;
	unsigned long flags;
	int ret;

	spin_lock_irqsave(&hr_qp->rq.lock, flags);

	ret = check_recv_valid(hr_dev, hr_qp);
	if (unlikely(ret)) {
		*bad_wr = wr;
		nreq = 0;
		goto out;
	}

	max_sge = hr_qp->rq.max_gs - hr_qp->rq.rsv_sge;
	for (nreq = 0; wr; ++nreq, wr = wr->next) {
		if (unlikely(hns_roce_wq_overflow(&hr_qp->rq, nreq,
						  hr_qp->ibqp.recv_cq))) {
			ret = -ENOMEM;
			*bad_wr = wr;
			goto out;
		}

		if (unlikely(wr->num_sge > max_sge)) {
			ibdev_err(ibdev, "num_sge = %d >= max_sge = %u.\n",
				  wr->num_sge, max_sge);
			ret = -EINVAL;
			*bad_wr = wr;
			goto out;
		}

		wqe_idx = (hr_qp->rq.head + nreq) & (hr_qp->rq.wqe_cnt - 1);
		fill_rq_wqe(hr_qp, wr, wqe_idx, max_sge);
		hr_qp->rq.wrid[wqe_idx] = wr->wr_id;
	}

out:
	if (likely(nreq)) {
		hr_qp->rq.head += nreq;

		/*
		 * Hip08 hardware cannot flush the WQEs in RQ if the QP state
		 * gets into errored mode. Hence, as a workaround to this
		 * hardware limitation, driver needs to assist in flushing. But
		 * the flushing operation uses mailbox to convey the QP state to
		 * the hardware and which can sleep due to the mutex protection
		 * around the mailbox calls. Hence, use the deferred flush for
		 * now.
		 */
		if (hr_qp->state == IB_QPS_ERR) {
			if (!test_and_set_bit(HNS_ROCE_FLUSH_FLAG,
					      &hr_qp->flush_flag))
				init_flush_work(hr_dev, hr_qp);
		} else {
			*hr_qp->rdb.db_record = hr_qp->rq.head & 0xffff;
		}
	}
	spin_unlock_irqrestore(&hr_qp->rq.lock, flags);

	return ret;
}

static void *get_srq_wqe_buf(struct hns_roce_srq *srq, u32 n)
{
	return hns_roce_buf_offset(srq->buf_mtr.kmem, n << srq->wqe_shift);
}

static void *get_idx_buf(struct hns_roce_idx_que *idx_que, u32 n)
{
	return hns_roce_buf_offset(idx_que->mtr.kmem,
				   n << idx_que->entry_shift);
}

static void hns_roce_free_srq_wqe(struct hns_roce_srq *srq, u32 wqe_index)
{
	/* always called with interrupts disabled. */
	spin_lock(&srq->lock);

	bitmap_clear(srq->idx_que.bitmap, wqe_index, 1);
	srq->idx_que.tail++;

	spin_unlock(&srq->lock);
}

static int hns_roce_srqwq_overflow(struct hns_roce_srq *srq)
{
	struct hns_roce_idx_que *idx_que = &srq->idx_que;

	return idx_que->head - idx_que->tail >= srq->wqe_cnt;
}

static int check_post_srq_valid(struct hns_roce_srq *srq, u32 max_sge,
				const struct ib_recv_wr *wr)
<<<<<<< HEAD
{
	struct ib_device *ib_dev = srq->ibsrq.device;

	if (unlikely(wr->num_sge > max_sge)) {
		ibdev_err(ib_dev,
			  "failed to check sge, wr->num_sge = %d, max_sge = %u.\n",
			  wr->num_sge, max_sge);
		return -EINVAL;
	}

	if (unlikely(hns_roce_srqwq_overflow(srq))) {
		ibdev_err(ib_dev,
			  "failed to check srqwq status, srqwq is full.\n");
		return -ENOMEM;
	}

	return 0;
}

static int get_srq_wqe_idx(struct hns_roce_srq *srq, u32 *wqe_idx)
{
	struct hns_roce_idx_que *idx_que = &srq->idx_que;
	u32 pos;

=======
{
	struct ib_device *ib_dev = srq->ibsrq.device;

	if (unlikely(wr->num_sge > max_sge)) {
		ibdev_err(ib_dev,
			  "failed to check sge, wr->num_sge = %d, max_sge = %u.\n",
			  wr->num_sge, max_sge);
		return -EINVAL;
	}

	if (unlikely(hns_roce_srqwq_overflow(srq))) {
		ibdev_err(ib_dev,
			  "failed to check srqwq status, srqwq is full.\n");
		return -ENOMEM;
	}

	return 0;
}

static int get_srq_wqe_idx(struct hns_roce_srq *srq, u32 *wqe_idx)
{
	struct hns_roce_idx_que *idx_que = &srq->idx_que;
	u32 pos;

>>>>>>> 7aef27f0
	pos = find_first_zero_bit(idx_que->bitmap, srq->wqe_cnt);
	if (unlikely(pos == srq->wqe_cnt))
		return -ENOSPC;

	bitmap_set(idx_que->bitmap, pos, 1);
	*wqe_idx = pos;
	return 0;
}

static void fill_wqe_idx(struct hns_roce_srq *srq, unsigned int wqe_idx)
{
	struct hns_roce_idx_que *idx_que = &srq->idx_que;
	unsigned int head;
	__le32 *buf;
<<<<<<< HEAD

	head = idx_que->head & (srq->wqe_cnt - 1);

	buf = get_idx_buf(idx_que, head);
	*buf = cpu_to_le32(wqe_idx);

=======

	head = idx_que->head & (srq->wqe_cnt - 1);

	buf = get_idx_buf(idx_que, head);
	*buf = cpu_to_le32(wqe_idx);

>>>>>>> 7aef27f0
	idx_que->head++;
}

static int hns_roce_v2_post_srq_recv(struct ib_srq *ibsrq,
				     const struct ib_recv_wr *wr,
				     const struct ib_recv_wr **bad_wr)
{
	struct hns_roce_dev *hr_dev = to_hr_dev(ibsrq->device);
	struct hns_roce_srq *srq = to_hr_srq(ibsrq);
	struct hns_roce_v2_db srq_db;
	unsigned long flags;
	int ret = 0;
	u32 max_sge;
	u32 wqe_idx;
	void *wqe;
	u32 nreq;

	spin_lock_irqsave(&srq->lock, flags);

	max_sge = srq->max_gs - srq->rsv_sge;
	for (nreq = 0; wr; ++nreq, wr = wr->next) {
		ret = check_post_srq_valid(srq, max_sge, wr);
		if (ret) {
			*bad_wr = wr;
			break;
		}

		ret = get_srq_wqe_idx(srq, &wqe_idx);
		if (unlikely(ret)) {
			*bad_wr = wr;
			break;
		}

		wqe = get_srq_wqe_buf(srq, wqe_idx);
		fill_recv_sge_to_wqe(wr, wqe, max_sge, srq->rsv_sge);
		fill_wqe_idx(srq, wqe_idx);
		srq->wrid[wqe_idx] = wr->wr_id;
	}

	if (likely(nreq)) {
		srq_db.byte_4 =
			cpu_to_le32(HNS_ROCE_V2_SRQ_DB << V2_DB_BYTE_4_CMD_S |
				    (srq->srqn & V2_DB_BYTE_4_TAG_M));
		srq_db.parameter =
			cpu_to_le32(srq->idx_que.head & V2_DB_PARAMETER_IDX_M);

		hns_roce_write64(hr_dev, (__le32 *)&srq_db, srq->db_reg_l);
	}

	spin_unlock_irqrestore(&srq->lock, flags);

	return ret;
}

static int hns_roce_v2_cmd_hw_reseted(struct hns_roce_dev *hr_dev,
				      unsigned long instance_stage,
				      unsigned long reset_stage)
{
	/* When hardware reset has been completed once or more, we should stop
	 * sending mailbox&cmq&doorbell to hardware. If now in .init_instance()
	 * function, we should exit with error. If now at HNAE3_INIT_CLIENT
	 * stage of soft reset process, we should exit with error, and then
	 * HNAE3_INIT_CLIENT related process can rollback the operation like
	 * notifing hardware to free resources, HNAE3_INIT_CLIENT related
	 * process will exit with error to notify NIC driver to reschedule soft
	 * reset process once again.
	 */
	hr_dev->is_reset = true;
	hr_dev->dis_db = true;

	if (reset_stage == HNS_ROCE_STATE_RST_INIT ||
	    instance_stage == HNS_ROCE_STATE_INIT)
		return CMD_RST_PRC_EBUSY;

	return CMD_RST_PRC_SUCCESS;
}

static int hns_roce_v2_cmd_hw_resetting(struct hns_roce_dev *hr_dev,
					unsigned long instance_stage,
					unsigned long reset_stage)
{
	struct hns_roce_v2_priv *priv = hr_dev->priv;
	struct hnae3_handle *handle = priv->handle;
	const struct hnae3_ae_ops *ops = handle->ae_algo->ops;

	/* When hardware reset is detected, we should stop sending mailbox&cmq&
	 * doorbell to hardware. If now in .init_instance() function, we should
	 * exit with error. If now at HNAE3_INIT_CLIENT stage of soft reset
	 * process, we should exit with error, and then HNAE3_INIT_CLIENT
	 * related process can rollback the operation like notifing hardware to
	 * free resources, HNAE3_INIT_CLIENT related process will exit with
	 * error to notify NIC driver to reschedule soft reset process once
	 * again.
	 */
	hr_dev->dis_db = true;
	if (!ops->get_hw_reset_stat(handle))
		hr_dev->is_reset = true;

	if (!hr_dev->is_reset || reset_stage == HNS_ROCE_STATE_RST_INIT ||
	    instance_stage == HNS_ROCE_STATE_INIT)
		return CMD_RST_PRC_EBUSY;

	return CMD_RST_PRC_SUCCESS;
}

static int hns_roce_v2_cmd_sw_resetting(struct hns_roce_dev *hr_dev)
{
	struct hns_roce_v2_priv *priv = hr_dev->priv;
	struct hnae3_handle *handle = priv->handle;
	const struct hnae3_ae_ops *ops = handle->ae_algo->ops;

	/* When software reset is detected at .init_instance() function, we
	 * should stop sending mailbox&cmq&doorbell to hardware, and exit
	 * with error.
	 */
	hr_dev->dis_db = true;
	if (ops->ae_dev_reset_cnt(handle) != hr_dev->reset_cnt)
		hr_dev->is_reset = true;

	return CMD_RST_PRC_EBUSY;
}

static int hns_roce_v2_rst_process_cmd(struct hns_roce_dev *hr_dev)
{
	struct hns_roce_v2_priv *priv = hr_dev->priv;
	struct hnae3_handle *handle = priv->handle;
	const struct hnae3_ae_ops *ops = handle->ae_algo->ops;
	unsigned long instance_stage; /* the current instance stage */
	unsigned long reset_stage; /* the current reset stage */
	unsigned long reset_cnt;
	bool sw_resetting;
	bool hw_resetting;

	if (hr_dev->is_reset)
		return CMD_RST_PRC_SUCCESS;

	/* Get information about reset from NIC driver or RoCE driver itself,
	 * the meaning of the following variables from NIC driver are described
	 * as below:
	 * reset_cnt -- The count value of completed hardware reset.
	 * hw_resetting -- Whether hardware device is resetting now.
	 * sw_resetting -- Whether NIC's software reset process is running now.
	 */
	instance_stage = handle->rinfo.instance_state;
	reset_stage = handle->rinfo.reset_state;
	reset_cnt = ops->ae_dev_reset_cnt(handle);
	hw_resetting = ops->get_cmdq_stat(handle);
	sw_resetting = ops->ae_dev_resetting(handle);

	if (reset_cnt != hr_dev->reset_cnt)
		return hns_roce_v2_cmd_hw_reseted(hr_dev, instance_stage,
						  reset_stage);
	else if (hw_resetting)
		return hns_roce_v2_cmd_hw_resetting(hr_dev, instance_stage,
						    reset_stage);
	else if (sw_resetting && instance_stage == HNS_ROCE_STATE_INIT)
		return hns_roce_v2_cmd_sw_resetting(hr_dev);

	return 0;
}

static int hns_roce_alloc_cmq_desc(struct hns_roce_dev *hr_dev,
				   struct hns_roce_v2_cmq_ring *ring)
{
	int size = ring->desc_num * sizeof(struct hns_roce_cmq_desc);

	ring->desc = kzalloc(size, GFP_KERNEL);
	if (!ring->desc)
		return -ENOMEM;

	ring->desc_dma_addr = dma_map_single(hr_dev->dev, ring->desc, size,
					     DMA_BIDIRECTIONAL);
	if (dma_mapping_error(hr_dev->dev, ring->desc_dma_addr)) {
		ring->desc_dma_addr = 0;
		kfree(ring->desc);
		ring->desc = NULL;
		return -ENOMEM;
	}

	return 0;
}

static void hns_roce_free_cmq_desc(struct hns_roce_dev *hr_dev,
				   struct hns_roce_v2_cmq_ring *ring)
{
	dma_unmap_single(hr_dev->dev, ring->desc_dma_addr,
			 ring->desc_num * sizeof(struct hns_roce_cmq_desc),
			 DMA_BIDIRECTIONAL);

	ring->desc_dma_addr = 0;
	kfree(ring->desc);
}

static int hns_roce_init_cmq_ring(struct hns_roce_dev *hr_dev, bool ring_type)
{
	struct hns_roce_v2_priv *priv = hr_dev->priv;
	struct hns_roce_v2_cmq_ring *ring = (ring_type == TYPE_CSQ) ?
					    &priv->cmq.csq : &priv->cmq.crq;

	ring->flag = ring_type;
	ring->head = 0;

	return hns_roce_alloc_cmq_desc(hr_dev, ring);
}

static void hns_roce_cmq_init_regs(struct hns_roce_dev *hr_dev, bool ring_type)
{
	struct hns_roce_v2_priv *priv = hr_dev->priv;
	struct hns_roce_v2_cmq_ring *ring = (ring_type == TYPE_CSQ) ?
					    &priv->cmq.csq : &priv->cmq.crq;
	dma_addr_t dma = ring->desc_dma_addr;

	if (ring_type == TYPE_CSQ) {
		roce_write(hr_dev, ROCEE_TX_CMQ_BASEADDR_L_REG, (u32)dma);
		roce_write(hr_dev, ROCEE_TX_CMQ_BASEADDR_H_REG,
			   upper_32_bits(dma));
		roce_write(hr_dev, ROCEE_TX_CMQ_DEPTH_REG,
			   (u32)ring->desc_num >> HNS_ROCE_CMQ_DESC_NUM_S);
<<<<<<< HEAD
		roce_write(hr_dev, ROCEE_TX_CMQ_HEAD_REG, 0);
=======

		/* Make sure to write tail first and then head */
>>>>>>> 7aef27f0
		roce_write(hr_dev, ROCEE_TX_CMQ_TAIL_REG, 0);
		roce_write(hr_dev, ROCEE_TX_CMQ_HEAD_REG, 0);
	} else {
		roce_write(hr_dev, ROCEE_RX_CMQ_BASEADDR_L_REG, (u32)dma);
		roce_write(hr_dev, ROCEE_RX_CMQ_BASEADDR_H_REG,
			   upper_32_bits(dma));
		roce_write(hr_dev, ROCEE_RX_CMQ_DEPTH_REG,
			   (u32)ring->desc_num >> HNS_ROCE_CMQ_DESC_NUM_S);
		roce_write(hr_dev, ROCEE_RX_CMQ_HEAD_REG, 0);
		roce_write(hr_dev, ROCEE_RX_CMQ_TAIL_REG, 0);
	}
}

static int hns_roce_v2_cmq_init(struct hns_roce_dev *hr_dev)
{
	struct hns_roce_v2_priv *priv = hr_dev->priv;
	int ret;

	/* Setup the queue entries for command queue */
	priv->cmq.csq.desc_num = CMD_CSQ_DESC_NUM;
	priv->cmq.crq.desc_num = CMD_CRQ_DESC_NUM;

	/* Setup the lock for command queue */
	spin_lock_init(&priv->cmq.csq.lock);
	spin_lock_init(&priv->cmq.crq.lock);

	/* Setup Tx write back timeout */
	priv->cmq.tx_timeout = HNS_ROCE_CMQ_TX_TIMEOUT;

	/* Init CSQ */
	ret = hns_roce_init_cmq_ring(hr_dev, TYPE_CSQ);
	if (ret) {
		dev_err(hr_dev->dev, "Init CSQ error, ret = %d.\n", ret);
		return ret;
	}

	/* Init CRQ */
	ret = hns_roce_init_cmq_ring(hr_dev, TYPE_CRQ);
	if (ret) {
		dev_err(hr_dev->dev, "Init CRQ error, ret = %d.\n", ret);
		goto err_crq;
	}

	/* Init CSQ REG */
	hns_roce_cmq_init_regs(hr_dev, TYPE_CSQ);

	/* Init CRQ REG */
	hns_roce_cmq_init_regs(hr_dev, TYPE_CRQ);

	return 0;

err_crq:
	hns_roce_free_cmq_desc(hr_dev, &priv->cmq.csq);

	return ret;
}

static void hns_roce_v2_cmq_exit(struct hns_roce_dev *hr_dev)
{
	struct hns_roce_v2_priv *priv = hr_dev->priv;

	hns_roce_free_cmq_desc(hr_dev, &priv->cmq.csq);
	hns_roce_free_cmq_desc(hr_dev, &priv->cmq.crq);
}

static void hns_roce_cmq_setup_basic_desc(struct hns_roce_cmq_desc *desc,
					  enum hns_roce_opcode_type opcode,
					  bool is_read)
{
	memset((void *)desc, 0, sizeof(struct hns_roce_cmq_desc));
	desc->opcode = cpu_to_le16(opcode);
	desc->flag =
		cpu_to_le16(HNS_ROCE_CMD_FLAG_NO_INTR | HNS_ROCE_CMD_FLAG_IN);
	if (is_read)
		desc->flag |= cpu_to_le16(HNS_ROCE_CMD_FLAG_WR);
	else
		desc->flag &= cpu_to_le16(~HNS_ROCE_CMD_FLAG_WR);
}

static int hns_roce_cmq_csq_done(struct hns_roce_dev *hr_dev)
{
	u32 tail = roce_read(hr_dev, ROCEE_TX_CMQ_TAIL_REG);
	struct hns_roce_v2_priv *priv = hr_dev->priv;

	return tail == priv->cmq.csq.head;
}

static int __hns_roce_cmq_send(struct hns_roce_dev *hr_dev,
			       struct hns_roce_cmq_desc *desc, int num)
{
	struct hns_roce_v2_priv *priv = hr_dev->priv;
	struct hns_roce_v2_cmq_ring *csq = &priv->cmq.csq;
	u32 timeout = 0;
	u16 desc_ret;
	u32 tail;
	int ret;
	int i;

	spin_lock_bh(&csq->lock);

	tail = csq->head;

	for (i = 0; i < num; i++) {
		csq->desc[csq->head++] = desc[i];
		if (csq->head == csq->desc_num)
			csq->head = 0;
	}

	/* Write to hardware */
	roce_write(hr_dev, ROCEE_TX_CMQ_HEAD_REG, csq->head);

	/* If the command is sync, wait for the firmware to write back,
	 * if multi descriptors to be sent, use the first one to check
	 */
	if (le16_to_cpu(desc->flag) & HNS_ROCE_CMD_FLAG_NO_INTR) {
		do {
			if (hns_roce_cmq_csq_done(hr_dev))
				break;
			udelay(1);
		} while (++timeout < priv->cmq.tx_timeout);
	}

	if (hns_roce_cmq_csq_done(hr_dev)) {
		for (ret = 0, i = 0; i < num; i++) {
			/* check the result of hardware write back */
			desc[i] = csq->desc[tail++];
			if (tail == csq->desc_num)
				tail = 0;

			desc_ret = le16_to_cpu(desc[i].retval);
			if (likely(desc_ret == CMD_EXEC_SUCCESS))
				continue;

			dev_err_ratelimited(hr_dev->dev,
					    "Cmdq IO error, opcode = %x, return = %x\n",
					    desc->opcode, desc_ret);
			ret = -EIO;
		}
	} else {
		/* FW/HW reset or incorrect number of desc */
		tail = roce_read(hr_dev, ROCEE_TX_CMQ_TAIL_REG);
		dev_warn(hr_dev->dev, "CMDQ move tail from %d to %d\n",
			 csq->head, tail);
		csq->head = tail;

		ret = -EAGAIN;
	}

	spin_unlock_bh(&csq->lock);

	return ret;
}

static int hns_roce_cmq_send(struct hns_roce_dev *hr_dev,
			     struct hns_roce_cmq_desc *desc, int num)
{
	int retval;
	int ret;

	ret = hns_roce_v2_rst_process_cmd(hr_dev);
	if (ret == CMD_RST_PRC_SUCCESS)
		return 0;
	if (ret == CMD_RST_PRC_EBUSY)
		return -EBUSY;

	ret = __hns_roce_cmq_send(hr_dev, desc, num);
	if (ret) {
		retval = hns_roce_v2_rst_process_cmd(hr_dev);
		if (retval == CMD_RST_PRC_SUCCESS)
			return 0;
		else if (retval == CMD_RST_PRC_EBUSY)
			return -EBUSY;
	}

	return ret;
}

static int hns_roce_cmq_query_hw_info(struct hns_roce_dev *hr_dev)
{
	struct hns_roce_query_version *resp;
	struct hns_roce_cmq_desc desc;
	int ret;

	hns_roce_cmq_setup_basic_desc(&desc, HNS_ROCE_OPC_QUERY_HW_VER, true);
	ret = hns_roce_cmq_send(hr_dev, &desc, 1);
	if (ret)
		return ret;

	resp = (struct hns_roce_query_version *)desc.data;
	hr_dev->hw_rev = le16_to_cpu(resp->rocee_hw_version);
	hr_dev->vendor_id = hr_dev->pci_dev->vendor;

	return 0;
}

static bool hns_roce_func_clr_chk_rst(struct hns_roce_dev *hr_dev)
{
	struct hns_roce_v2_priv *priv = hr_dev->priv;
	struct hnae3_handle *handle = priv->handle;
	const struct hnae3_ae_ops *ops = handle->ae_algo->ops;
	unsigned long reset_cnt;
	bool sw_resetting;
	bool hw_resetting;

	reset_cnt = ops->ae_dev_reset_cnt(handle);
	hw_resetting = ops->get_hw_reset_stat(handle);
	sw_resetting = ops->ae_dev_resetting(handle);

	if (reset_cnt != hr_dev->reset_cnt || hw_resetting || sw_resetting)
		return true;

	return false;
}

static void hns_roce_func_clr_rst_prc(struct hns_roce_dev *hr_dev, int retval,
				      int flag)
{
	struct hns_roce_v2_priv *priv = hr_dev->priv;
	struct hnae3_handle *handle = priv->handle;
	const struct hnae3_ae_ops *ops = handle->ae_algo->ops;
	unsigned long instance_stage;
	unsigned long reset_cnt;
	unsigned long end;
	bool sw_resetting;
	bool hw_resetting;

	instance_stage = handle->rinfo.instance_state;
	reset_cnt = ops->ae_dev_reset_cnt(handle);
	hw_resetting = ops->get_hw_reset_stat(handle);
	sw_resetting = ops->ae_dev_resetting(handle);

	if (reset_cnt != hr_dev->reset_cnt) {
		hr_dev->dis_db = true;
		hr_dev->is_reset = true;
		dev_info(hr_dev->dev, "Func clear success after reset.\n");
	} else if (hw_resetting) {
		hr_dev->dis_db = true;

		dev_warn(hr_dev->dev,
			 "Func clear is pending, device in resetting state.\n");
		end = HNS_ROCE_V2_HW_RST_TIMEOUT;
		while (end) {
			if (!ops->get_hw_reset_stat(handle)) {
				hr_dev->is_reset = true;
				dev_info(hr_dev->dev,
					 "Func clear success after reset.\n");
				return;
			}
			msleep(HNS_ROCE_V2_HW_RST_COMPLETION_WAIT);
			end -= HNS_ROCE_V2_HW_RST_COMPLETION_WAIT;
		}

		dev_warn(hr_dev->dev, "Func clear failed.\n");
	} else if (sw_resetting && instance_stage == HNS_ROCE_STATE_INIT) {
		hr_dev->dis_db = true;

		dev_warn(hr_dev->dev,
			 "Func clear is pending, device in resetting state.\n");
		end = HNS_ROCE_V2_HW_RST_TIMEOUT;
		while (end) {
			if (ops->ae_dev_reset_cnt(handle) !=
			    hr_dev->reset_cnt) {
				hr_dev->is_reset = true;
				dev_info(hr_dev->dev,
					 "Func clear success after sw reset\n");
				return;
			}
			msleep(HNS_ROCE_V2_HW_RST_COMPLETION_WAIT);
			end -= HNS_ROCE_V2_HW_RST_COMPLETION_WAIT;
		}

		dev_warn(hr_dev->dev, "Func clear failed because of unfinished sw reset\n");
	} else {
		if (retval && !flag)
			dev_warn(hr_dev->dev,
				 "Func clear read failed, ret = %d.\n", retval);

		dev_warn(hr_dev->dev, "Func clear failed.\n");
	}
}
static void hns_roce_function_clear(struct hns_roce_dev *hr_dev)
{
	bool fclr_write_fail_flag = false;
	struct hns_roce_func_clear *resp;
	struct hns_roce_cmq_desc desc;
	unsigned long end;
	int ret = 0;

	if (hns_roce_func_clr_chk_rst(hr_dev))
		goto out;

	hns_roce_cmq_setup_basic_desc(&desc, HNS_ROCE_OPC_FUNC_CLEAR, false);
	resp = (struct hns_roce_func_clear *)desc.data;

	ret = hns_roce_cmq_send(hr_dev, &desc, 1);
	if (ret) {
		fclr_write_fail_flag = true;
		dev_err(hr_dev->dev, "Func clear write failed, ret = %d.\n",
			 ret);
		goto out;
	}

	msleep(HNS_ROCE_V2_READ_FUNC_CLEAR_FLAG_INTERVAL);
	end = HNS_ROCE_V2_FUNC_CLEAR_TIMEOUT_MSECS;
	while (end) {
		if (hns_roce_func_clr_chk_rst(hr_dev))
			goto out;
		msleep(HNS_ROCE_V2_READ_FUNC_CLEAR_FLAG_FAIL_WAIT);
		end -= HNS_ROCE_V2_READ_FUNC_CLEAR_FLAG_FAIL_WAIT;

		hns_roce_cmq_setup_basic_desc(&desc, HNS_ROCE_OPC_FUNC_CLEAR,
					      true);

		ret = hns_roce_cmq_send(hr_dev, &desc, 1);
		if (ret)
			continue;

		if (roce_get_bit(resp->func_done, FUNC_CLEAR_RST_FUN_DONE_S)) {
			hr_dev->is_reset = true;
			return;
		}
	}

out:
	hns_roce_func_clr_rst_prc(hr_dev, ret, fclr_write_fail_flag);
}

static int hns_roce_query_fw_ver(struct hns_roce_dev *hr_dev)
{
	struct hns_roce_query_fw_info *resp;
	struct hns_roce_cmq_desc desc;
	int ret;

	hns_roce_cmq_setup_basic_desc(&desc, HNS_QUERY_FW_VER, true);
	ret = hns_roce_cmq_send(hr_dev, &desc, 1);
	if (ret)
		return ret;

	resp = (struct hns_roce_query_fw_info *)desc.data;
	hr_dev->caps.fw_ver = (u64)(le32_to_cpu(resp->fw_ver));

	return 0;
}

static int hns_roce_config_global_param(struct hns_roce_dev *hr_dev)
{
	struct hns_roce_cfg_global_param *req;
	struct hns_roce_cmq_desc desc;

	hns_roce_cmq_setup_basic_desc(&desc, HNS_ROCE_OPC_CFG_GLOBAL_PARAM,
				      false);

	req = (struct hns_roce_cfg_global_param *)desc.data;
	memset(req, 0, sizeof(*req));
	roce_set_field(req->time_cfg_udp_port,
		       CFG_GLOBAL_PARAM_DATA_0_ROCEE_TIME_1US_CFG_M,
		       CFG_GLOBAL_PARAM_DATA_0_ROCEE_TIME_1US_CFG_S, 0x3e8);
	roce_set_field(req->time_cfg_udp_port,
		       CFG_GLOBAL_PARAM_DATA_0_ROCEE_UDP_PORT_M,
		       CFG_GLOBAL_PARAM_DATA_0_ROCEE_UDP_PORT_S,
		       ROCE_V2_UDP_DPORT);

	return hns_roce_cmq_send(hr_dev, &desc, 1);
}

static int hns_roce_query_pf_resource(struct hns_roce_dev *hr_dev)
{
	struct hns_roce_cmq_desc desc[2];
	struct hns_roce_pf_res_a *req_a;
	struct hns_roce_pf_res_b *req_b;
	int ret;

	hns_roce_cmq_setup_basic_desc(&desc[0], HNS_ROCE_OPC_QUERY_PF_RES,
				      true);
	desc[0].flag |= cpu_to_le16(HNS_ROCE_CMD_FLAG_NEXT);

	hns_roce_cmq_setup_basic_desc(&desc[1], HNS_ROCE_OPC_QUERY_PF_RES,
				      true);

	ret = hns_roce_cmq_send(hr_dev, desc, 2);
	if (ret)
		return ret;

	req_a = (struct hns_roce_pf_res_a *)desc[0].data;
	req_b = (struct hns_roce_pf_res_b *)desc[1].data;

	hr_dev->caps.qpc_bt_num = roce_get_field(req_a->qpc_bt_idx_num,
						 PF_RES_DATA_1_PF_QPC_BT_NUM_M,
						 PF_RES_DATA_1_PF_QPC_BT_NUM_S);
	hr_dev->caps.srqc_bt_num = roce_get_field(req_a->srqc_bt_idx_num,
						PF_RES_DATA_2_PF_SRQC_BT_NUM_M,
						PF_RES_DATA_2_PF_SRQC_BT_NUM_S);
	hr_dev->caps.cqc_bt_num = roce_get_field(req_a->cqc_bt_idx_num,
						 PF_RES_DATA_3_PF_CQC_BT_NUM_M,
						 PF_RES_DATA_3_PF_CQC_BT_NUM_S);
	hr_dev->caps.mpt_bt_num = roce_get_field(req_a->mpt_bt_idx_num,
						 PF_RES_DATA_4_PF_MPT_BT_NUM_M,
						 PF_RES_DATA_4_PF_MPT_BT_NUM_S);

	hr_dev->caps.sl_num = roce_get_field(req_b->qid_idx_sl_num,
					     PF_RES_DATA_3_PF_SL_NUM_M,
					     PF_RES_DATA_3_PF_SL_NUM_S);
	hr_dev->caps.sccc_bt_num = roce_get_field(req_b->sccc_bt_idx_num,
					     PF_RES_DATA_4_PF_SCCC_BT_NUM_M,
					     PF_RES_DATA_4_PF_SCCC_BT_NUM_S);

	hr_dev->caps.gmv_bt_num = roce_get_field(req_b->gmv_idx_num,
						 PF_RES_DATA_5_PF_GMV_BT_NUM_M,
						 PF_RES_DATA_5_PF_GMV_BT_NUM_S);

	return 0;
}

static int hns_roce_query_pf_timer_resource(struct hns_roce_dev *hr_dev)
{
	struct hns_roce_pf_timer_res_a *req_a;
	struct hns_roce_cmq_desc desc;
	int ret;

	hns_roce_cmq_setup_basic_desc(&desc, HNS_ROCE_OPC_QUERY_PF_TIMER_RES,
				      true);

	ret = hns_roce_cmq_send(hr_dev, &desc, 1);
	if (ret)
		return ret;

	req_a = (struct hns_roce_pf_timer_res_a *)desc.data;

	hr_dev->caps.qpc_timer_bt_num =
		roce_get_field(req_a->qpc_timer_bt_idx_num,
			       PF_RES_DATA_1_PF_QPC_TIMER_BT_NUM_M,
			       PF_RES_DATA_1_PF_QPC_TIMER_BT_NUM_S);
	hr_dev->caps.cqc_timer_bt_num =
		roce_get_field(req_a->cqc_timer_bt_idx_num,
			       PF_RES_DATA_2_PF_CQC_TIMER_BT_NUM_M,
			       PF_RES_DATA_2_PF_CQC_TIMER_BT_NUM_S);

	return 0;
}

static int hns_roce_set_vf_switch_param(struct hns_roce_dev *hr_dev, int vf_id)
{
	struct hns_roce_cmq_desc desc;
	struct hns_roce_vf_switch *swt;
	int ret;

	swt = (struct hns_roce_vf_switch *)desc.data;
	hns_roce_cmq_setup_basic_desc(&desc, HNS_SWITCH_PARAMETER_CFG, true);
	swt->rocee_sel |= cpu_to_le32(HNS_ICL_SWITCH_CMD_ROCEE_SEL);
	roce_set_field(swt->fun_id, VF_SWITCH_DATA_FUN_ID_VF_ID_M,
		       VF_SWITCH_DATA_FUN_ID_VF_ID_S, vf_id);
	ret = hns_roce_cmq_send(hr_dev, &desc, 1);
	if (ret)
		return ret;

	desc.flag =
		cpu_to_le16(HNS_ROCE_CMD_FLAG_NO_INTR | HNS_ROCE_CMD_FLAG_IN);
	desc.flag &= cpu_to_le16(~HNS_ROCE_CMD_FLAG_WR);
	roce_set_bit(swt->cfg, VF_SWITCH_DATA_CFG_ALW_LPBK_S, 1);
	roce_set_bit(swt->cfg, VF_SWITCH_DATA_CFG_ALW_LCL_LPBK_S, 0);
	roce_set_bit(swt->cfg, VF_SWITCH_DATA_CFG_ALW_DST_OVRD_S, 1);

	return hns_roce_cmq_send(hr_dev, &desc, 1);
}

static int hns_roce_alloc_vf_resource(struct hns_roce_dev *hr_dev)
{
	struct hns_roce_cmq_desc desc[2];
	struct hns_roce_vf_res_a *req_a;
	struct hns_roce_vf_res_b *req_b;

	req_a = (struct hns_roce_vf_res_a *)desc[0].data;
	req_b = (struct hns_roce_vf_res_b *)desc[1].data;

	hns_roce_cmq_setup_basic_desc(&desc[0], HNS_ROCE_OPC_ALLOC_VF_RES,
				      false);
	desc[0].flag |= cpu_to_le16(HNS_ROCE_CMD_FLAG_NEXT);

	hns_roce_cmq_setup_basic_desc(&desc[1], HNS_ROCE_OPC_ALLOC_VF_RES,
				      false);

	roce_set_field(req_a->vf_qpc_bt_idx_num,
		       VF_RES_A_DATA_1_VF_QPC_BT_IDX_M,
		       VF_RES_A_DATA_1_VF_QPC_BT_IDX_S, 0);
	roce_set_field(req_a->vf_qpc_bt_idx_num,
		       VF_RES_A_DATA_1_VF_QPC_BT_NUM_M,
		       VF_RES_A_DATA_1_VF_QPC_BT_NUM_S, HNS_ROCE_VF_QPC_BT_NUM);

	roce_set_field(req_a->vf_srqc_bt_idx_num,
		       VF_RES_A_DATA_2_VF_SRQC_BT_IDX_M,
		       VF_RES_A_DATA_2_VF_SRQC_BT_IDX_S, 0);
	roce_set_field(req_a->vf_srqc_bt_idx_num,
		       VF_RES_A_DATA_2_VF_SRQC_BT_NUM_M,
		       VF_RES_A_DATA_2_VF_SRQC_BT_NUM_S,
		       HNS_ROCE_VF_SRQC_BT_NUM);

	roce_set_field(req_a->vf_cqc_bt_idx_num,
		       VF_RES_A_DATA_3_VF_CQC_BT_IDX_M,
		       VF_RES_A_DATA_3_VF_CQC_BT_IDX_S, 0);
	roce_set_field(req_a->vf_cqc_bt_idx_num,
		       VF_RES_A_DATA_3_VF_CQC_BT_NUM_M,
		       VF_RES_A_DATA_3_VF_CQC_BT_NUM_S, HNS_ROCE_VF_CQC_BT_NUM);

	roce_set_field(req_a->vf_mpt_bt_idx_num,
		       VF_RES_A_DATA_4_VF_MPT_BT_IDX_M,
		       VF_RES_A_DATA_4_VF_MPT_BT_IDX_S, 0);
	roce_set_field(req_a->vf_mpt_bt_idx_num,
		       VF_RES_A_DATA_4_VF_MPT_BT_NUM_M,
		       VF_RES_A_DATA_4_VF_MPT_BT_NUM_S, HNS_ROCE_VF_MPT_BT_NUM);

	roce_set_field(req_a->vf_eqc_bt_idx_num, VF_RES_A_DATA_5_VF_EQC_IDX_M,
		       VF_RES_A_DATA_5_VF_EQC_IDX_S, 0);
	roce_set_field(req_a->vf_eqc_bt_idx_num, VF_RES_A_DATA_5_VF_EQC_NUM_M,
		       VF_RES_A_DATA_5_VF_EQC_NUM_S, HNS_ROCE_VF_EQC_NUM);

	roce_set_field(req_b->vf_smac_idx_num, VF_RES_B_DATA_1_VF_SMAC_IDX_M,
		       VF_RES_B_DATA_1_VF_SMAC_IDX_S, 0);
	roce_set_field(req_b->vf_smac_idx_num, VF_RES_B_DATA_1_VF_SMAC_NUM_M,
		       VF_RES_B_DATA_1_VF_SMAC_NUM_S, HNS_ROCE_VF_SMAC_NUM);

	roce_set_field(req_b->vf_sgid_idx_num, VF_RES_B_DATA_2_VF_SGID_IDX_M,
		       VF_RES_B_DATA_2_VF_SGID_IDX_S, 0);
	roce_set_field(req_b->vf_sgid_idx_num, VF_RES_B_DATA_2_VF_SGID_NUM_M,
		       VF_RES_B_DATA_2_VF_SGID_NUM_S, HNS_ROCE_VF_SGID_NUM);

	roce_set_field(req_b->vf_qid_idx_sl_num, VF_RES_B_DATA_3_VF_QID_IDX_M,
		       VF_RES_B_DATA_3_VF_QID_IDX_S, 0);
	roce_set_field(req_b->vf_qid_idx_sl_num, VF_RES_B_DATA_3_VF_SL_NUM_M,
		       VF_RES_B_DATA_3_VF_SL_NUM_S, HNS_ROCE_VF_SL_NUM);

	roce_set_field(req_b->vf_sccc_idx_num, VF_RES_B_DATA_4_VF_SCCC_BT_IDX_M,
		       VF_RES_B_DATA_4_VF_SCCC_BT_IDX_S, 0);
	roce_set_field(req_b->vf_sccc_idx_num, VF_RES_B_DATA_4_VF_SCCC_BT_NUM_M,
		       VF_RES_B_DATA_4_VF_SCCC_BT_NUM_S,
		       HNS_ROCE_VF_SCCC_BT_NUM);

	return hns_roce_cmq_send(hr_dev, desc, 2);
}

static int hns_roce_v2_set_bt(struct hns_roce_dev *hr_dev)
{
	u8 srqc_hop_num = hr_dev->caps.srqc_hop_num;
	u8 qpc_hop_num = hr_dev->caps.qpc_hop_num;
	u8 cqc_hop_num = hr_dev->caps.cqc_hop_num;
	u8 mpt_hop_num = hr_dev->caps.mpt_hop_num;
	u8 sccc_hop_num = hr_dev->caps.sccc_hop_num;
	struct hns_roce_cfg_bt_attr *req;
	struct hns_roce_cmq_desc desc;

	hns_roce_cmq_setup_basic_desc(&desc, HNS_ROCE_OPC_CFG_BT_ATTR, false);
	req = (struct hns_roce_cfg_bt_attr *)desc.data;
	memset(req, 0, sizeof(*req));

	roce_set_field(req->vf_qpc_cfg, CFG_BT_ATTR_DATA_0_VF_QPC_BA_PGSZ_M,
		       CFG_BT_ATTR_DATA_0_VF_QPC_BA_PGSZ_S,
		       hr_dev->caps.qpc_ba_pg_sz + PG_SHIFT_OFFSET);
	roce_set_field(req->vf_qpc_cfg, CFG_BT_ATTR_DATA_0_VF_QPC_BUF_PGSZ_M,
		       CFG_BT_ATTR_DATA_0_VF_QPC_BUF_PGSZ_S,
		       hr_dev->caps.qpc_buf_pg_sz + PG_SHIFT_OFFSET);
	roce_set_field(req->vf_qpc_cfg, CFG_BT_ATTR_DATA_0_VF_QPC_HOPNUM_M,
		       CFG_BT_ATTR_DATA_0_VF_QPC_HOPNUM_S,
		       qpc_hop_num == HNS_ROCE_HOP_NUM_0 ? 0 : qpc_hop_num);

	roce_set_field(req->vf_srqc_cfg, CFG_BT_ATTR_DATA_1_VF_SRQC_BA_PGSZ_M,
		       CFG_BT_ATTR_DATA_1_VF_SRQC_BA_PGSZ_S,
		       hr_dev->caps.srqc_ba_pg_sz + PG_SHIFT_OFFSET);
	roce_set_field(req->vf_srqc_cfg, CFG_BT_ATTR_DATA_1_VF_SRQC_BUF_PGSZ_M,
		       CFG_BT_ATTR_DATA_1_VF_SRQC_BUF_PGSZ_S,
		       hr_dev->caps.srqc_buf_pg_sz + PG_SHIFT_OFFSET);
	roce_set_field(req->vf_srqc_cfg, CFG_BT_ATTR_DATA_1_VF_SRQC_HOPNUM_M,
		       CFG_BT_ATTR_DATA_1_VF_SRQC_HOPNUM_S,
		       srqc_hop_num == HNS_ROCE_HOP_NUM_0 ? 0 : srqc_hop_num);

	roce_set_field(req->vf_cqc_cfg, CFG_BT_ATTR_DATA_2_VF_CQC_BA_PGSZ_M,
		       CFG_BT_ATTR_DATA_2_VF_CQC_BA_PGSZ_S,
		       hr_dev->caps.cqc_ba_pg_sz + PG_SHIFT_OFFSET);
	roce_set_field(req->vf_cqc_cfg, CFG_BT_ATTR_DATA_2_VF_CQC_BUF_PGSZ_M,
		       CFG_BT_ATTR_DATA_2_VF_CQC_BUF_PGSZ_S,
		       hr_dev->caps.cqc_buf_pg_sz + PG_SHIFT_OFFSET);
	roce_set_field(req->vf_cqc_cfg, CFG_BT_ATTR_DATA_2_VF_CQC_HOPNUM_M,
		       CFG_BT_ATTR_DATA_2_VF_CQC_HOPNUM_S,
		       cqc_hop_num == HNS_ROCE_HOP_NUM_0 ? 0 : cqc_hop_num);

	roce_set_field(req->vf_mpt_cfg, CFG_BT_ATTR_DATA_3_VF_MPT_BA_PGSZ_M,
		       CFG_BT_ATTR_DATA_3_VF_MPT_BA_PGSZ_S,
		       hr_dev->caps.mpt_ba_pg_sz + PG_SHIFT_OFFSET);
	roce_set_field(req->vf_mpt_cfg, CFG_BT_ATTR_DATA_3_VF_MPT_BUF_PGSZ_M,
		       CFG_BT_ATTR_DATA_3_VF_MPT_BUF_PGSZ_S,
		       hr_dev->caps.mpt_buf_pg_sz + PG_SHIFT_OFFSET);
	roce_set_field(req->vf_mpt_cfg, CFG_BT_ATTR_DATA_3_VF_MPT_HOPNUM_M,
		       CFG_BT_ATTR_DATA_3_VF_MPT_HOPNUM_S,
		       mpt_hop_num == HNS_ROCE_HOP_NUM_0 ? 0 : mpt_hop_num);

	roce_set_field(req->vf_sccc_cfg,
		       CFG_BT_ATTR_DATA_4_VF_SCCC_BA_PGSZ_M,
		       CFG_BT_ATTR_DATA_4_VF_SCCC_BA_PGSZ_S,
		       hr_dev->caps.sccc_ba_pg_sz + PG_SHIFT_OFFSET);
	roce_set_field(req->vf_sccc_cfg,
		       CFG_BT_ATTR_DATA_4_VF_SCCC_BUF_PGSZ_M,
		       CFG_BT_ATTR_DATA_4_VF_SCCC_BUF_PGSZ_S,
		       hr_dev->caps.sccc_buf_pg_sz + PG_SHIFT_OFFSET);
	roce_set_field(req->vf_sccc_cfg,
		       CFG_BT_ATTR_DATA_4_VF_SCCC_HOPNUM_M,
		       CFG_BT_ATTR_DATA_4_VF_SCCC_HOPNUM_S,
		       sccc_hop_num ==
			      HNS_ROCE_HOP_NUM_0 ? 0 : sccc_hop_num);

	return hns_roce_cmq_send(hr_dev, &desc, 1);
}

static void set_default_caps(struct hns_roce_dev *hr_dev)
{
	struct hns_roce_caps *caps = &hr_dev->caps;

	caps->num_qps		= HNS_ROCE_V2_MAX_QP_NUM;
	caps->max_wqes		= HNS_ROCE_V2_MAX_WQE_NUM;
	caps->num_cqs		= HNS_ROCE_V2_MAX_CQ_NUM;
	caps->num_srqs		= HNS_ROCE_V2_MAX_SRQ_NUM;
	caps->min_cqes		= HNS_ROCE_MIN_CQE_NUM;
	caps->max_cqes		= HNS_ROCE_V2_MAX_CQE_NUM;
	caps->max_sq_sg		= HNS_ROCE_V2_MAX_SQ_SGE_NUM;
	caps->max_extend_sg	= HNS_ROCE_V2_MAX_EXTEND_SGE_NUM;
	caps->max_rq_sg		= HNS_ROCE_V2_MAX_RQ_SGE_NUM;
	caps->max_sq_inline	= HNS_ROCE_V2_MAX_SQ_INLINE;
	caps->num_uars		= HNS_ROCE_V2_UAR_NUM;
	caps->phy_num_uars	= HNS_ROCE_V2_PHY_UAR_NUM;
	caps->num_aeq_vectors	= HNS_ROCE_V2_AEQE_VEC_NUM;
	caps->num_comp_vectors	= HNS_ROCE_V2_COMP_VEC_NUM;
	caps->num_other_vectors = HNS_ROCE_V2_ABNORMAL_VEC_NUM;
	caps->num_mtpts		= HNS_ROCE_V2_MAX_MTPT_NUM;
	caps->num_mtt_segs	= HNS_ROCE_V2_MAX_MTT_SEGS;
	caps->num_cqe_segs	= HNS_ROCE_V2_MAX_CQE_SEGS;
	caps->num_srqwqe_segs	= HNS_ROCE_V2_MAX_SRQWQE_SEGS;
	caps->num_idx_segs	= HNS_ROCE_V2_MAX_IDX_SEGS;
	caps->num_pds		= HNS_ROCE_V2_MAX_PD_NUM;
	caps->max_qp_init_rdma	= HNS_ROCE_V2_MAX_QP_INIT_RDMA;
	caps->max_qp_dest_rdma	= HNS_ROCE_V2_MAX_QP_DEST_RDMA;
	caps->max_sq_desc_sz	= HNS_ROCE_V2_MAX_SQ_DESC_SZ;
	caps->max_rq_desc_sz	= HNS_ROCE_V2_MAX_RQ_DESC_SZ;
	caps->max_srq_desc_sz	= HNS_ROCE_V2_MAX_SRQ_DESC_SZ;
	caps->qpc_sz		= HNS_ROCE_V2_QPC_SZ;
	caps->irrl_entry_sz	= HNS_ROCE_V2_IRRL_ENTRY_SZ;
	caps->trrl_entry_sz	= HNS_ROCE_V2_EXT_ATOMIC_TRRL_ENTRY_SZ;
	caps->cqc_entry_sz	= HNS_ROCE_V2_CQC_ENTRY_SZ;
	caps->srqc_entry_sz	= HNS_ROCE_V2_SRQC_ENTRY_SZ;
	caps->mtpt_entry_sz	= HNS_ROCE_V2_MTPT_ENTRY_SZ;
	caps->mtt_entry_sz	= HNS_ROCE_V2_MTT_ENTRY_SZ;
	caps->idx_entry_sz	= HNS_ROCE_V2_IDX_ENTRY_SZ;
	caps->cqe_sz		= HNS_ROCE_V2_CQE_SIZE;
	caps->page_size_cap	= HNS_ROCE_V2_PAGE_SIZE_SUPPORTED;
	caps->reserved_lkey	= 0;
	caps->reserved_pds	= 0;
	caps->reserved_mrws	= 1;
	caps->reserved_uars	= 0;
	caps->reserved_cqs	= 0;
	caps->reserved_srqs	= 0;
	caps->reserved_qps	= HNS_ROCE_V2_RSV_QPS;

	caps->qpc_ba_pg_sz	= 0;
	caps->qpc_buf_pg_sz	= 0;
	caps->qpc_hop_num	= HNS_ROCE_CONTEXT_HOP_NUM;
	caps->srqc_ba_pg_sz	= 0;
	caps->srqc_buf_pg_sz	= 0;
	caps->srqc_hop_num	= HNS_ROCE_CONTEXT_HOP_NUM;
	caps->cqc_ba_pg_sz	= 0;
	caps->cqc_buf_pg_sz	= 0;
	caps->cqc_hop_num	= HNS_ROCE_CONTEXT_HOP_NUM;
	caps->mpt_ba_pg_sz	= 0;
	caps->mpt_buf_pg_sz	= 0;
	caps->mpt_hop_num	= HNS_ROCE_CONTEXT_HOP_NUM;
	caps->mtt_ba_pg_sz	= 0;
	caps->mtt_buf_pg_sz	= 0;
	caps->mtt_hop_num	= HNS_ROCE_MTT_HOP_NUM;
	caps->wqe_sq_hop_num	= HNS_ROCE_SQWQE_HOP_NUM;
	caps->wqe_sge_hop_num	= HNS_ROCE_EXT_SGE_HOP_NUM;
	caps->wqe_rq_hop_num	= HNS_ROCE_RQWQE_HOP_NUM;
	caps->cqe_ba_pg_sz	= HNS_ROCE_BA_PG_SZ_SUPPORTED_256K;
	caps->cqe_buf_pg_sz	= 0;
	caps->cqe_hop_num	= HNS_ROCE_CQE_HOP_NUM;
	caps->srqwqe_ba_pg_sz	= 0;
	caps->srqwqe_buf_pg_sz	= 0;
	caps->srqwqe_hop_num	= HNS_ROCE_SRQWQE_HOP_NUM;
	caps->idx_ba_pg_sz	= 0;
	caps->idx_buf_pg_sz	= 0;
	caps->idx_hop_num	= HNS_ROCE_IDX_HOP_NUM;
	caps->chunk_sz		= HNS_ROCE_V2_TABLE_CHUNK_SIZE;

	caps->flags		= HNS_ROCE_CAP_FLAG_REREG_MR |
				  HNS_ROCE_CAP_FLAG_ROCE_V1_V2 |
				  HNS_ROCE_CAP_FLAG_RECORD_DB |
				  HNS_ROCE_CAP_FLAG_SQ_RECORD_DB;

	caps->pkey_table_len[0] = 1;
	caps->gid_table_len[0]	= HNS_ROCE_V2_GID_INDEX_NUM;
	caps->ceqe_depth	= HNS_ROCE_V2_COMP_EQE_NUM;
	caps->aeqe_depth	= HNS_ROCE_V2_ASYNC_EQE_NUM;
	caps->aeqe_size		= HNS_ROCE_AEQE_SIZE;
	caps->ceqe_size		= HNS_ROCE_CEQE_SIZE;
	caps->local_ca_ack_delay = 0;
	caps->max_mtu = IB_MTU_4096;

	caps->max_srq_wrs	= HNS_ROCE_V2_MAX_SRQ_WR;
	caps->max_srq_sges	= HNS_ROCE_V2_MAX_SRQ_SGE;

	caps->flags |= HNS_ROCE_CAP_FLAG_ATOMIC | HNS_ROCE_CAP_FLAG_MW |
		       HNS_ROCE_CAP_FLAG_SRQ | HNS_ROCE_CAP_FLAG_FRMR |
		       HNS_ROCE_CAP_FLAG_QP_FLOW_CTRL;

	caps->num_qpc_timer	  = HNS_ROCE_V2_MAX_QPC_TIMER_NUM;
	caps->qpc_timer_entry_sz  = HNS_ROCE_V2_QPC_TIMER_ENTRY_SZ;
	caps->qpc_timer_ba_pg_sz  = 0;
	caps->qpc_timer_buf_pg_sz = 0;
	caps->qpc_timer_hop_num   = HNS_ROCE_HOP_NUM_0;
	caps->num_cqc_timer	  = HNS_ROCE_V2_MAX_CQC_TIMER_NUM;
	caps->cqc_timer_entry_sz  = HNS_ROCE_V2_CQC_TIMER_ENTRY_SZ;
	caps->cqc_timer_ba_pg_sz  = 0;
	caps->cqc_timer_buf_pg_sz = 0;
	caps->cqc_timer_hop_num   = HNS_ROCE_HOP_NUM_0;

	caps->sccc_sz = HNS_ROCE_V2_SCCC_SZ;
	caps->sccc_ba_pg_sz	  = 0;
	caps->sccc_buf_pg_sz	  = 0;
	caps->sccc_hop_num	  = HNS_ROCE_SCCC_HOP_NUM;

	if (hr_dev->pci_dev->revision >= PCI_REVISION_ID_HIP09) {
		caps->aeqe_size = HNS_ROCE_V3_EQE_SIZE;
		caps->ceqe_size = HNS_ROCE_V3_EQE_SIZE;
		caps->cqe_sz = HNS_ROCE_V3_CQE_SIZE;
		caps->qpc_sz = HNS_ROCE_V3_QPC_SZ;
		caps->sccc_sz = HNS_ROCE_V3_SCCC_SZ;
		caps->gmv_entry_sz = HNS_ROCE_V3_GMV_ENTRY_SZ;
		caps->gmv_entry_num = caps->gmv_bt_num * (PAGE_SIZE /
							  caps->gmv_entry_sz);
		caps->gmv_hop_num = HNS_ROCE_HOP_NUM_0;
		caps->gmv_ba_pg_sz = 0;
		caps->gmv_buf_pg_sz = 0;
		caps->gid_table_len[0] = caps->gmv_bt_num * (HNS_HW_PAGE_SIZE /
					 caps->gmv_entry_sz);
	}
}

static void calc_pg_sz(u32 obj_num, u32 obj_size, u32 hop_num, u32 ctx_bt_num,
		       u32 *buf_page_size, u32 *bt_page_size, u32 hem_type)
{
	u64 obj_per_chunk;
	u64 bt_chunk_size = PAGE_SIZE;
	u64 buf_chunk_size = PAGE_SIZE;
	u64 obj_per_chunk_default = buf_chunk_size / obj_size;

	*buf_page_size = 0;
	*bt_page_size = 0;

	switch (hop_num) {
	case 3:
		obj_per_chunk = ctx_bt_num * (bt_chunk_size / BA_BYTE_LEN) *
				(bt_chunk_size / BA_BYTE_LEN) *
				(bt_chunk_size / BA_BYTE_LEN) *
				 obj_per_chunk_default;
		break;
	case 2:
		obj_per_chunk = ctx_bt_num * (bt_chunk_size / BA_BYTE_LEN) *
				(bt_chunk_size / BA_BYTE_LEN) *
				 obj_per_chunk_default;
		break;
	case 1:
		obj_per_chunk = ctx_bt_num * (bt_chunk_size / BA_BYTE_LEN) *
				obj_per_chunk_default;
		break;
	case HNS_ROCE_HOP_NUM_0:
		obj_per_chunk = ctx_bt_num * obj_per_chunk_default;
		break;
	default:
		pr_err("table %u not support hop_num = %u!\n", hem_type,
		       hop_num);
		return;
	}

	if (hem_type >= HEM_TYPE_MTT)
		*bt_page_size = ilog2(DIV_ROUND_UP(obj_num, obj_per_chunk));
	else
		*buf_page_size = ilog2(DIV_ROUND_UP(obj_num, obj_per_chunk));
}

static int hns_roce_query_pf_caps(struct hns_roce_dev *hr_dev)
{
	struct hns_roce_cmq_desc desc[HNS_ROCE_QUERY_PF_CAPS_CMD_NUM];
	struct hns_roce_caps *caps = &hr_dev->caps;
	struct hns_roce_query_pf_caps_a *resp_a;
	struct hns_roce_query_pf_caps_b *resp_b;
	struct hns_roce_query_pf_caps_c *resp_c;
	struct hns_roce_query_pf_caps_d *resp_d;
	struct hns_roce_query_pf_caps_e *resp_e;
	int ctx_hop_num;
	int pbl_hop_num;
	int ret;
	int i;

	for (i = 0; i < HNS_ROCE_QUERY_PF_CAPS_CMD_NUM; i++) {
		hns_roce_cmq_setup_basic_desc(&desc[i],
					      HNS_ROCE_OPC_QUERY_PF_CAPS_NUM,
					      true);
		if (i < (HNS_ROCE_QUERY_PF_CAPS_CMD_NUM - 1))
			desc[i].flag |= cpu_to_le16(HNS_ROCE_CMD_FLAG_NEXT);
		else
			desc[i].flag &= ~cpu_to_le16(HNS_ROCE_CMD_FLAG_NEXT);
	}

	ret = hns_roce_cmq_send(hr_dev, desc, HNS_ROCE_QUERY_PF_CAPS_CMD_NUM);
	if (ret)
		return ret;

	resp_a = (struct hns_roce_query_pf_caps_a *)desc[0].data;
	resp_b = (struct hns_roce_query_pf_caps_b *)desc[1].data;
	resp_c = (struct hns_roce_query_pf_caps_c *)desc[2].data;
	resp_d = (struct hns_roce_query_pf_caps_d *)desc[3].data;
	resp_e = (struct hns_roce_query_pf_caps_e *)desc[4].data;

	caps->local_ca_ack_delay     = resp_a->local_ca_ack_delay;
	caps->max_sq_sg		     = le16_to_cpu(resp_a->max_sq_sg);
	caps->max_sq_inline	     = le16_to_cpu(resp_a->max_sq_inline);
	caps->max_rq_sg		     = le16_to_cpu(resp_a->max_rq_sg);
	caps->max_rq_sg = roundup_pow_of_two(caps->max_rq_sg);
	caps->max_extend_sg	     = le32_to_cpu(resp_a->max_extend_sg);
	caps->num_qpc_timer	     = le16_to_cpu(resp_a->num_qpc_timer);
	caps->num_cqc_timer	     = le16_to_cpu(resp_a->num_cqc_timer);
	caps->max_srq_sges	     = le16_to_cpu(resp_a->max_srq_sges);
	caps->max_srq_sges = roundup_pow_of_two(caps->max_srq_sges);
	caps->num_aeq_vectors	     = resp_a->num_aeq_vectors;
	caps->num_other_vectors	     = resp_a->num_other_vectors;
	caps->max_sq_desc_sz	     = resp_a->max_sq_desc_sz;
	caps->max_rq_desc_sz	     = resp_a->max_rq_desc_sz;
	caps->max_srq_desc_sz	     = resp_a->max_srq_desc_sz;
	caps->cqe_sz		     = HNS_ROCE_V2_CQE_SIZE;

	caps->mtpt_entry_sz	     = resp_b->mtpt_entry_sz;
	caps->irrl_entry_sz	     = resp_b->irrl_entry_sz;
	caps->trrl_entry_sz	     = resp_b->trrl_entry_sz;
	caps->cqc_entry_sz	     = resp_b->cqc_entry_sz;
	caps->srqc_entry_sz	     = resp_b->srqc_entry_sz;
	caps->idx_entry_sz	     = resp_b->idx_entry_sz;
	caps->sccc_sz		     = resp_b->sccc_sz;
	caps->max_mtu		     = resp_b->max_mtu;
	caps->qpc_sz		     = HNS_ROCE_V2_QPC_SZ;
	caps->min_cqes		     = resp_b->min_cqes;
	caps->min_wqes		     = resp_b->min_wqes;
	caps->page_size_cap	     = le32_to_cpu(resp_b->page_size_cap);
	caps->pkey_table_len[0]	     = resp_b->pkey_table_len;
	caps->phy_num_uars	     = resp_b->phy_num_uars;
	ctx_hop_num		     = resp_b->ctx_hop_num;
	pbl_hop_num		     = resp_b->pbl_hop_num;

	caps->num_pds = 1 << roce_get_field(resp_c->cap_flags_num_pds,
					    V2_QUERY_PF_CAPS_C_NUM_PDS_M,
					    V2_QUERY_PF_CAPS_C_NUM_PDS_S);
	caps->flags = roce_get_field(resp_c->cap_flags_num_pds,
				     V2_QUERY_PF_CAPS_C_CAP_FLAGS_M,
				     V2_QUERY_PF_CAPS_C_CAP_FLAGS_S);
	caps->flags |= le16_to_cpu(resp_d->cap_flags_ex) <<
		       HNS_ROCE_CAP_FLAGS_EX_SHIFT;

	caps->num_cqs = 1 << roce_get_field(resp_c->max_gid_num_cqs,
					    V2_QUERY_PF_CAPS_C_NUM_CQS_M,
					    V2_QUERY_PF_CAPS_C_NUM_CQS_S);
	caps->gid_table_len[0] = roce_get_field(resp_c->max_gid_num_cqs,
						V2_QUERY_PF_CAPS_C_MAX_GID_M,
						V2_QUERY_PF_CAPS_C_MAX_GID_S);
	caps->max_cqes = 1 << roce_get_field(resp_c->cq_depth,
					     V2_QUERY_PF_CAPS_C_CQ_DEPTH_M,
					     V2_QUERY_PF_CAPS_C_CQ_DEPTH_S);
	caps->num_mtpts = 1 << roce_get_field(resp_c->num_mrws,
					      V2_QUERY_PF_CAPS_C_NUM_MRWS_M,
					      V2_QUERY_PF_CAPS_C_NUM_MRWS_S);
	caps->num_qps = 1 << roce_get_field(resp_c->ord_num_qps,
					    V2_QUERY_PF_CAPS_C_NUM_QPS_M,
					    V2_QUERY_PF_CAPS_C_NUM_QPS_S);
	caps->max_qp_init_rdma = roce_get_field(resp_c->ord_num_qps,
						V2_QUERY_PF_CAPS_C_MAX_ORD_M,
						V2_QUERY_PF_CAPS_C_MAX_ORD_S);
	caps->max_qp_dest_rdma = caps->max_qp_init_rdma;
	caps->max_wqes = 1 << le16_to_cpu(resp_c->sq_depth);
	caps->num_srqs = 1 << roce_get_field(resp_d->wq_hop_num_max_srqs,
					     V2_QUERY_PF_CAPS_D_NUM_SRQS_M,
					     V2_QUERY_PF_CAPS_D_NUM_SRQS_S);
	caps->max_srq_wrs = 1 << le16_to_cpu(resp_d->srq_depth);
	caps->ceqe_depth = 1 << roce_get_field(resp_d->num_ceqs_ceq_depth,
					       V2_QUERY_PF_CAPS_D_CEQ_DEPTH_M,
					       V2_QUERY_PF_CAPS_D_CEQ_DEPTH_S);
	caps->num_comp_vectors = roce_get_field(resp_d->num_ceqs_ceq_depth,
						V2_QUERY_PF_CAPS_D_NUM_CEQS_M,
						V2_QUERY_PF_CAPS_D_NUM_CEQS_S);
	caps->aeqe_depth = 1 << roce_get_field(resp_d->arm_st_aeq_depth,
					       V2_QUERY_PF_CAPS_D_AEQ_DEPTH_M,
					       V2_QUERY_PF_CAPS_D_AEQ_DEPTH_S);
	caps->default_aeq_arm_st = roce_get_field(resp_d->arm_st_aeq_depth,
					    V2_QUERY_PF_CAPS_D_AEQ_ARM_ST_M,
					    V2_QUERY_PF_CAPS_D_AEQ_ARM_ST_S);
	caps->default_ceq_arm_st = roce_get_field(resp_d->arm_st_aeq_depth,
					    V2_QUERY_PF_CAPS_D_CEQ_ARM_ST_M,
					    V2_QUERY_PF_CAPS_D_CEQ_ARM_ST_S);
	caps->reserved_pds = roce_get_field(resp_d->num_uars_rsv_pds,
					    V2_QUERY_PF_CAPS_D_RSV_PDS_M,
					    V2_QUERY_PF_CAPS_D_RSV_PDS_S);
	caps->num_uars = 1 << roce_get_field(resp_d->num_uars_rsv_pds,
					     V2_QUERY_PF_CAPS_D_NUM_UARS_M,
					     V2_QUERY_PF_CAPS_D_NUM_UARS_S);
	caps->reserved_qps = roce_get_field(resp_d->rsv_uars_rsv_qps,
					    V2_QUERY_PF_CAPS_D_RSV_QPS_M,
					    V2_QUERY_PF_CAPS_D_RSV_QPS_S);
	caps->reserved_uars = roce_get_field(resp_d->rsv_uars_rsv_qps,
					     V2_QUERY_PF_CAPS_D_RSV_UARS_M,
					     V2_QUERY_PF_CAPS_D_RSV_UARS_S);
	caps->reserved_mrws = roce_get_field(resp_e->chunk_size_shift_rsv_mrws,
					     V2_QUERY_PF_CAPS_E_RSV_MRWS_M,
					     V2_QUERY_PF_CAPS_E_RSV_MRWS_S);
	caps->chunk_sz = 1 << roce_get_field(resp_e->chunk_size_shift_rsv_mrws,
					 V2_QUERY_PF_CAPS_E_CHUNK_SIZE_SHIFT_M,
					 V2_QUERY_PF_CAPS_E_CHUNK_SIZE_SHIFT_S);
	caps->reserved_cqs = roce_get_field(resp_e->rsv_cqs,
					    V2_QUERY_PF_CAPS_E_RSV_CQS_M,
					    V2_QUERY_PF_CAPS_E_RSV_CQS_S);
	caps->reserved_srqs = roce_get_field(resp_e->rsv_srqs,
					     V2_QUERY_PF_CAPS_E_RSV_SRQS_M,
					     V2_QUERY_PF_CAPS_E_RSV_SRQS_S);
	caps->reserved_lkey = roce_get_field(resp_e->rsv_lkey,
					     V2_QUERY_PF_CAPS_E_RSV_LKEYS_M,
					     V2_QUERY_PF_CAPS_E_RSV_LKEYS_S);
	caps->default_ceq_max_cnt = le16_to_cpu(resp_e->ceq_max_cnt);
	caps->default_ceq_period = le16_to_cpu(resp_e->ceq_period);
	caps->default_aeq_max_cnt = le16_to_cpu(resp_e->aeq_max_cnt);
	caps->default_aeq_period = le16_to_cpu(resp_e->aeq_period);

	caps->qpc_timer_entry_sz = HNS_ROCE_V2_QPC_TIMER_ENTRY_SZ;
	caps->cqc_timer_entry_sz = HNS_ROCE_V2_CQC_TIMER_ENTRY_SZ;
	caps->mtt_entry_sz = HNS_ROCE_V2_MTT_ENTRY_SZ;
	caps->num_mtt_segs = HNS_ROCE_V2_MAX_MTT_SEGS;
	caps->ceqe_size = HNS_ROCE_CEQE_SIZE;
	caps->aeqe_size = HNS_ROCE_AEQE_SIZE;
	caps->mtt_ba_pg_sz = 0;
	caps->num_cqe_segs = HNS_ROCE_V2_MAX_CQE_SEGS;
	caps->num_srqwqe_segs = HNS_ROCE_V2_MAX_SRQWQE_SEGS;
	caps->num_idx_segs = HNS_ROCE_V2_MAX_IDX_SEGS;

	caps->qpc_hop_num = ctx_hop_num;
	caps->srqc_hop_num = ctx_hop_num;
	caps->cqc_hop_num = ctx_hop_num;
	caps->mpt_hop_num = ctx_hop_num;
	caps->mtt_hop_num = pbl_hop_num;
	caps->cqe_hop_num = pbl_hop_num;
	caps->srqwqe_hop_num = pbl_hop_num;
	caps->idx_hop_num = pbl_hop_num;
	caps->wqe_sq_hop_num = roce_get_field(resp_d->wq_hop_num_max_srqs,
					  V2_QUERY_PF_CAPS_D_SQWQE_HOP_NUM_M,
					  V2_QUERY_PF_CAPS_D_SQWQE_HOP_NUM_S);
	caps->wqe_sge_hop_num = roce_get_field(resp_d->wq_hop_num_max_srqs,
					  V2_QUERY_PF_CAPS_D_EX_SGE_HOP_NUM_M,
					  V2_QUERY_PF_CAPS_D_EX_SGE_HOP_NUM_S);
	caps->wqe_rq_hop_num = roce_get_field(resp_d->wq_hop_num_max_srqs,
					  V2_QUERY_PF_CAPS_D_RQWQE_HOP_NUM_M,
					  V2_QUERY_PF_CAPS_D_RQWQE_HOP_NUM_S);

	if (hr_dev->pci_dev->revision >= PCI_REVISION_ID_HIP09) {
		caps->ceqe_size = HNS_ROCE_V3_EQE_SIZE;
		caps->aeqe_size = HNS_ROCE_V3_EQE_SIZE;
		caps->cqe_sz = HNS_ROCE_V3_CQE_SIZE;
		caps->qpc_sz = HNS_ROCE_V3_QPC_SZ;
		caps->sccc_sz = HNS_ROCE_V3_SCCC_SZ;
		caps->gmv_entry_sz = HNS_ROCE_V3_GMV_ENTRY_SZ;
		caps->gmv_entry_num = caps->gmv_bt_num * (PAGE_SIZE /
						    caps->gmv_entry_sz);
		caps->gmv_hop_num = HNS_ROCE_HOP_NUM_0;
		caps->gmv_ba_pg_sz = 0;
		caps->gmv_buf_pg_sz = 0;
		caps->gid_table_len[0] = caps->gmv_bt_num *
				(HNS_HW_PAGE_SIZE / caps->gmv_entry_sz);
	}

	calc_pg_sz(caps->num_qps, caps->qpc_sz, caps->qpc_hop_num,
		   caps->qpc_bt_num, &caps->qpc_buf_pg_sz, &caps->qpc_ba_pg_sz,
		   HEM_TYPE_QPC);
	calc_pg_sz(caps->num_mtpts, caps->mtpt_entry_sz, caps->mpt_hop_num,
		   caps->mpt_bt_num, &caps->mpt_buf_pg_sz, &caps->mpt_ba_pg_sz,
		   HEM_TYPE_MTPT);
	calc_pg_sz(caps->num_cqs, caps->cqc_entry_sz, caps->cqc_hop_num,
		   caps->cqc_bt_num, &caps->cqc_buf_pg_sz, &caps->cqc_ba_pg_sz,
		   HEM_TYPE_CQC);
	calc_pg_sz(caps->num_srqs, caps->srqc_entry_sz, caps->srqc_hop_num,
		   caps->srqc_bt_num, &caps->srqc_buf_pg_sz,
		   &caps->srqc_ba_pg_sz, HEM_TYPE_SRQC);

	caps->sccc_hop_num = ctx_hop_num;
	caps->qpc_timer_hop_num = HNS_ROCE_HOP_NUM_0;
	caps->cqc_timer_hop_num = HNS_ROCE_HOP_NUM_0;

	calc_pg_sz(caps->num_qps, caps->sccc_sz,
		   caps->sccc_hop_num, caps->sccc_bt_num,
		   &caps->sccc_buf_pg_sz, &caps->sccc_ba_pg_sz,
		   HEM_TYPE_SCCC);
	calc_pg_sz(caps->num_cqc_timer, caps->cqc_timer_entry_sz,
		   caps->cqc_timer_hop_num, caps->cqc_timer_bt_num,
		   &caps->cqc_timer_buf_pg_sz,
		   &caps->cqc_timer_ba_pg_sz, HEM_TYPE_CQC_TIMER);

	calc_pg_sz(caps->num_cqe_segs, caps->mtt_entry_sz, caps->cqe_hop_num,
		   1, &caps->cqe_buf_pg_sz, &caps->cqe_ba_pg_sz, HEM_TYPE_CQE);
	calc_pg_sz(caps->num_srqwqe_segs, caps->mtt_entry_sz,
		   caps->srqwqe_hop_num, 1, &caps->srqwqe_buf_pg_sz,
		   &caps->srqwqe_ba_pg_sz, HEM_TYPE_SRQWQE);
	calc_pg_sz(caps->num_idx_segs, caps->idx_entry_sz, caps->idx_hop_num,
		   1, &caps->idx_buf_pg_sz, &caps->idx_ba_pg_sz, HEM_TYPE_IDX);

	return 0;
}

static int hns_roce_config_qpc_size(struct hns_roce_dev *hr_dev)
{
	struct hns_roce_cmq_desc desc;
	struct hns_roce_cfg_entry_size *cfg_size =
				  (struct hns_roce_cfg_entry_size *)desc.data;

	hns_roce_cmq_setup_basic_desc(&desc, HNS_ROCE_OPC_CFG_ENTRY_SIZE,
				      false);

	cfg_size->type = cpu_to_le32(HNS_ROCE_CFG_QPC_SIZE);
	cfg_size->size = cpu_to_le32(hr_dev->caps.qpc_sz);

	return hns_roce_cmq_send(hr_dev, &desc, 1);
}

static int hns_roce_config_sccc_size(struct hns_roce_dev *hr_dev)
{
	struct hns_roce_cmq_desc desc;
	struct hns_roce_cfg_entry_size *cfg_size =
				  (struct hns_roce_cfg_entry_size *)desc.data;

	hns_roce_cmq_setup_basic_desc(&desc, HNS_ROCE_OPC_CFG_ENTRY_SIZE,
				      false);

	cfg_size->type = cpu_to_le32(HNS_ROCE_CFG_SCCC_SIZE);
	cfg_size->size = cpu_to_le32(hr_dev->caps.sccc_sz);

	return hns_roce_cmq_send(hr_dev, &desc, 1);
}

static int hns_roce_config_entry_size(struct hns_roce_dev *hr_dev)
{
	int ret;

	if (hr_dev->pci_dev->revision < PCI_REVISION_ID_HIP09)
		return 0;

	ret = hns_roce_config_qpc_size(hr_dev);
	if (ret) {
		dev_err(hr_dev->dev, "failed to cfg qpc sz, ret = %d.\n", ret);
		return ret;
	}

	ret = hns_roce_config_sccc_size(hr_dev);
	if (ret)
		dev_err(hr_dev->dev, "failed to cfg sccc sz, ret = %d.\n", ret);

	return ret;
}

static int hns_roce_v2_profile(struct hns_roce_dev *hr_dev)
{
	struct hns_roce_caps *caps = &hr_dev->caps;
	int ret;

	ret = hns_roce_cmq_query_hw_info(hr_dev);
	if (ret) {
		dev_err(hr_dev->dev, "Query hardware version fail, ret = %d.\n",
			ret);
		return ret;
	}

	ret = hns_roce_query_fw_ver(hr_dev);
	if (ret) {
		dev_err(hr_dev->dev, "Query firmware version fail, ret = %d.\n",
			ret);
		return ret;
	}

	ret = hns_roce_config_global_param(hr_dev);
	if (ret) {
		dev_err(hr_dev->dev, "Configure global param fail, ret = %d.\n",
			ret);
		return ret;
	}

	/* Get pf resource owned by every pf */
	ret = hns_roce_query_pf_resource(hr_dev);
	if (ret) {
		dev_err(hr_dev->dev, "Query pf resource fail, ret = %d.\n",
			ret);
		return ret;
	}

	ret = hns_roce_query_pf_timer_resource(hr_dev);
	if (ret) {
		dev_err(hr_dev->dev,
			"failed to query pf timer resource, ret = %d.\n", ret);
		return ret;
	}

	ret = hns_roce_set_vf_switch_param(hr_dev, 0);
	if (ret) {
		dev_err(hr_dev->dev,
			"failed to set function switch param, ret = %d.\n",
			ret);
		return ret;
	}

	hr_dev->vendor_part_id = hr_dev->pci_dev->device;
	hr_dev->sys_image_guid = be64_to_cpu(hr_dev->ib_dev.node_guid);

	caps->pbl_ba_pg_sz	= HNS_ROCE_BA_PG_SZ_SUPPORTED_16K;
	caps->pbl_buf_pg_sz	= 0;
	caps->pbl_hop_num	= HNS_ROCE_PBL_HOP_NUM;
	caps->eqe_ba_pg_sz	= 0;
	caps->eqe_buf_pg_sz	= 0;
	caps->eqe_hop_num	= HNS_ROCE_EQE_HOP_NUM;
	caps->tsq_buf_pg_sz	= 0;

	ret = hns_roce_query_pf_caps(hr_dev);
	if (ret)
		set_default_caps(hr_dev);

	ret = hns_roce_alloc_vf_resource(hr_dev);
	if (ret) {
		dev_err(hr_dev->dev, "Allocate vf resource fail, ret = %d.\n",
			ret);
		return ret;
	}

	ret = hns_roce_v2_set_bt(hr_dev);
	if (ret) {
		dev_err(hr_dev->dev,
			"Configure bt attribute fail, ret = %d.\n", ret);
		return ret;
	}

	/* Configure the size of QPC, SCCC, etc. */
	ret = hns_roce_config_entry_size(hr_dev);

	return ret;
}

static int hns_roce_config_link_table(struct hns_roce_dev *hr_dev,
				      enum hns_roce_link_table_type type)
{
	struct hns_roce_cmq_desc desc[2];
	struct hns_roce_cfg_llm_a *req_a =
				(struct hns_roce_cfg_llm_a *)desc[0].data;
	struct hns_roce_cfg_llm_b *req_b =
				(struct hns_roce_cfg_llm_b *)desc[1].data;
	struct hns_roce_v2_priv *priv = hr_dev->priv;
	struct hns_roce_link_table *link_tbl;
	struct hns_roce_link_table_entry *entry;
	enum hns_roce_opcode_type opcode;
	u32 page_num;

	switch (type) {
	case TSQ_LINK_TABLE:
		link_tbl = &priv->tsq;
		opcode = HNS_ROCE_OPC_CFG_EXT_LLM;
		break;
	case TPQ_LINK_TABLE:
		link_tbl = &priv->tpq;
		opcode = HNS_ROCE_OPC_CFG_TMOUT_LLM;
		break;
	default:
		return -EINVAL;
	}

	page_num = link_tbl->npages;
	entry = link_tbl->table.buf;

	hns_roce_cmq_setup_basic_desc(&desc[0], opcode, false);
	desc[0].flag |= cpu_to_le16(HNS_ROCE_CMD_FLAG_NEXT);

	hns_roce_cmq_setup_basic_desc(&desc[1], opcode, false);

	req_a->base_addr_l = cpu_to_le32(link_tbl->table.map & 0xffffffff);
	req_a->base_addr_h = cpu_to_le32(link_tbl->table.map >> 32);
	roce_set_field(req_a->depth_pgsz_init_en, CFG_LLM_QUE_DEPTH_M,
		       CFG_LLM_QUE_DEPTH_S, link_tbl->npages);
	roce_set_field(req_a->depth_pgsz_init_en, CFG_LLM_QUE_PGSZ_M,
		       CFG_LLM_QUE_PGSZ_S, link_tbl->pg_sz);
	roce_set_field(req_a->depth_pgsz_init_en, CFG_LLM_INIT_EN_M,
		       CFG_LLM_INIT_EN_S, 1);
	req_a->head_ba_l = cpu_to_le32(entry[0].blk_ba0);
	req_a->head_ba_h_nxtptr = cpu_to_le32(entry[0].blk_ba1_nxt_ptr);
	roce_set_field(req_a->head_ptr, CFG_LLM_HEAD_PTR_M, CFG_LLM_HEAD_PTR_S,
		       0);

	req_b->tail_ba_l = cpu_to_le32(entry[page_num - 1].blk_ba0);
	roce_set_field(req_b->tail_ba_h, CFG_LLM_TAIL_BA_H_M,
		       CFG_LLM_TAIL_BA_H_S,
		       entry[page_num - 1].blk_ba1_nxt_ptr &
		       HNS_ROCE_LINK_TABLE_BA1_M);
	roce_set_field(req_b->tail_ptr, CFG_LLM_TAIL_PTR_M, CFG_LLM_TAIL_PTR_S,
		       (entry[page_num - 2].blk_ba1_nxt_ptr &
			HNS_ROCE_LINK_TABLE_NXT_PTR_M) >>
			HNS_ROCE_LINK_TABLE_NXT_PTR_S);

	return hns_roce_cmq_send(hr_dev, desc, 2);
}

static int hns_roce_init_link_table(struct hns_roce_dev *hr_dev,
				    enum hns_roce_link_table_type type)
{
	struct hns_roce_v2_priv *priv = hr_dev->priv;
	struct hns_roce_link_table *link_tbl;
	struct hns_roce_link_table_entry *entry;
	struct device *dev = hr_dev->dev;
	u32 buf_chk_sz;
	dma_addr_t t;
	int func_num = 1;
	u32 pg_num_a;
	u32 pg_num_b;
	u32 pg_num;
	u32 size;
	int i;

	switch (type) {
	case TSQ_LINK_TABLE:
		link_tbl = &priv->tsq;
		buf_chk_sz = 1 << (hr_dev->caps.tsq_buf_pg_sz + PAGE_SHIFT);
		pg_num_a = hr_dev->caps.num_qps * 8 / buf_chk_sz;
		pg_num_b = hr_dev->caps.sl_num * 4 + 2;
		break;
	case TPQ_LINK_TABLE:
		link_tbl = &priv->tpq;
		buf_chk_sz = 1 << (hr_dev->caps.tpq_buf_pg_sz +	PAGE_SHIFT);
		pg_num_a = hr_dev->caps.num_cqs * 4 / buf_chk_sz;
		pg_num_b = 2 * 4 * func_num + 2;
		break;
	default:
		return -EINVAL;
	}

	pg_num = max(pg_num_a, pg_num_b);
	size = pg_num * sizeof(struct hns_roce_link_table_entry);

	link_tbl->table.buf = dma_alloc_coherent(dev, size,
						 &link_tbl->table.map,
						 GFP_KERNEL);
	if (!link_tbl->table.buf)
		goto out;

	link_tbl->pg_list = kcalloc(pg_num, sizeof(*link_tbl->pg_list),
				    GFP_KERNEL);
	if (!link_tbl->pg_list)
		goto err_kcalloc_failed;

	entry = link_tbl->table.buf;
	for (i = 0; i < pg_num; ++i) {
		link_tbl->pg_list[i].buf = dma_alloc_coherent(dev, buf_chk_sz,
							      &t, GFP_KERNEL);
		if (!link_tbl->pg_list[i].buf)
			goto err_alloc_buf_failed;

		link_tbl->pg_list[i].map = t;

		entry[i].blk_ba0 = (u32)(t >> 12);
		entry[i].blk_ba1_nxt_ptr = (u32)(t >> 44);

		if (i < (pg_num - 1))
			entry[i].blk_ba1_nxt_ptr |=
				(i + 1) << HNS_ROCE_LINK_TABLE_NXT_PTR_S;
	}
	link_tbl->npages = pg_num;
	link_tbl->pg_sz = buf_chk_sz;

	return hns_roce_config_link_table(hr_dev, type);

err_alloc_buf_failed:
	for (i -= 1; i >= 0; i--)
		dma_free_coherent(dev, buf_chk_sz,
				  link_tbl->pg_list[i].buf,
				  link_tbl->pg_list[i].map);
	kfree(link_tbl->pg_list);

err_kcalloc_failed:
	dma_free_coherent(dev, size, link_tbl->table.buf,
			  link_tbl->table.map);

out:
	return -ENOMEM;
}

static void hns_roce_free_link_table(struct hns_roce_dev *hr_dev,
				     struct hns_roce_link_table *link_tbl)
{
	struct device *dev = hr_dev->dev;
	int size;
	int i;

	size = link_tbl->npages * sizeof(struct hns_roce_link_table_entry);

	for (i = 0; i < link_tbl->npages; ++i)
		if (link_tbl->pg_list[i].buf)
			dma_free_coherent(dev, link_tbl->pg_sz,
					  link_tbl->pg_list[i].buf,
					  link_tbl->pg_list[i].map);
	kfree(link_tbl->pg_list);

	dma_free_coherent(dev, size, link_tbl->table.buf,
			  link_tbl->table.map);
}

static int get_hem_table(struct hns_roce_dev *hr_dev)
{
	unsigned int qpc_count;
	unsigned int cqc_count;
	unsigned int gmv_count;
	int ret;
	int i;

	/* Alloc memory for QPC Timer buffer space chunk */
	for (qpc_count = 0; qpc_count < hr_dev->caps.qpc_timer_bt_num;
	     qpc_count++) {
		ret = hns_roce_table_get(hr_dev, &hr_dev->qpc_timer_table,
					 qpc_count);
		if (ret) {
			dev_err(hr_dev->dev, "QPC Timer get failed\n");
			goto err_qpc_timer_failed;
		}
	}

	/* Alloc memory for CQC Timer buffer space chunk */
	for (cqc_count = 0; cqc_count < hr_dev->caps.cqc_timer_bt_num;
	     cqc_count++) {
		ret = hns_roce_table_get(hr_dev, &hr_dev->cqc_timer_table,
					 cqc_count);
		if (ret) {
			dev_err(hr_dev->dev, "CQC Timer get failed\n");
			goto err_cqc_timer_failed;
		}
	}

	/* Alloc memory for GMV(GID/MAC/VLAN) table buffer space chunk */
	for (gmv_count = 0; gmv_count < hr_dev->caps.gmv_entry_num;
	     gmv_count++) {
		ret = hns_roce_table_get(hr_dev, &hr_dev->gmv_table, gmv_count);
		if (ret) {
			dev_err(hr_dev->dev,
				"failed to get gmv table, ret = %d.\n", ret);
			goto err_gmv_failed;
		}
	}

	return 0;

err_gmv_failed:
	for (i = 0; i < gmv_count; i++)
		hns_roce_table_put(hr_dev, &hr_dev->gmv_table, i);

err_cqc_timer_failed:
	for (i = 0; i < cqc_count; i++)
		hns_roce_table_put(hr_dev, &hr_dev->cqc_timer_table, i);

err_qpc_timer_failed:
	for (i = 0; i < qpc_count; i++)
		hns_roce_table_put(hr_dev, &hr_dev->qpc_timer_table, i);

	return ret;
}

static int hns_roce_v2_init(struct hns_roce_dev *hr_dev)
{
	struct hns_roce_v2_priv *priv = hr_dev->priv;
	int ret;

	/* TSQ includes SQ doorbell and ack doorbell */
	ret = hns_roce_init_link_table(hr_dev, TSQ_LINK_TABLE);
	if (ret) {
		dev_err(hr_dev->dev, "failed to init TSQ, ret = %d.\n", ret);
		return ret;
	}

	ret = hns_roce_init_link_table(hr_dev, TPQ_LINK_TABLE);
	if (ret) {
		dev_err(hr_dev->dev, "failed to init TPQ, ret = %d.\n", ret);
		goto err_tpq_init_failed;
	}

	ret = get_hem_table(hr_dev);
	if (ret)
		goto err_get_hem_table_failed;

	return 0;

err_get_hem_table_failed:
	hns_roce_free_link_table(hr_dev, &priv->tpq);

err_tpq_init_failed:
	hns_roce_free_link_table(hr_dev, &priv->tsq);

	return ret;
}

static void hns_roce_v2_exit(struct hns_roce_dev *hr_dev)
{
	struct hns_roce_v2_priv *priv = hr_dev->priv;

	hns_roce_function_clear(hr_dev);

	hns_roce_free_link_table(hr_dev, &priv->tpq);
	hns_roce_free_link_table(hr_dev, &priv->tsq);
}

static int hns_roce_query_mbox_status(struct hns_roce_dev *hr_dev)
{
	struct hns_roce_cmq_desc desc;
	struct hns_roce_mbox_status *mb_st =
				       (struct hns_roce_mbox_status *)desc.data;
	int status;

	hns_roce_cmq_setup_basic_desc(&desc, HNS_ROCE_OPC_QUERY_MB_ST, true);

	status = hns_roce_cmq_send(hr_dev, &desc, 1);
	if (status)
		return status;

	return le32_to_cpu(mb_st->mb_status_hw_run);
}

static int hns_roce_v2_cmd_pending(struct hns_roce_dev *hr_dev)
{
	u32 status = hns_roce_query_mbox_status(hr_dev);

	return status >> HNS_ROCE_HW_RUN_BIT_SHIFT;
}

static int hns_roce_v2_cmd_complete(struct hns_roce_dev *hr_dev)
{
	u32 status = hns_roce_query_mbox_status(hr_dev);

	return status & HNS_ROCE_HW_MB_STATUS_MASK;
}

static int hns_roce_mbox_post(struct hns_roce_dev *hr_dev, u64 in_param,
			      u64 out_param, u32 in_modifier, u8 op_modifier,
			      u16 op, u16 token, int event)
{
	struct hns_roce_cmq_desc desc;
	struct hns_roce_post_mbox *mb = (struct hns_roce_post_mbox *)desc.data;

	hns_roce_cmq_setup_basic_desc(&desc, HNS_ROCE_OPC_POST_MB, false);

	mb->in_param_l = cpu_to_le32(in_param);
	mb->in_param_h = cpu_to_le32(in_param >> 32);
	mb->out_param_l = cpu_to_le32(out_param);
	mb->out_param_h = cpu_to_le32(out_param >> 32);
	mb->cmd_tag = cpu_to_le32(in_modifier << 8 | op);
	mb->token_event_en = cpu_to_le32(event << 16 | token);

	return hns_roce_cmq_send(hr_dev, &desc, 1);
}

static int hns_roce_v2_post_mbox(struct hns_roce_dev *hr_dev, u64 in_param,
				 u64 out_param, u32 in_modifier, u8 op_modifier,
				 u16 op, u16 token, int event)
{
	struct device *dev = hr_dev->dev;
	unsigned long end;
	int ret;

	end = msecs_to_jiffies(HNS_ROCE_V2_GO_BIT_TIMEOUT_MSECS) + jiffies;
	while (hns_roce_v2_cmd_pending(hr_dev)) {
		if (time_after(jiffies, end)) {
			dev_dbg(dev, "jiffies=%d end=%d\n", (int)jiffies,
				(int)end);
			return -EAGAIN;
		}
		cond_resched();
	}

	ret = hns_roce_mbox_post(hr_dev, in_param, out_param, in_modifier,
				 op_modifier, op, token, event);
	if (ret)
		dev_err(dev, "Post mailbox fail(%d)\n", ret);

	return ret;
}

static int hns_roce_v2_chk_mbox(struct hns_roce_dev *hr_dev,
				unsigned int timeout)
{
	struct device *dev = hr_dev->dev;
	unsigned long end;
	u32 status;

	end = msecs_to_jiffies(timeout) + jiffies;
	while (hns_roce_v2_cmd_pending(hr_dev) && time_before(jiffies, end))
		cond_resched();

	if (hns_roce_v2_cmd_pending(hr_dev)) {
		dev_err(dev, "[cmd_poll]hw run cmd TIMEDOUT!\n");
		return -ETIMEDOUT;
	}

	status = hns_roce_v2_cmd_complete(hr_dev);
	if (status != 0x1) {
		if (status == CMD_RST_PRC_EBUSY)
			return status;

		dev_err(dev, "mailbox status 0x%x!\n", status);
		return -EBUSY;
	}

	return 0;
}

static void copy_gid(void *dest, const union ib_gid *gid)
{
#define GID_SIZE 4
	const union ib_gid *src = gid;
	__le32 (*p)[GID_SIZE] = dest;
	int i;

	if (!gid)
		src = &zgid;

	for (i = 0; i < GID_SIZE; i++)
		(*p)[i] = cpu_to_le32(*(u32 *)&src->raw[i * sizeof(u32)]);
}

static int config_sgid_table(struct hns_roce_dev *hr_dev,
			     int gid_index, const union ib_gid *gid,
			     enum hns_roce_sgid_type sgid_type)
{
	struct hns_roce_cmq_desc desc;
	struct hns_roce_cfg_sgid_tb *sgid_tb =
				    (struct hns_roce_cfg_sgid_tb *)desc.data;

	hns_roce_cmq_setup_basic_desc(&desc, HNS_ROCE_OPC_CFG_SGID_TB, false);

	roce_set_field(sgid_tb->table_idx_rsv, CFG_SGID_TB_TABLE_IDX_M,
		       CFG_SGID_TB_TABLE_IDX_S, gid_index);
	roce_set_field(sgid_tb->vf_sgid_type_rsv, CFG_SGID_TB_VF_SGID_TYPE_M,
		       CFG_SGID_TB_VF_SGID_TYPE_S, sgid_type);

	copy_gid(&sgid_tb->vf_sgid_l, gid);

	return hns_roce_cmq_send(hr_dev, &desc, 1);
}

static int config_gmv_table(struct hns_roce_dev *hr_dev,
			    int gid_index, const union ib_gid *gid,
			    enum hns_roce_sgid_type sgid_type,
			    const struct ib_gid_attr *attr)
{
	struct hns_roce_cmq_desc desc[2];
	struct hns_roce_cfg_gmv_tb_a *tb_a =
				(struct hns_roce_cfg_gmv_tb_a *)desc[0].data;
	struct hns_roce_cfg_gmv_tb_b *tb_b =
				(struct hns_roce_cfg_gmv_tb_b *)desc[1].data;

	u16 vlan_id = VLAN_CFI_MASK;
	u8 mac[ETH_ALEN] = {};
	int ret;

	if (gid) {
		ret = rdma_read_gid_l2_fields(attr, &vlan_id, mac);
		if (ret)
			return ret;
	}

	hns_roce_cmq_setup_basic_desc(&desc[0], HNS_ROCE_OPC_CFG_GMV_TBL, false);
	desc[0].flag |= cpu_to_le16(HNS_ROCE_CMD_FLAG_NEXT);

	hns_roce_cmq_setup_basic_desc(&desc[1], HNS_ROCE_OPC_CFG_GMV_TBL, false);

	copy_gid(&tb_a->vf_sgid_l, gid);

	roce_set_field(tb_a->vf_sgid_type_vlan, CFG_GMV_TB_VF_SGID_TYPE_M,
		       CFG_GMV_TB_VF_SGID_TYPE_S, sgid_type);
	roce_set_bit(tb_a->vf_sgid_type_vlan, CFG_GMV_TB_VF_VLAN_EN_S,
		     vlan_id < VLAN_CFI_MASK);
	roce_set_field(tb_a->vf_sgid_type_vlan, CFG_GMV_TB_VF_VLAN_ID_M,
		       CFG_GMV_TB_VF_VLAN_ID_S, vlan_id);

	tb_b->vf_smac_l = cpu_to_le32(*(u32 *)mac);
	roce_set_field(tb_b->vf_smac_h, CFG_GMV_TB_SMAC_H_M,
		       CFG_GMV_TB_SMAC_H_S, *(u16 *)&mac[4]);

	roce_set_field(tb_b->table_idx_rsv, CFG_GMV_TB_SGID_IDX_M,
		       CFG_GMV_TB_SGID_IDX_S, gid_index);

	return hns_roce_cmq_send(hr_dev, desc, 2);
}

static int hns_roce_v2_set_gid(struct hns_roce_dev *hr_dev, u8 port,
			       int gid_index, const union ib_gid *gid,
			       const struct ib_gid_attr *attr)
{
	enum hns_roce_sgid_type sgid_type = GID_TYPE_FLAG_ROCE_V1;
	int ret;

	if (gid) {
		if (attr->gid_type == IB_GID_TYPE_ROCE_UDP_ENCAP) {
			if (ipv6_addr_v4mapped((void *)gid))
				sgid_type = GID_TYPE_FLAG_ROCE_V2_IPV4;
			else
				sgid_type = GID_TYPE_FLAG_ROCE_V2_IPV6;
		} else if (attr->gid_type == IB_GID_TYPE_ROCE) {
			sgid_type = GID_TYPE_FLAG_ROCE_V1;
		}
	}

	if (hr_dev->pci_dev->revision >= PCI_REVISION_ID_HIP09)
		ret = config_gmv_table(hr_dev, gid_index, gid, sgid_type, attr);
	else
		ret = config_sgid_table(hr_dev, gid_index, gid, sgid_type);

	if (ret)
		ibdev_err(&hr_dev->ib_dev, "failed to set gid, ret = %d!\n",
			  ret);

	return ret;
}

static int hns_roce_v2_set_mac(struct hns_roce_dev *hr_dev, u8 phy_port,
			       u8 *addr)
{
	struct hns_roce_cmq_desc desc;
	struct hns_roce_cfg_smac_tb *smac_tb =
				    (struct hns_roce_cfg_smac_tb *)desc.data;
	u16 reg_smac_h;
	u32 reg_smac_l;

	hns_roce_cmq_setup_basic_desc(&desc, HNS_ROCE_OPC_CFG_SMAC_TB, false);

	reg_smac_l = *(u32 *)(&addr[0]);
	reg_smac_h = *(u16 *)(&addr[4]);

	roce_set_field(smac_tb->tb_idx_rsv, CFG_SMAC_TB_IDX_M,
		       CFG_SMAC_TB_IDX_S, phy_port);
	roce_set_field(smac_tb->vf_smac_h_rsv, CFG_SMAC_TB_VF_SMAC_H_M,
		       CFG_SMAC_TB_VF_SMAC_H_S, reg_smac_h);
	smac_tb->vf_smac_l = cpu_to_le32(reg_smac_l);

	return hns_roce_cmq_send(hr_dev, &desc, 1);
}

static int set_mtpt_pbl(struct hns_roce_dev *hr_dev,
			struct hns_roce_v2_mpt_entry *mpt_entry,
			struct hns_roce_mr *mr)
{
	u64 pages[HNS_ROCE_V2_MAX_INNER_MTPT_NUM] = { 0 };
	struct ib_device *ibdev = &hr_dev->ib_dev;
	dma_addr_t pbl_ba;
	int i, count;

	count = hns_roce_mtr_find(hr_dev, &mr->pbl_mtr, 0, pages,
				  ARRAY_SIZE(pages), &pbl_ba);
	if (count < 1) {
		ibdev_err(ibdev, "failed to find PBL mtr, count = %d.\n",
			  count);
		return -ENOBUFS;
	}

	/* Aligned to the hardware address access unit */
	for (i = 0; i < count; i++)
		pages[i] >>= 6;

	mpt_entry->pbl_size = cpu_to_le32(mr->npages);
	mpt_entry->pbl_ba_l = cpu_to_le32(pbl_ba >> 3);
	roce_set_field(mpt_entry->byte_48_mode_ba,
		       V2_MPT_BYTE_48_PBL_BA_H_M, V2_MPT_BYTE_48_PBL_BA_H_S,
		       upper_32_bits(pbl_ba >> 3));

	mpt_entry->pa0_l = cpu_to_le32(lower_32_bits(pages[0]));
	roce_set_field(mpt_entry->byte_56_pa0_h, V2_MPT_BYTE_56_PA0_H_M,
		       V2_MPT_BYTE_56_PA0_H_S, upper_32_bits(pages[0]));

	mpt_entry->pa1_l = cpu_to_le32(lower_32_bits(pages[1]));
	roce_set_field(mpt_entry->byte_64_buf_pa1, V2_MPT_BYTE_64_PA1_H_M,
		       V2_MPT_BYTE_64_PA1_H_S, upper_32_bits(pages[1]));
	roce_set_field(mpt_entry->byte_64_buf_pa1,
		       V2_MPT_BYTE_64_PBL_BUF_PG_SZ_M,
		       V2_MPT_BYTE_64_PBL_BUF_PG_SZ_S,
		       to_hr_hw_page_shift(mr->pbl_mtr.hem_cfg.buf_pg_shift));

	return 0;
}

static int hns_roce_v2_write_mtpt(struct hns_roce_dev *hr_dev,
				  void *mb_buf, struct hns_roce_mr *mr,
				  unsigned long mtpt_idx)
{
	struct hns_roce_v2_mpt_entry *mpt_entry;
	int ret;

	mpt_entry = mb_buf;
	memset(mpt_entry, 0, sizeof(*mpt_entry));

	hr_reg_write(mpt_entry, MPT_ST, V2_MPT_ST_VALID);
	hr_reg_write(mpt_entry, MPT_PD, mr->pd);
	hr_reg_enable(mpt_entry, MPT_L_INV_EN);

	hr_reg_write(mpt_entry, MPT_BIND_EN,
		     !!(mr->access & IB_ACCESS_MW_BIND));
	hr_reg_write(mpt_entry, MPT_ATOMIC_EN,
		     !!(mr->access & IB_ACCESS_REMOTE_ATOMIC));
	hr_reg_write(mpt_entry, MPT_RR_EN,
		     !!(mr->access & IB_ACCESS_REMOTE_READ));
	hr_reg_write(mpt_entry, MPT_RW_EN,
		     !!(mr->access & IB_ACCESS_REMOTE_WRITE));
	hr_reg_write(mpt_entry, MPT_LW_EN,
		     !!((mr->access & IB_ACCESS_LOCAL_WRITE)));

	mpt_entry->len_l = cpu_to_le32(lower_32_bits(mr->size));
	mpt_entry->len_h = cpu_to_le32(upper_32_bits(mr->size));
	mpt_entry->lkey = cpu_to_le32(mr->key);
	mpt_entry->va_l = cpu_to_le32(lower_32_bits(mr->iova));
	mpt_entry->va_h = cpu_to_le32(upper_32_bits(mr->iova));

	if (mr->type != MR_TYPE_MR)
		hr_reg_enable(mpt_entry, MPT_PA);

	if (mr->type == MR_TYPE_DMA)
		return 0;

	if (mr->pbl_hop_num != HNS_ROCE_HOP_NUM_0)
		hr_reg_write(mpt_entry, MPT_PBL_HOP_NUM, mr->pbl_hop_num);

	hr_reg_write(mpt_entry, MPT_PBL_BA_PG_SZ,
		     to_hr_hw_page_shift(mr->pbl_mtr.hem_cfg.ba_pg_shift));
	hr_reg_enable(mpt_entry, MPT_INNER_PA_VLD);

	ret = set_mtpt_pbl(hr_dev, mpt_entry, mr);

	return ret;
}

static int hns_roce_v2_rereg_write_mtpt(struct hns_roce_dev *hr_dev,
					struct hns_roce_mr *mr, int flags,
					void *mb_buf)
{
	struct hns_roce_v2_mpt_entry *mpt_entry = mb_buf;
	u32 mr_access_flags = mr->access;
	int ret = 0;

	roce_set_field(mpt_entry->byte_4_pd_hop_st, V2_MPT_BYTE_4_MPT_ST_M,
		       V2_MPT_BYTE_4_MPT_ST_S, V2_MPT_ST_VALID);

	roce_set_field(mpt_entry->byte_4_pd_hop_st, V2_MPT_BYTE_4_PD_M,
		       V2_MPT_BYTE_4_PD_S, mr->pd);

	if (flags & IB_MR_REREG_ACCESS) {
		roce_set_bit(mpt_entry->byte_8_mw_cnt_en,
			     V2_MPT_BYTE_8_BIND_EN_S,
			     (mr_access_flags & IB_ACCESS_MW_BIND ? 1 : 0));
		roce_set_bit(mpt_entry->byte_8_mw_cnt_en,
			     V2_MPT_BYTE_8_ATOMIC_EN_S,
			     mr_access_flags & IB_ACCESS_REMOTE_ATOMIC ? 1 : 0);
		roce_set_bit(mpt_entry->byte_8_mw_cnt_en, V2_MPT_BYTE_8_RR_EN_S,
			     mr_access_flags & IB_ACCESS_REMOTE_READ ? 1 : 0);
		roce_set_bit(mpt_entry->byte_8_mw_cnt_en, V2_MPT_BYTE_8_RW_EN_S,
			     mr_access_flags & IB_ACCESS_REMOTE_WRITE ? 1 : 0);
		roce_set_bit(mpt_entry->byte_8_mw_cnt_en, V2_MPT_BYTE_8_LW_EN_S,
			     mr_access_flags & IB_ACCESS_LOCAL_WRITE ? 1 : 0);
	}

	if (flags & IB_MR_REREG_TRANS) {
		mpt_entry->va_l = cpu_to_le32(lower_32_bits(mr->iova));
		mpt_entry->va_h = cpu_to_le32(upper_32_bits(mr->iova));
		mpt_entry->len_l = cpu_to_le32(lower_32_bits(mr->size));
		mpt_entry->len_h = cpu_to_le32(upper_32_bits(mr->size));

		ret = set_mtpt_pbl(hr_dev, mpt_entry, mr);
	}

	return ret;
}

static int hns_roce_v2_frmr_write_mtpt(struct hns_roce_dev *hr_dev,
				       void *mb_buf, struct hns_roce_mr *mr)
{
	struct ib_device *ibdev = &hr_dev->ib_dev;
	struct hns_roce_v2_mpt_entry *mpt_entry;
	dma_addr_t pbl_ba = 0;

	mpt_entry = mb_buf;
	memset(mpt_entry, 0, sizeof(*mpt_entry));

	if (hns_roce_mtr_find(hr_dev, &mr->pbl_mtr, 0, NULL, 0, &pbl_ba) < 0) {
		ibdev_err(ibdev, "failed to find frmr mtr.\n");
		return -ENOBUFS;
	}

	roce_set_field(mpt_entry->byte_4_pd_hop_st, V2_MPT_BYTE_4_MPT_ST_M,
		       V2_MPT_BYTE_4_MPT_ST_S, V2_MPT_ST_FREE);
	roce_set_field(mpt_entry->byte_4_pd_hop_st, V2_MPT_BYTE_4_PBL_HOP_NUM_M,
		       V2_MPT_BYTE_4_PBL_HOP_NUM_S, 1);
	roce_set_field(mpt_entry->byte_4_pd_hop_st,
		       V2_MPT_BYTE_4_PBL_BA_PG_SZ_M,
		       V2_MPT_BYTE_4_PBL_BA_PG_SZ_S,
		       to_hr_hw_page_shift(mr->pbl_mtr.hem_cfg.ba_pg_shift));
	roce_set_field(mpt_entry->byte_4_pd_hop_st, V2_MPT_BYTE_4_PD_M,
		       V2_MPT_BYTE_4_PD_S, mr->pd);

	roce_set_bit(mpt_entry->byte_8_mw_cnt_en, V2_MPT_BYTE_8_RA_EN_S, 1);
	roce_set_bit(mpt_entry->byte_8_mw_cnt_en, V2_MPT_BYTE_8_R_INV_EN_S, 1);
	roce_set_bit(mpt_entry->byte_8_mw_cnt_en, V2_MPT_BYTE_8_L_INV_EN_S, 1);

	roce_set_bit(mpt_entry->byte_12_mw_pa, V2_MPT_BYTE_12_FRE_S, 1);
	roce_set_bit(mpt_entry->byte_12_mw_pa, V2_MPT_BYTE_12_PA_S, 0);
	roce_set_bit(mpt_entry->byte_12_mw_pa, V2_MPT_BYTE_12_MR_MW_S, 0);
	roce_set_bit(mpt_entry->byte_12_mw_pa, V2_MPT_BYTE_12_BPD_S, 1);

	mpt_entry->pbl_size = cpu_to_le32(mr->npages);

	mpt_entry->pbl_ba_l = cpu_to_le32(lower_32_bits(pbl_ba >> 3));
	roce_set_field(mpt_entry->byte_48_mode_ba, V2_MPT_BYTE_48_PBL_BA_H_M,
		       V2_MPT_BYTE_48_PBL_BA_H_S,
		       upper_32_bits(pbl_ba >> 3));

	roce_set_field(mpt_entry->byte_64_buf_pa1,
		       V2_MPT_BYTE_64_PBL_BUF_PG_SZ_M,
		       V2_MPT_BYTE_64_PBL_BUF_PG_SZ_S,
		       to_hr_hw_page_shift(mr->pbl_mtr.hem_cfg.buf_pg_shift));

	return 0;
}

static int hns_roce_v2_mw_write_mtpt(void *mb_buf, struct hns_roce_mw *mw)
{
	struct hns_roce_v2_mpt_entry *mpt_entry;

	mpt_entry = mb_buf;
	memset(mpt_entry, 0, sizeof(*mpt_entry));

	roce_set_field(mpt_entry->byte_4_pd_hop_st, V2_MPT_BYTE_4_MPT_ST_M,
		       V2_MPT_BYTE_4_MPT_ST_S, V2_MPT_ST_FREE);
	roce_set_field(mpt_entry->byte_4_pd_hop_st, V2_MPT_BYTE_4_PD_M,
		       V2_MPT_BYTE_4_PD_S, mw->pdn);
	roce_set_field(mpt_entry->byte_4_pd_hop_st, V2_MPT_BYTE_4_PBL_HOP_NUM_M,
		       V2_MPT_BYTE_4_PBL_HOP_NUM_S,
		       mw->pbl_hop_num == HNS_ROCE_HOP_NUM_0 ? 0 :
							       mw->pbl_hop_num);
	roce_set_field(mpt_entry->byte_4_pd_hop_st,
		       V2_MPT_BYTE_4_PBL_BA_PG_SZ_M,
		       V2_MPT_BYTE_4_PBL_BA_PG_SZ_S,
		       mw->pbl_ba_pg_sz + PG_SHIFT_OFFSET);

	roce_set_bit(mpt_entry->byte_8_mw_cnt_en, V2_MPT_BYTE_8_R_INV_EN_S, 1);
	roce_set_bit(mpt_entry->byte_8_mw_cnt_en, V2_MPT_BYTE_8_L_INV_EN_S, 1);
	roce_set_bit(mpt_entry->byte_8_mw_cnt_en, V2_MPT_BYTE_8_LW_EN_S, 1);

	roce_set_bit(mpt_entry->byte_12_mw_pa, V2_MPT_BYTE_12_PA_S, 0);
	roce_set_bit(mpt_entry->byte_12_mw_pa, V2_MPT_BYTE_12_MR_MW_S, 1);
	roce_set_bit(mpt_entry->byte_12_mw_pa, V2_MPT_BYTE_12_BPD_S, 1);
	roce_set_bit(mpt_entry->byte_12_mw_pa, V2_MPT_BYTE_12_BQP_S,
		     mw->ibmw.type == IB_MW_TYPE_1 ? 0 : 1);

	roce_set_field(mpt_entry->byte_64_buf_pa1,
		       V2_MPT_BYTE_64_PBL_BUF_PG_SZ_M,
		       V2_MPT_BYTE_64_PBL_BUF_PG_SZ_S,
		       mw->pbl_buf_pg_sz + PG_SHIFT_OFFSET);

	mpt_entry->lkey = cpu_to_le32(mw->rkey);

	return 0;
}

static void *get_cqe_v2(struct hns_roce_cq *hr_cq, int n)
{
	return hns_roce_buf_offset(hr_cq->mtr.kmem, n * hr_cq->cqe_size);
}

static void *get_sw_cqe_v2(struct hns_roce_cq *hr_cq, unsigned int n)
{
	struct hns_roce_v2_cqe *cqe = get_cqe_v2(hr_cq, n & hr_cq->ib_cq.cqe);

	/* Get cqe when Owner bit is Conversely with the MSB of cons_idx */
	return (roce_get_bit(cqe->byte_4, V2_CQE_BYTE_4_OWNER_S) ^
		!!(n & hr_cq->cq_depth)) ? cqe : NULL;
}

static inline void hns_roce_v2_cq_set_ci(struct hns_roce_cq *hr_cq, u32 ci)
{
	*hr_cq->set_ci_db = ci & V2_CQ_DB_PARAMETER_CONS_IDX_M;
}

static void __hns_roce_v2_cq_clean(struct hns_roce_cq *hr_cq, u32 qpn,
				   struct hns_roce_srq *srq)
{
	struct hns_roce_v2_cqe *cqe, *dest;
	u32 prod_index;
	int nfreed = 0;
	int wqe_index;
	u8 owner_bit;

	for (prod_index = hr_cq->cons_index; get_sw_cqe_v2(hr_cq, prod_index);
	     ++prod_index) {
		if (prod_index > hr_cq->cons_index + hr_cq->ib_cq.cqe)
			break;
	}

	/*
	 * Now backwards through the CQ, removing CQ entries
	 * that match our QP by overwriting them with next entries.
	 */
	while ((int) --prod_index - (int) hr_cq->cons_index >= 0) {
		cqe = get_cqe_v2(hr_cq, prod_index & hr_cq->ib_cq.cqe);
		if ((roce_get_field(cqe->byte_16, V2_CQE_BYTE_16_LCL_QPN_M,
				    V2_CQE_BYTE_16_LCL_QPN_S) &
				    HNS_ROCE_V2_CQE_QPN_MASK) == qpn) {
			if (srq &&
			    roce_get_bit(cqe->byte_4, V2_CQE_BYTE_4_S_R_S)) {
				wqe_index = roce_get_field(cqe->byte_4,
						     V2_CQE_BYTE_4_WQE_INDX_M,
						     V2_CQE_BYTE_4_WQE_INDX_S);
				hns_roce_free_srq_wqe(srq, wqe_index);
			}
			++nfreed;
		} else if (nfreed) {
			dest = get_cqe_v2(hr_cq, (prod_index + nfreed) &
					  hr_cq->ib_cq.cqe);
			owner_bit = roce_get_bit(dest->byte_4,
						 V2_CQE_BYTE_4_OWNER_S);
			memcpy(dest, cqe, sizeof(*cqe));
			roce_set_bit(dest->byte_4, V2_CQE_BYTE_4_OWNER_S,
				     owner_bit);
		}
	}

	if (nfreed) {
		hr_cq->cons_index += nfreed;
		hns_roce_v2_cq_set_ci(hr_cq, hr_cq->cons_index);
	}
}

static void hns_roce_v2_cq_clean(struct hns_roce_cq *hr_cq, u32 qpn,
				 struct hns_roce_srq *srq)
{
	spin_lock_irq(&hr_cq->lock);
	__hns_roce_v2_cq_clean(hr_cq, qpn, srq);
	spin_unlock_irq(&hr_cq->lock);
}

static void hns_roce_v2_write_cqc(struct hns_roce_dev *hr_dev,
				  struct hns_roce_cq *hr_cq, void *mb_buf,
				  u64 *mtts, dma_addr_t dma_handle)
{
	struct hns_roce_v2_cq_context *cq_context;

	cq_context = mb_buf;
	memset(cq_context, 0, sizeof(*cq_context));

	roce_set_field(cq_context->byte_4_pg_ceqn, V2_CQC_BYTE_4_CQ_ST_M,
		       V2_CQC_BYTE_4_CQ_ST_S, V2_CQ_STATE_VALID);
	roce_set_field(cq_context->byte_4_pg_ceqn, V2_CQC_BYTE_4_ARM_ST_M,
		       V2_CQC_BYTE_4_ARM_ST_S, REG_NXT_CEQE);
	roce_set_field(cq_context->byte_4_pg_ceqn, V2_CQC_BYTE_4_SHIFT_M,
		       V2_CQC_BYTE_4_SHIFT_S, ilog2(hr_cq->cq_depth));
	roce_set_field(cq_context->byte_4_pg_ceqn, V2_CQC_BYTE_4_CEQN_M,
		       V2_CQC_BYTE_4_CEQN_S, hr_cq->vector);

	roce_set_field(cq_context->byte_8_cqn, V2_CQC_BYTE_8_CQN_M,
		       V2_CQC_BYTE_8_CQN_S, hr_cq->cqn);

	roce_set_field(cq_context->byte_8_cqn, V2_CQC_BYTE_8_CQE_SIZE_M,
		       V2_CQC_BYTE_8_CQE_SIZE_S, hr_cq->cqe_size ==
		       HNS_ROCE_V3_CQE_SIZE ? 1 : 0);

	if (hr_dev->caps.flags & HNS_ROCE_CAP_FLAG_STASH)
		hr_reg_enable(cq_context, CQC_STASH);

	cq_context->cqe_cur_blk_addr = cpu_to_le32(to_hr_hw_page_addr(mtts[0]));

	roce_set_field(cq_context->byte_16_hop_addr,
		       V2_CQC_BYTE_16_CQE_CUR_BLK_ADDR_M,
		       V2_CQC_BYTE_16_CQE_CUR_BLK_ADDR_S,
		       upper_32_bits(to_hr_hw_page_addr(mtts[0])));
	roce_set_field(cq_context->byte_16_hop_addr,
		       V2_CQC_BYTE_16_CQE_HOP_NUM_M,
		       V2_CQC_BYTE_16_CQE_HOP_NUM_S, hr_dev->caps.cqe_hop_num ==
		       HNS_ROCE_HOP_NUM_0 ? 0 : hr_dev->caps.cqe_hop_num);

	cq_context->cqe_nxt_blk_addr = cpu_to_le32(to_hr_hw_page_addr(mtts[1]));
	roce_set_field(cq_context->byte_24_pgsz_addr,
		       V2_CQC_BYTE_24_CQE_NXT_BLK_ADDR_M,
		       V2_CQC_BYTE_24_CQE_NXT_BLK_ADDR_S,
		       upper_32_bits(to_hr_hw_page_addr(mtts[1])));
	roce_set_field(cq_context->byte_24_pgsz_addr,
		       V2_CQC_BYTE_24_CQE_BA_PG_SZ_M,
		       V2_CQC_BYTE_24_CQE_BA_PG_SZ_S,
		       to_hr_hw_page_shift(hr_cq->mtr.hem_cfg.ba_pg_shift));
	roce_set_field(cq_context->byte_24_pgsz_addr,
		       V2_CQC_BYTE_24_CQE_BUF_PG_SZ_M,
		       V2_CQC_BYTE_24_CQE_BUF_PG_SZ_S,
		       to_hr_hw_page_shift(hr_cq->mtr.hem_cfg.buf_pg_shift));

	cq_context->cqe_ba = cpu_to_le32(dma_handle >> 3);

	roce_set_field(cq_context->byte_40_cqe_ba, V2_CQC_BYTE_40_CQE_BA_M,
		       V2_CQC_BYTE_40_CQE_BA_S, (dma_handle >> (32 + 3)));

	roce_set_bit(cq_context->byte_44_db_record,
		     V2_CQC_BYTE_44_DB_RECORD_EN_S,
		     (hr_cq->flags & HNS_ROCE_CQ_FLAG_RECORD_DB) ? 1 : 0);

	roce_set_field(cq_context->byte_44_db_record,
		       V2_CQC_BYTE_44_DB_RECORD_ADDR_M,
		       V2_CQC_BYTE_44_DB_RECORD_ADDR_S,
		       ((u32)hr_cq->db.dma) >> 1);
	cq_context->db_record_addr = cpu_to_le32(hr_cq->db.dma >> 32);

	roce_set_field(cq_context->byte_56_cqe_period_maxcnt,
		       V2_CQC_BYTE_56_CQ_MAX_CNT_M,
		       V2_CQC_BYTE_56_CQ_MAX_CNT_S,
		       HNS_ROCE_V2_CQ_DEFAULT_BURST_NUM);
	roce_set_field(cq_context->byte_56_cqe_period_maxcnt,
		       V2_CQC_BYTE_56_CQ_PERIOD_M,
		       V2_CQC_BYTE_56_CQ_PERIOD_S,
		       HNS_ROCE_V2_CQ_DEFAULT_INTERVAL);
}

static int hns_roce_v2_req_notify_cq(struct ib_cq *ibcq,
				     enum ib_cq_notify_flags flags)
{
	struct hns_roce_dev *hr_dev = to_hr_dev(ibcq->device);
	struct hns_roce_cq *hr_cq = to_hr_cq(ibcq);
	u32 notification_flag;
	__le32 doorbell[2];

	doorbell[0] = 0;
	doorbell[1] = 0;

	notification_flag = (flags & IB_CQ_SOLICITED_MASK) == IB_CQ_SOLICITED ?
			     V2_CQ_DB_REQ_NOT : V2_CQ_DB_REQ_NOT_SOL;
	/*
	 * flags = 0; Notification Flag = 1, next
	 * flags = 1; Notification Flag = 0, solocited
	 */
	roce_set_field(doorbell[0], V2_CQ_DB_BYTE_4_TAG_M, V2_DB_BYTE_4_TAG_S,
		       hr_cq->cqn);
	roce_set_field(doorbell[0], V2_CQ_DB_BYTE_4_CMD_M, V2_DB_BYTE_4_CMD_S,
		       HNS_ROCE_V2_CQ_DB_NTR);
	roce_set_field(doorbell[1], V2_CQ_DB_PARAMETER_CONS_IDX_M,
		       V2_CQ_DB_PARAMETER_CONS_IDX_S, hr_cq->cons_index);
	roce_set_field(doorbell[1], V2_CQ_DB_PARAMETER_CMD_SN_M,
		       V2_CQ_DB_PARAMETER_CMD_SN_S, hr_cq->arm_sn & 0x3);
	roce_set_bit(doorbell[1], V2_CQ_DB_PARAMETER_NOTIFY_S,
		     notification_flag);

	hns_roce_write64(hr_dev, doorbell, hr_cq->cq_db_l);

	return 0;
}

static int hns_roce_handle_recv_inl_wqe(struct hns_roce_v2_cqe *cqe,
						    struct hns_roce_qp **cur_qp,
						    struct ib_wc *wc)
{
	struct hns_roce_rinl_sge *sge_list;
	u32 wr_num, wr_cnt, sge_num;
	u32 sge_cnt, data_len, size;
	void *wqe_buf;

	wr_num = roce_get_field(cqe->byte_4, V2_CQE_BYTE_4_WQE_INDX_M,
				V2_CQE_BYTE_4_WQE_INDX_S) & 0xffff;
	wr_cnt = wr_num & ((*cur_qp)->rq.wqe_cnt - 1);

	sge_list = (*cur_qp)->rq_inl_buf.wqe_list[wr_cnt].sg_list;
	sge_num = (*cur_qp)->rq_inl_buf.wqe_list[wr_cnt].sge_cnt;
	wqe_buf = hns_roce_get_recv_wqe(*cur_qp, wr_cnt);
	data_len = wc->byte_len;

	for (sge_cnt = 0; (sge_cnt < sge_num) && (data_len); sge_cnt++) {
		size = min(sge_list[sge_cnt].len, data_len);
		memcpy((void *)sge_list[sge_cnt].addr, wqe_buf, size);

		data_len -= size;
		wqe_buf += size;
	}

	if (unlikely(data_len)) {
		wc->status = IB_WC_LOC_LEN_ERR;
		return -EAGAIN;
	}

	return 0;
}

static int sw_comp(struct hns_roce_qp *hr_qp, struct hns_roce_wq *wq,
		   int num_entries, struct ib_wc *wc)
{
	unsigned int left;
	int npolled = 0;

	left = wq->head - wq->tail;
	if (left == 0)
		return 0;

	left = min_t(unsigned int, (unsigned int)num_entries, left);
	while (npolled < left) {
		wc->wr_id = wq->wrid[wq->tail & (wq->wqe_cnt - 1)];
		wc->status = IB_WC_WR_FLUSH_ERR;
		wc->vendor_err = 0;
		wc->qp = &hr_qp->ibqp;

		wq->tail++;
		wc++;
		npolled++;
	}

	return npolled;
}

static int hns_roce_v2_sw_poll_cq(struct hns_roce_cq *hr_cq, int num_entries,
				  struct ib_wc *wc)
{
	struct hns_roce_qp *hr_qp;
	int npolled = 0;

	list_for_each_entry(hr_qp, &hr_cq->sq_list, sq_node) {
		npolled += sw_comp(hr_qp, &hr_qp->sq,
				   num_entries - npolled, wc + npolled);
		if (npolled >= num_entries)
			goto out;
	}

	list_for_each_entry(hr_qp, &hr_cq->rq_list, rq_node) {
		npolled += sw_comp(hr_qp, &hr_qp->rq,
				   num_entries - npolled, wc + npolled);
		if (npolled >= num_entries)
			goto out;
	}

out:
	return npolled;
}

static void get_cqe_status(struct hns_roce_dev *hr_dev, struct hns_roce_qp *qp,
			   struct hns_roce_cq *cq, struct hns_roce_v2_cqe *cqe,
			   struct ib_wc *wc)
{
	static const struct {
		u32 cqe_status;
		enum ib_wc_status wc_status;
	} map[] = {
		{ HNS_ROCE_CQE_V2_SUCCESS, IB_WC_SUCCESS },
		{ HNS_ROCE_CQE_V2_LOCAL_LENGTH_ERR, IB_WC_LOC_LEN_ERR },
		{ HNS_ROCE_CQE_V2_LOCAL_QP_OP_ERR, IB_WC_LOC_QP_OP_ERR },
		{ HNS_ROCE_CQE_V2_LOCAL_PROT_ERR, IB_WC_LOC_PROT_ERR },
		{ HNS_ROCE_CQE_V2_WR_FLUSH_ERR, IB_WC_WR_FLUSH_ERR },
		{ HNS_ROCE_CQE_V2_MW_BIND_ERR, IB_WC_MW_BIND_ERR },
		{ HNS_ROCE_CQE_V2_BAD_RESP_ERR, IB_WC_BAD_RESP_ERR },
		{ HNS_ROCE_CQE_V2_LOCAL_ACCESS_ERR, IB_WC_LOC_ACCESS_ERR },
		{ HNS_ROCE_CQE_V2_REMOTE_INVAL_REQ_ERR, IB_WC_REM_INV_REQ_ERR },
		{ HNS_ROCE_CQE_V2_REMOTE_ACCESS_ERR, IB_WC_REM_ACCESS_ERR },
		{ HNS_ROCE_CQE_V2_REMOTE_OP_ERR, IB_WC_REM_OP_ERR },
		{ HNS_ROCE_CQE_V2_TRANSPORT_RETRY_EXC_ERR,
		  IB_WC_RETRY_EXC_ERR },
		{ HNS_ROCE_CQE_V2_RNR_RETRY_EXC_ERR, IB_WC_RNR_RETRY_EXC_ERR },
		{ HNS_ROCE_CQE_V2_REMOTE_ABORT_ERR, IB_WC_REM_ABORT_ERR },
		{ HNS_ROCE_CQE_V2_GENERAL_ERR, IB_WC_GENERAL_ERR}
	};

	u32 cqe_status = roce_get_field(cqe->byte_4, V2_CQE_BYTE_4_STATUS_M,
					V2_CQE_BYTE_4_STATUS_S);
	int i;

	wc->status = IB_WC_GENERAL_ERR;
	for (i = 0; i < ARRAY_SIZE(map); i++)
		if (cqe_status == map[i].cqe_status) {
			wc->status = map[i].wc_status;
			break;
		}

	if (likely(wc->status == IB_WC_SUCCESS ||
		   wc->status == IB_WC_WR_FLUSH_ERR))
		return;

	ibdev_err(&hr_dev->ib_dev, "error cqe status 0x%x:\n", cqe_status);
	print_hex_dump(KERN_ERR, "", DUMP_PREFIX_NONE, 16, 4, cqe,
		       cq->cqe_size, false);

	/*
	 * For hns ROCEE, GENERAL_ERR is an error type that is not defined in
	 * the standard protocol, the driver must ignore it and needn't to set
	 * the QP to an error state.
	 */
	if (cqe_status == HNS_ROCE_CQE_V2_GENERAL_ERR)
		return;

	/*
	 * Hip08 hardware cannot flush the WQEs in SQ/RQ if the QP state gets
	 * into errored mode. Hence, as a workaround to this hardware
	 * limitation, driver needs to assist in flushing. But the flushing
	 * operation uses mailbox to convey the QP state to the hardware and
	 * which can sleep due to the mutex protection around the mailbox calls.
	 * Hence, use the deferred flush for now. Once wc error detected, the
	 * flushing operation is needed.
	 */
	if (!test_and_set_bit(HNS_ROCE_FLUSH_FLAG, &qp->flush_flag))
		init_flush_work(hr_dev, qp);
}

static int hns_roce_v2_poll_one(struct hns_roce_cq *hr_cq,
				struct hns_roce_qp **cur_qp, struct ib_wc *wc)
{
	struct hns_roce_dev *hr_dev = to_hr_dev(hr_cq->ib_cq.device);
	struct hns_roce_srq *srq = NULL;
	struct hns_roce_v2_cqe *cqe;
	struct hns_roce_qp *hr_qp;
	struct hns_roce_wq *wq;
	int is_send;
	u16 wqe_ctr;
	u32 opcode;
	u32 qpn;
	int ret;

	/* Find cqe according to consumer index */
	cqe = get_sw_cqe_v2(hr_cq, hr_cq->cons_index);
	if (!cqe)
		return -EAGAIN;

	++hr_cq->cons_index;
	/* Memory barrier */
	rmb();

	/* 0->SQ, 1->RQ */
	is_send = !roce_get_bit(cqe->byte_4, V2_CQE_BYTE_4_S_R_S);

	qpn = roce_get_field(cqe->byte_16, V2_CQE_BYTE_16_LCL_QPN_M,
				V2_CQE_BYTE_16_LCL_QPN_S);

	if (!*cur_qp || (qpn & HNS_ROCE_V2_CQE_QPN_MASK) != (*cur_qp)->qpn) {
		hr_qp = __hns_roce_qp_lookup(hr_dev, qpn);
		if (unlikely(!hr_qp)) {
			ibdev_err(&hr_dev->ib_dev,
				  "CQ %06lx with entry for unknown QPN %06x\n",
				  hr_cq->cqn, qpn & HNS_ROCE_V2_CQE_QPN_MASK);
			return -EINVAL;
		}
		*cur_qp = hr_qp;
	}

	wc->qp = &(*cur_qp)->ibqp;
	wc->vendor_err = 0;

	if (is_send) {
		wq = &(*cur_qp)->sq;
		if ((*cur_qp)->sq_signal_bits) {
			/*
			 * If sg_signal_bit is 1,
			 * firstly tail pointer updated to wqe
			 * which current cqe correspond to
			 */
			wqe_ctr = (u16)roce_get_field(cqe->byte_4,
						      V2_CQE_BYTE_4_WQE_INDX_M,
						      V2_CQE_BYTE_4_WQE_INDX_S);
			wq->tail += (wqe_ctr - (u16)wq->tail) &
				    (wq->wqe_cnt - 1);
		}

		wc->wr_id = wq->wrid[wq->tail & (wq->wqe_cnt - 1)];
		++wq->tail;
	} else if ((*cur_qp)->ibqp.srq) {
		srq = to_hr_srq((*cur_qp)->ibqp.srq);
		wqe_ctr = (u16)roce_get_field(cqe->byte_4,
					      V2_CQE_BYTE_4_WQE_INDX_M,
					      V2_CQE_BYTE_4_WQE_INDX_S);
		wc->wr_id = srq->wrid[wqe_ctr];
		hns_roce_free_srq_wqe(srq, wqe_ctr);
	} else {
		/* Update tail pointer, record wr_id */
		wq = &(*cur_qp)->rq;
		wc->wr_id = wq->wrid[wq->tail & (wq->wqe_cnt - 1)];
		++wq->tail;
	}

	get_cqe_status(hr_dev, *cur_qp, hr_cq, cqe, wc);
	if (unlikely(wc->status != IB_WC_SUCCESS))
		return 0;

	if (is_send) {
		wc->wc_flags = 0;
		/* SQ corresponding to CQE */
		switch (roce_get_field(cqe->byte_4, V2_CQE_BYTE_4_OPCODE_M,
				       V2_CQE_BYTE_4_OPCODE_S) & 0x1f) {
		case HNS_ROCE_V2_WQE_OP_SEND:
			wc->opcode = IB_WC_SEND;
			break;
		case HNS_ROCE_V2_WQE_OP_SEND_WITH_INV:
			wc->opcode = IB_WC_SEND;
			break;
		case HNS_ROCE_V2_WQE_OP_SEND_WITH_IMM:
			wc->opcode = IB_WC_SEND;
			wc->wc_flags |= IB_WC_WITH_IMM;
			break;
		case HNS_ROCE_V2_WQE_OP_RDMA_READ:
			wc->opcode = IB_WC_RDMA_READ;
			wc->byte_len = le32_to_cpu(cqe->byte_cnt);
			break;
		case HNS_ROCE_V2_WQE_OP_RDMA_WRITE:
			wc->opcode = IB_WC_RDMA_WRITE;
			break;
		case HNS_ROCE_V2_WQE_OP_RDMA_WRITE_WITH_IMM:
			wc->opcode = IB_WC_RDMA_WRITE;
			wc->wc_flags |= IB_WC_WITH_IMM;
			break;
		case HNS_ROCE_V2_WQE_OP_LOCAL_INV:
			wc->opcode = IB_WC_LOCAL_INV;
			wc->wc_flags |= IB_WC_WITH_INVALIDATE;
			break;
		case HNS_ROCE_V2_WQE_OP_ATOM_CMP_AND_SWAP:
			wc->opcode = IB_WC_COMP_SWAP;
			wc->byte_len  = 8;
			break;
		case HNS_ROCE_V2_WQE_OP_ATOM_FETCH_AND_ADD:
			wc->opcode = IB_WC_FETCH_ADD;
			wc->byte_len  = 8;
			break;
		case HNS_ROCE_V2_WQE_OP_ATOM_MSK_CMP_AND_SWAP:
			wc->opcode = IB_WC_MASKED_COMP_SWAP;
			wc->byte_len  = 8;
			break;
		case HNS_ROCE_V2_WQE_OP_ATOM_MSK_FETCH_AND_ADD:
			wc->opcode = IB_WC_MASKED_FETCH_ADD;
			wc->byte_len  = 8;
			break;
		case HNS_ROCE_V2_WQE_OP_FAST_REG_PMR:
			wc->opcode = IB_WC_REG_MR;
			break;
		case HNS_ROCE_V2_WQE_OP_BIND_MW:
			wc->opcode = IB_WC_REG_MR;
			break;
		default:
			wc->status = IB_WC_GENERAL_ERR;
			break;
		}
	} else {
		/* RQ correspond to CQE */
		wc->byte_len = le32_to_cpu(cqe->byte_cnt);

		opcode = roce_get_field(cqe->byte_4, V2_CQE_BYTE_4_OPCODE_M,
					V2_CQE_BYTE_4_OPCODE_S);
		switch (opcode & 0x1f) {
		case HNS_ROCE_V2_OPCODE_RDMA_WRITE_IMM:
			wc->opcode = IB_WC_RECV_RDMA_WITH_IMM;
			wc->wc_flags = IB_WC_WITH_IMM;
			wc->ex.imm_data =
				cpu_to_be32(le32_to_cpu(cqe->immtdata));
			break;
		case HNS_ROCE_V2_OPCODE_SEND:
			wc->opcode = IB_WC_RECV;
			wc->wc_flags = 0;
			break;
		case HNS_ROCE_V2_OPCODE_SEND_WITH_IMM:
			wc->opcode = IB_WC_RECV;
			wc->wc_flags = IB_WC_WITH_IMM;
			wc->ex.imm_data =
				cpu_to_be32(le32_to_cpu(cqe->immtdata));
			break;
		case HNS_ROCE_V2_OPCODE_SEND_WITH_INV:
			wc->opcode = IB_WC_RECV;
			wc->wc_flags = IB_WC_WITH_INVALIDATE;
			wc->ex.invalidate_rkey = le32_to_cpu(cqe->rkey);
			break;
		default:
			wc->status = IB_WC_GENERAL_ERR;
			break;
		}

		if ((wc->qp->qp_type == IB_QPT_RC ||
		     wc->qp->qp_type == IB_QPT_UC) &&
		    (opcode == HNS_ROCE_V2_OPCODE_SEND ||
		    opcode == HNS_ROCE_V2_OPCODE_SEND_WITH_IMM ||
		    opcode == HNS_ROCE_V2_OPCODE_SEND_WITH_INV) &&
		    (roce_get_bit(cqe->byte_4, V2_CQE_BYTE_4_RQ_INLINE_S))) {
			ret = hns_roce_handle_recv_inl_wqe(cqe, cur_qp, wc);
			if (unlikely(ret))
				return -EAGAIN;
		}

		wc->sl = (u8)roce_get_field(cqe->byte_32, V2_CQE_BYTE_32_SL_M,
					    V2_CQE_BYTE_32_SL_S);
		wc->src_qp = (u8)roce_get_field(cqe->byte_32,
						V2_CQE_BYTE_32_RMT_QPN_M,
						V2_CQE_BYTE_32_RMT_QPN_S);
		wc->slid = 0;
		wc->wc_flags |= (roce_get_bit(cqe->byte_32,
					      V2_CQE_BYTE_32_GRH_S) ?
					      IB_WC_GRH : 0);
		wc->port_num = roce_get_field(cqe->byte_32,
				V2_CQE_BYTE_32_PORTN_M, V2_CQE_BYTE_32_PORTN_S);
		wc->pkey_index = 0;

		if (roce_get_bit(cqe->byte_28, V2_CQE_BYTE_28_VID_VLD_S)) {
			wc->vlan_id = (u16)roce_get_field(cqe->byte_28,
							  V2_CQE_BYTE_28_VID_M,
							  V2_CQE_BYTE_28_VID_S);
			wc->wc_flags |= IB_WC_WITH_VLAN;
		} else {
			wc->vlan_id = 0xffff;
		}

		wc->network_hdr_type = roce_get_field(cqe->byte_28,
						    V2_CQE_BYTE_28_PORT_TYPE_M,
						    V2_CQE_BYTE_28_PORT_TYPE_S);
	}

	return 0;
}

static int hns_roce_v2_poll_cq(struct ib_cq *ibcq, int num_entries,
			       struct ib_wc *wc)
{
	struct hns_roce_dev *hr_dev = to_hr_dev(ibcq->device);
	struct hns_roce_cq *hr_cq = to_hr_cq(ibcq);
	struct hns_roce_qp *cur_qp = NULL;
	unsigned long flags;
	int npolled;

	spin_lock_irqsave(&hr_cq->lock, flags);

	/*
	 * When the device starts to reset, the state is RST_DOWN. At this time,
	 * there may still be some valid CQEs in the hardware that are not
	 * polled. Therefore, it is not allowed to switch to the software mode
	 * immediately. When the state changes to UNINIT, CQE no longer exists
	 * in the hardware, and then switch to software mode.
	 */
	if (hr_dev->state == HNS_ROCE_DEVICE_STATE_UNINIT) {
		npolled = hns_roce_v2_sw_poll_cq(hr_cq, num_entries, wc);
		goto out;
	}

	for (npolled = 0; npolled < num_entries; ++npolled) {
		if (hns_roce_v2_poll_one(hr_cq, &cur_qp, wc + npolled))
			break;
	}

	if (npolled)
		hns_roce_v2_cq_set_ci(hr_cq, hr_cq->cons_index);

out:
	spin_unlock_irqrestore(&hr_cq->lock, flags);

	return npolled;
}

static int get_op_for_set_hem(struct hns_roce_dev *hr_dev, u32 type,
			      int step_idx)
{
	int op;

	if (type == HEM_TYPE_SCCC && step_idx)
		return -EINVAL;

	switch (type) {
	case HEM_TYPE_QPC:
		op = HNS_ROCE_CMD_WRITE_QPC_BT0;
		break;
	case HEM_TYPE_MTPT:
		op = HNS_ROCE_CMD_WRITE_MPT_BT0;
		break;
	case HEM_TYPE_CQC:
		op = HNS_ROCE_CMD_WRITE_CQC_BT0;
		break;
	case HEM_TYPE_SRQC:
		op = HNS_ROCE_CMD_WRITE_SRQC_BT0;
		break;
	case HEM_TYPE_SCCC:
		op = HNS_ROCE_CMD_WRITE_SCCC_BT0;
		break;
	case HEM_TYPE_QPC_TIMER:
		op = HNS_ROCE_CMD_WRITE_QPC_TIMER_BT0;
		break;
	case HEM_TYPE_CQC_TIMER:
		op = HNS_ROCE_CMD_WRITE_CQC_TIMER_BT0;
		break;
	default:
		dev_warn(hr_dev->dev,
			 "table %u not to be written by mailbox!\n", type);
		return -EINVAL;
	}

	return op + step_idx;
}

static int set_hem_to_hw(struct hns_roce_dev *hr_dev, int obj, u64 bt_ba,
			 u32 hem_type, int step_idx)
{
	struct hns_roce_cmd_mailbox *mailbox;
	struct hns_roce_cmq_desc desc;
	struct hns_roce_cfg_gmv_bt *gmv_bt =
				(struct hns_roce_cfg_gmv_bt *)desc.data;
	int ret;
	int op;

	if (hem_type == HEM_TYPE_GMV) {
		hns_roce_cmq_setup_basic_desc(&desc, HNS_ROCE_OPC_CFG_GMV_BT,
					      false);

		gmv_bt->gmv_ba_l = cpu_to_le32(bt_ba >> HNS_HW_PAGE_SHIFT);
		gmv_bt->gmv_ba_h = cpu_to_le32(bt_ba >> (HNS_HW_PAGE_SHIFT +
							 32));
		gmv_bt->gmv_bt_idx = cpu_to_le32(obj /
			(HNS_HW_PAGE_SIZE / hr_dev->caps.gmv_entry_sz));

		return hns_roce_cmq_send(hr_dev, &desc, 1);
	}

	op = get_op_for_set_hem(hr_dev, hem_type, step_idx);
	if (op < 0)
		return 0;

	mailbox = hns_roce_alloc_cmd_mailbox(hr_dev);
	if (IS_ERR(mailbox))
		return PTR_ERR(mailbox);

	ret = hns_roce_cmd_mbox(hr_dev, bt_ba, mailbox->dma, obj,
				0, op, HNS_ROCE_CMD_TIMEOUT_MSECS);

	hns_roce_free_cmd_mailbox(hr_dev, mailbox);

	return ret;
}

static int hns_roce_v2_set_hem(struct hns_roce_dev *hr_dev,
			       struct hns_roce_hem_table *table, int obj,
			       int step_idx)
{
	struct hns_roce_hem_iter iter;
	struct hns_roce_hem_mhop mhop;
	struct hns_roce_hem *hem;
	unsigned long mhop_obj = obj;
	int i, j, k;
	int ret = 0;
	u64 hem_idx = 0;
	u64 l1_idx = 0;
	u64 bt_ba = 0;
	u32 chunk_ba_num;
	u32 hop_num;

	if (!hns_roce_check_whether_mhop(hr_dev, table->type))
		return 0;

	hns_roce_calc_hem_mhop(hr_dev, table, &mhop_obj, &mhop);
	i = mhop.l0_idx;
	j = mhop.l1_idx;
	k = mhop.l2_idx;
	hop_num = mhop.hop_num;
	chunk_ba_num = mhop.bt_chunk_size / 8;

	if (hop_num == 2) {
		hem_idx = i * chunk_ba_num * chunk_ba_num + j * chunk_ba_num +
			  k;
		l1_idx = i * chunk_ba_num + j;
	} else if (hop_num == 1) {
		hem_idx = i * chunk_ba_num + j;
	} else if (hop_num == HNS_ROCE_HOP_NUM_0) {
		hem_idx = i;
	}

	if (table->type == HEM_TYPE_SCCC)
		obj = mhop.l0_idx;

	if (check_whether_last_step(hop_num, step_idx)) {
		hem = table->hem[hem_idx];
		for (hns_roce_hem_first(hem, &iter);
		     !hns_roce_hem_last(&iter); hns_roce_hem_next(&iter)) {
			bt_ba = hns_roce_hem_addr(&iter);
			ret = set_hem_to_hw(hr_dev, obj, bt_ba, table->type,
					    step_idx);
		}
	} else {
		if (step_idx == 0)
			bt_ba = table->bt_l0_dma_addr[i];
		else if (step_idx == 1 && hop_num == 2)
			bt_ba = table->bt_l1_dma_addr[l1_idx];

		ret = set_hem_to_hw(hr_dev, obj, bt_ba, table->type, step_idx);
	}

	return ret;
}

static int hns_roce_v2_clear_hem(struct hns_roce_dev *hr_dev,
				 struct hns_roce_hem_table *table, int obj,
				 int step_idx)
{
	struct device *dev = hr_dev->dev;
	struct hns_roce_cmd_mailbox *mailbox;
	int ret;
	u16 op = 0xff;

	if (!hns_roce_check_whether_mhop(hr_dev, table->type))
		return 0;

	switch (table->type) {
	case HEM_TYPE_QPC:
		op = HNS_ROCE_CMD_DESTROY_QPC_BT0;
		break;
	case HEM_TYPE_MTPT:
		op = HNS_ROCE_CMD_DESTROY_MPT_BT0;
		break;
	case HEM_TYPE_CQC:
		op = HNS_ROCE_CMD_DESTROY_CQC_BT0;
		break;
	case HEM_TYPE_SRQC:
		op = HNS_ROCE_CMD_DESTROY_SRQC_BT0;
		break;
	case HEM_TYPE_SCCC:
	case HEM_TYPE_QPC_TIMER:
	case HEM_TYPE_CQC_TIMER:
	case HEM_TYPE_GMV:
		return 0;
	default:
		dev_warn(dev, "table %u not to be destroyed by mailbox!\n",
			 table->type);
		return 0;
	}

	op += step_idx;

	mailbox = hns_roce_alloc_cmd_mailbox(hr_dev);
	if (IS_ERR(mailbox))
		return PTR_ERR(mailbox);

	/* configure the tag and op */
	ret = hns_roce_cmd_mbox(hr_dev, 0, mailbox->dma, obj, 0, op,
				HNS_ROCE_CMD_TIMEOUT_MSECS);

	hns_roce_free_cmd_mailbox(hr_dev, mailbox);
	return ret;
}

static int hns_roce_v2_qp_modify(struct hns_roce_dev *hr_dev,
				 struct hns_roce_v2_qp_context *context,
				 struct hns_roce_v2_qp_context *qpc_mask,
				 struct hns_roce_qp *hr_qp)
{
	struct hns_roce_cmd_mailbox *mailbox;
	int qpc_size;
	int ret;

	mailbox = hns_roce_alloc_cmd_mailbox(hr_dev);
	if (IS_ERR(mailbox))
		return PTR_ERR(mailbox);

	/* The qpc size of HIP08 is only 256B, which is half of HIP09 */
	qpc_size = hr_dev->caps.qpc_sz;
	memcpy(mailbox->buf, context, qpc_size);
	memcpy(mailbox->buf + qpc_size, qpc_mask, qpc_size);

	ret = hns_roce_cmd_mbox(hr_dev, mailbox->dma, 0, hr_qp->qpn, 0,
				HNS_ROCE_CMD_MODIFY_QPC,
				HNS_ROCE_CMD_TIMEOUT_MSECS);

	hns_roce_free_cmd_mailbox(hr_dev, mailbox);

	return ret;
}

static void set_access_flags(struct hns_roce_qp *hr_qp,
			     struct hns_roce_v2_qp_context *context,
			     struct hns_roce_v2_qp_context *qpc_mask,
			     const struct ib_qp_attr *attr, int attr_mask)
{
	u8 dest_rd_atomic;
	u32 access_flags;

	dest_rd_atomic = (attr_mask & IB_QP_MAX_DEST_RD_ATOMIC) ?
			 attr->max_dest_rd_atomic : hr_qp->resp_depth;

	access_flags = (attr_mask & IB_QP_ACCESS_FLAGS) ?
		       attr->qp_access_flags : hr_qp->atomic_rd_en;

	if (!dest_rd_atomic)
		access_flags &= IB_ACCESS_REMOTE_WRITE;

	roce_set_bit(context->byte_76_srqn_op_en, V2_QPC_BYTE_76_RRE_S,
		     !!(access_flags & IB_ACCESS_REMOTE_READ));
	roce_set_bit(qpc_mask->byte_76_srqn_op_en, V2_QPC_BYTE_76_RRE_S, 0);

	roce_set_bit(context->byte_76_srqn_op_en, V2_QPC_BYTE_76_RWE_S,
		     !!(access_flags & IB_ACCESS_REMOTE_WRITE));
	roce_set_bit(qpc_mask->byte_76_srqn_op_en, V2_QPC_BYTE_76_RWE_S, 0);

	roce_set_bit(context->byte_76_srqn_op_en, V2_QPC_BYTE_76_ATE_S,
		     !!(access_flags & IB_ACCESS_REMOTE_ATOMIC));
	roce_set_bit(qpc_mask->byte_76_srqn_op_en, V2_QPC_BYTE_76_ATE_S, 0);
	roce_set_bit(context->byte_76_srqn_op_en, V2_QPC_BYTE_76_EXT_ATE_S,
		     !!(access_flags & IB_ACCESS_REMOTE_ATOMIC));
	roce_set_bit(qpc_mask->byte_76_srqn_op_en, V2_QPC_BYTE_76_EXT_ATE_S, 0);
}

static void set_qpc_wqe_cnt(struct hns_roce_qp *hr_qp,
			    struct hns_roce_v2_qp_context *context,
			    struct hns_roce_v2_qp_context *qpc_mask)
{
	roce_set_field(context->byte_4_sqpn_tst,
		       V2_QPC_BYTE_4_SGE_SHIFT_M, V2_QPC_BYTE_4_SGE_SHIFT_S,
		       to_hr_hem_entries_shift(hr_qp->sge.sge_cnt,
					       hr_qp->sge.sge_shift));

	roce_set_field(context->byte_20_smac_sgid_idx,
		       V2_QPC_BYTE_20_SQ_SHIFT_M, V2_QPC_BYTE_20_SQ_SHIFT_S,
		       ilog2(hr_qp->sq.wqe_cnt));

	roce_set_field(context->byte_20_smac_sgid_idx,
		       V2_QPC_BYTE_20_RQ_SHIFT_M, V2_QPC_BYTE_20_RQ_SHIFT_S,
		       ilog2(hr_qp->rq.wqe_cnt));
}

static void modify_qp_reset_to_init(struct ib_qp *ibqp,
				    const struct ib_qp_attr *attr,
				    int attr_mask,
				    struct hns_roce_v2_qp_context *context,
				    struct hns_roce_v2_qp_context *qpc_mask)
{
	struct hns_roce_dev *hr_dev = to_hr_dev(ibqp->device);
	struct hns_roce_qp *hr_qp = to_hr_qp(ibqp);

	/*
	 * In v2 engine, software pass context and context mask to hardware
	 * when modifying qp. If software need modify some fields in context,
	 * we should set all bits of the relevant fields in context mask to
	 * 0 at the same time, else set them to 0x1.
	 */
	roce_set_field(context->byte_4_sqpn_tst, V2_QPC_BYTE_4_TST_M,
		       V2_QPC_BYTE_4_TST_S, to_hr_qp_type(hr_qp->ibqp.qp_type));

	roce_set_field(context->byte_4_sqpn_tst, V2_QPC_BYTE_4_SQPN_M,
		       V2_QPC_BYTE_4_SQPN_S, hr_qp->qpn);

	roce_set_field(context->byte_16_buf_ba_pg_sz, V2_QPC_BYTE_16_PD_M,
		       V2_QPC_BYTE_16_PD_S, to_hr_pd(ibqp->pd)->pdn);

	roce_set_field(context->byte_20_smac_sgid_idx, V2_QPC_BYTE_20_RQWS_M,
		       V2_QPC_BYTE_20_RQWS_S, ilog2(hr_qp->rq.max_gs));

	set_qpc_wqe_cnt(hr_qp, context, qpc_mask);

	/* No VLAN need to set 0xFFF */
	roce_set_field(context->byte_24_mtu_tc, V2_QPC_BYTE_24_VLAN_ID_M,
		       V2_QPC_BYTE_24_VLAN_ID_S, 0xfff);

	if (hr_qp->en_flags & HNS_ROCE_QP_CAP_RQ_RECORD_DB)
		roce_set_bit(context->byte_68_rq_db,
			     V2_QPC_BYTE_68_RQ_RECORD_EN_S, 1);

	roce_set_field(context->byte_68_rq_db,
		       V2_QPC_BYTE_68_RQ_DB_RECORD_ADDR_M,
		       V2_QPC_BYTE_68_RQ_DB_RECORD_ADDR_S,
		       ((u32)hr_qp->rdb.dma) >> 1);
	context->rq_db_record_addr = cpu_to_le32(hr_qp->rdb.dma >> 32);

	roce_set_bit(context->byte_76_srqn_op_en, V2_QPC_BYTE_76_RQIE_S,
		    (hr_dev->caps.flags & HNS_ROCE_CAP_FLAG_RQ_INLINE) ? 1 : 0);

	roce_set_field(context->byte_80_rnr_rx_cqn, V2_QPC_BYTE_80_RX_CQN_M,
		       V2_QPC_BYTE_80_RX_CQN_S, to_hr_cq(ibqp->recv_cq)->cqn);
	if (ibqp->srq) {
		roce_set_field(context->byte_76_srqn_op_en,
			       V2_QPC_BYTE_76_SRQN_M, V2_QPC_BYTE_76_SRQN_S,
			       to_hr_srq(ibqp->srq)->srqn);
		roce_set_bit(context->byte_76_srqn_op_en,
			     V2_QPC_BYTE_76_SRQ_EN_S, 1);
	}

	roce_set_bit(context->byte_172_sq_psn, V2_QPC_BYTE_172_FRE_S, 1);

	roce_set_field(context->byte_252_err_txcqn, V2_QPC_BYTE_252_TX_CQN_M,
		       V2_QPC_BYTE_252_TX_CQN_S, to_hr_cq(ibqp->send_cq)->cqn);

	if (hr_dev->caps.qpc_sz < HNS_ROCE_V3_QPC_SZ)
		return;

	if (hr_dev->caps.flags & HNS_ROCE_CAP_FLAG_STASH)
		hr_reg_enable(&context->ext, QPCEX_STASH);
}

static void modify_qp_init_to_init(struct ib_qp *ibqp,
				   const struct ib_qp_attr *attr, int attr_mask,
				   struct hns_roce_v2_qp_context *context,
				   struct hns_roce_v2_qp_context *qpc_mask)
{
	struct hns_roce_qp *hr_qp = to_hr_qp(ibqp);

	/*
	 * In v2 engine, software pass context and context mask to hardware
	 * when modifying qp. If software need modify some fields in context,
	 * we should set all bits of the relevant fields in context mask to
	 * 0 at the same time, else set them to 0x1.
	 */
	roce_set_field(context->byte_4_sqpn_tst, V2_QPC_BYTE_4_TST_M,
		       V2_QPC_BYTE_4_TST_S, to_hr_qp_type(hr_qp->ibqp.qp_type));
	roce_set_field(qpc_mask->byte_4_sqpn_tst, V2_QPC_BYTE_4_TST_M,
		       V2_QPC_BYTE_4_TST_S, 0);

	roce_set_field(context->byte_16_buf_ba_pg_sz, V2_QPC_BYTE_16_PD_M,
		       V2_QPC_BYTE_16_PD_S, to_hr_pd(ibqp->pd)->pdn);
	roce_set_field(qpc_mask->byte_16_buf_ba_pg_sz, V2_QPC_BYTE_16_PD_M,
		       V2_QPC_BYTE_16_PD_S, 0);

	roce_set_field(context->byte_80_rnr_rx_cqn, V2_QPC_BYTE_80_RX_CQN_M,
		       V2_QPC_BYTE_80_RX_CQN_S, to_hr_cq(ibqp->recv_cq)->cqn);
	roce_set_field(qpc_mask->byte_80_rnr_rx_cqn, V2_QPC_BYTE_80_RX_CQN_M,
		       V2_QPC_BYTE_80_RX_CQN_S, 0);

	roce_set_field(context->byte_252_err_txcqn, V2_QPC_BYTE_252_TX_CQN_M,
		       V2_QPC_BYTE_252_TX_CQN_S, to_hr_cq(ibqp->send_cq)->cqn);
	roce_set_field(qpc_mask->byte_252_err_txcqn, V2_QPC_BYTE_252_TX_CQN_M,
		       V2_QPC_BYTE_252_TX_CQN_S, 0);

	if (ibqp->srq) {
		roce_set_bit(context->byte_76_srqn_op_en,
			     V2_QPC_BYTE_76_SRQ_EN_S, 1);
		roce_set_bit(qpc_mask->byte_76_srqn_op_en,
			     V2_QPC_BYTE_76_SRQ_EN_S, 0);
		roce_set_field(context->byte_76_srqn_op_en,
			       V2_QPC_BYTE_76_SRQN_M, V2_QPC_BYTE_76_SRQN_S,
			       to_hr_srq(ibqp->srq)->srqn);
		roce_set_field(qpc_mask->byte_76_srqn_op_en,
			       V2_QPC_BYTE_76_SRQN_M, V2_QPC_BYTE_76_SRQN_S, 0);
	}

	roce_set_field(context->byte_4_sqpn_tst, V2_QPC_BYTE_4_SQPN_M,
		       V2_QPC_BYTE_4_SQPN_S, hr_qp->qpn);
	roce_set_field(qpc_mask->byte_4_sqpn_tst, V2_QPC_BYTE_4_SQPN_M,
		       V2_QPC_BYTE_4_SQPN_S, 0);

	if (attr_mask & IB_QP_DEST_QPN) {
		roce_set_field(context->byte_56_dqpn_err, V2_QPC_BYTE_56_DQPN_M,
			       V2_QPC_BYTE_56_DQPN_S, hr_qp->qpn);
		roce_set_field(qpc_mask->byte_56_dqpn_err,
			       V2_QPC_BYTE_56_DQPN_M, V2_QPC_BYTE_56_DQPN_S, 0);
	}
}

static int config_qp_rq_buf(struct hns_roce_dev *hr_dev,
			    struct hns_roce_qp *hr_qp,
			    struct hns_roce_v2_qp_context *context,
			    struct hns_roce_v2_qp_context *qpc_mask)
{
	u64 mtts[MTT_MIN_COUNT] = { 0 };
	u64 wqe_sge_ba;
	int count;

	/* Search qp buf's mtts */
	count = hns_roce_mtr_find(hr_dev, &hr_qp->mtr, hr_qp->rq.offset, mtts,
				  MTT_MIN_COUNT, &wqe_sge_ba);
	if (hr_qp->rq.wqe_cnt && count < 1) {
		ibdev_err(&hr_dev->ib_dev,
			  "failed to find RQ WQE, QPN = 0x%lx.\n", hr_qp->qpn);
		return -EINVAL;
	}

	context->wqe_sge_ba = cpu_to_le32(wqe_sge_ba >> 3);
	qpc_mask->wqe_sge_ba = 0;

	/*
	 * In v2 engine, software pass context and context mask to hardware
	 * when modifying qp. If software need modify some fields in context,
	 * we should set all bits of the relevant fields in context mask to
	 * 0 at the same time, else set them to 0x1.
	 */
	roce_set_field(context->byte_12_sq_hop, V2_QPC_BYTE_12_WQE_SGE_BA_M,
		       V2_QPC_BYTE_12_WQE_SGE_BA_S, wqe_sge_ba >> (32 + 3));
	roce_set_field(qpc_mask->byte_12_sq_hop, V2_QPC_BYTE_12_WQE_SGE_BA_M,
		       V2_QPC_BYTE_12_WQE_SGE_BA_S, 0);

	roce_set_field(context->byte_12_sq_hop, V2_QPC_BYTE_12_SQ_HOP_NUM_M,
		       V2_QPC_BYTE_12_SQ_HOP_NUM_S,
		       to_hr_hem_hopnum(hr_dev->caps.wqe_sq_hop_num,
					hr_qp->sq.wqe_cnt));
	roce_set_field(qpc_mask->byte_12_sq_hop, V2_QPC_BYTE_12_SQ_HOP_NUM_M,
		       V2_QPC_BYTE_12_SQ_HOP_NUM_S, 0);

	roce_set_field(context->byte_20_smac_sgid_idx,
		       V2_QPC_BYTE_20_SGE_HOP_NUM_M,
		       V2_QPC_BYTE_20_SGE_HOP_NUM_S,
		       to_hr_hem_hopnum(hr_dev->caps.wqe_sge_hop_num,
					hr_qp->sge.sge_cnt));
	roce_set_field(qpc_mask->byte_20_smac_sgid_idx,
		       V2_QPC_BYTE_20_SGE_HOP_NUM_M,
		       V2_QPC_BYTE_20_SGE_HOP_NUM_S, 0);

	roce_set_field(context->byte_20_smac_sgid_idx,
		       V2_QPC_BYTE_20_RQ_HOP_NUM_M,
		       V2_QPC_BYTE_20_RQ_HOP_NUM_S,
		       to_hr_hem_hopnum(hr_dev->caps.wqe_rq_hop_num,
					hr_qp->rq.wqe_cnt));

	roce_set_field(qpc_mask->byte_20_smac_sgid_idx,
		       V2_QPC_BYTE_20_RQ_HOP_NUM_M,
		       V2_QPC_BYTE_20_RQ_HOP_NUM_S, 0);

	roce_set_field(context->byte_16_buf_ba_pg_sz,
		       V2_QPC_BYTE_16_WQE_SGE_BA_PG_SZ_M,
		       V2_QPC_BYTE_16_WQE_SGE_BA_PG_SZ_S,
		       to_hr_hw_page_shift(hr_qp->mtr.hem_cfg.ba_pg_shift));
	roce_set_field(qpc_mask->byte_16_buf_ba_pg_sz,
		       V2_QPC_BYTE_16_WQE_SGE_BA_PG_SZ_M,
		       V2_QPC_BYTE_16_WQE_SGE_BA_PG_SZ_S, 0);

	roce_set_field(context->byte_16_buf_ba_pg_sz,
		       V2_QPC_BYTE_16_WQE_SGE_BUF_PG_SZ_M,
		       V2_QPC_BYTE_16_WQE_SGE_BUF_PG_SZ_S,
		       to_hr_hw_page_shift(hr_qp->mtr.hem_cfg.buf_pg_shift));
	roce_set_field(qpc_mask->byte_16_buf_ba_pg_sz,
		       V2_QPC_BYTE_16_WQE_SGE_BUF_PG_SZ_M,
		       V2_QPC_BYTE_16_WQE_SGE_BUF_PG_SZ_S, 0);

	context->rq_cur_blk_addr = cpu_to_le32(to_hr_hw_page_addr(mtts[0]));
	qpc_mask->rq_cur_blk_addr = 0;

	roce_set_field(context->byte_92_srq_info,
		       V2_QPC_BYTE_92_RQ_CUR_BLK_ADDR_M,
		       V2_QPC_BYTE_92_RQ_CUR_BLK_ADDR_S,
		       upper_32_bits(to_hr_hw_page_addr(mtts[0])));
	roce_set_field(qpc_mask->byte_92_srq_info,
		       V2_QPC_BYTE_92_RQ_CUR_BLK_ADDR_M,
		       V2_QPC_BYTE_92_RQ_CUR_BLK_ADDR_S, 0);

	context->rq_nxt_blk_addr = cpu_to_le32(to_hr_hw_page_addr(mtts[1]));
	qpc_mask->rq_nxt_blk_addr = 0;

	roce_set_field(context->byte_104_rq_sge,
		       V2_QPC_BYTE_104_RQ_NXT_BLK_ADDR_M,
		       V2_QPC_BYTE_104_RQ_NXT_BLK_ADDR_S,
		       upper_32_bits(to_hr_hw_page_addr(mtts[1])));
	roce_set_field(qpc_mask->byte_104_rq_sge,
		       V2_QPC_BYTE_104_RQ_NXT_BLK_ADDR_M,
		       V2_QPC_BYTE_104_RQ_NXT_BLK_ADDR_S, 0);

	roce_set_field(context->byte_84_rq_ci_pi,
		       V2_QPC_BYTE_84_RQ_PRODUCER_IDX_M,
		       V2_QPC_BYTE_84_RQ_PRODUCER_IDX_S, hr_qp->rq.head);
	roce_set_field(qpc_mask->byte_84_rq_ci_pi,
		       V2_QPC_BYTE_84_RQ_PRODUCER_IDX_M,
		       V2_QPC_BYTE_84_RQ_PRODUCER_IDX_S, 0);

	roce_set_field(qpc_mask->byte_84_rq_ci_pi,
		       V2_QPC_BYTE_84_RQ_CONSUMER_IDX_M,
		       V2_QPC_BYTE_84_RQ_CONSUMER_IDX_S, 0);

	return 0;
}

static int config_qp_sq_buf(struct hns_roce_dev *hr_dev,
			    struct hns_roce_qp *hr_qp,
			    struct hns_roce_v2_qp_context *context,
			    struct hns_roce_v2_qp_context *qpc_mask)
{
	struct ib_device *ibdev = &hr_dev->ib_dev;
	u64 sge_cur_blk = 0;
	u64 sq_cur_blk = 0;
	int count;

	/* search qp buf's mtts */
	count = hns_roce_mtr_find(hr_dev, &hr_qp->mtr, 0, &sq_cur_blk, 1, NULL);
	if (count < 1) {
		ibdev_err(ibdev, "failed to find QP(0x%lx) SQ buf.\n",
			  hr_qp->qpn);
		return -EINVAL;
	}
	if (hr_qp->sge.sge_cnt > 0) {
		count = hns_roce_mtr_find(hr_dev, &hr_qp->mtr,
					  hr_qp->sge.offset,
					  &sge_cur_blk, 1, NULL);
		if (count < 1) {
			ibdev_err(ibdev, "failed to find QP(0x%lx) SGE buf.\n",
				  hr_qp->qpn);
			return -EINVAL;
		}
	}

	/*
	 * In v2 engine, software pass context and context mask to hardware
	 * when modifying qp. If software need modify some fields in context,
	 * we should set all bits of the relevant fields in context mask to
	 * 0 at the same time, else set them to 0x1.
	 */
	context->sq_cur_blk_addr = cpu_to_le32(to_hr_hw_page_addr(sq_cur_blk));
	roce_set_field(context->byte_168_irrl_idx,
		       V2_QPC_BYTE_168_SQ_CUR_BLK_ADDR_M,
		       V2_QPC_BYTE_168_SQ_CUR_BLK_ADDR_S,
		       upper_32_bits(to_hr_hw_page_addr(sq_cur_blk)));
	qpc_mask->sq_cur_blk_addr = 0;
	roce_set_field(qpc_mask->byte_168_irrl_idx,
		       V2_QPC_BYTE_168_SQ_CUR_BLK_ADDR_M,
		       V2_QPC_BYTE_168_SQ_CUR_BLK_ADDR_S, 0);

	context->sq_cur_sge_blk_addr =
		cpu_to_le32(to_hr_hw_page_addr(sge_cur_blk));
	roce_set_field(context->byte_184_irrl_idx,
		       V2_QPC_BYTE_184_SQ_CUR_SGE_BLK_ADDR_M,
		       V2_QPC_BYTE_184_SQ_CUR_SGE_BLK_ADDR_S,
		       upper_32_bits(to_hr_hw_page_addr(sge_cur_blk)));
	qpc_mask->sq_cur_sge_blk_addr = 0;
	roce_set_field(qpc_mask->byte_184_irrl_idx,
		       V2_QPC_BYTE_184_SQ_CUR_SGE_BLK_ADDR_M,
		       V2_QPC_BYTE_184_SQ_CUR_SGE_BLK_ADDR_S, 0);

	context->rx_sq_cur_blk_addr =
		cpu_to_le32(to_hr_hw_page_addr(sq_cur_blk));
	roce_set_field(context->byte_232_irrl_sge,
		       V2_QPC_BYTE_232_RX_SQ_CUR_BLK_ADDR_M,
		       V2_QPC_BYTE_232_RX_SQ_CUR_BLK_ADDR_S,
		       upper_32_bits(to_hr_hw_page_addr(sq_cur_blk)));
	qpc_mask->rx_sq_cur_blk_addr = 0;
	roce_set_field(qpc_mask->byte_232_irrl_sge,
		       V2_QPC_BYTE_232_RX_SQ_CUR_BLK_ADDR_M,
		       V2_QPC_BYTE_232_RX_SQ_CUR_BLK_ADDR_S, 0);

	return 0;
}

static inline enum ib_mtu get_mtu(struct ib_qp *ibqp,
				  const struct ib_qp_attr *attr)
{
	if (ibqp->qp_type == IB_QPT_GSI || ibqp->qp_type == IB_QPT_UD)
		return IB_MTU_4096;

	return attr->path_mtu;
}

static int modify_qp_init_to_rtr(struct ib_qp *ibqp,
				 const struct ib_qp_attr *attr, int attr_mask,
				 struct hns_roce_v2_qp_context *context,
				 struct hns_roce_v2_qp_context *qpc_mask)
{
	struct hns_roce_dev *hr_dev = to_hr_dev(ibqp->device);
	struct hns_roce_qp *hr_qp = to_hr_qp(ibqp);
	struct ib_device *ibdev = &hr_dev->ib_dev;
	dma_addr_t trrl_ba;
	dma_addr_t irrl_ba;
	enum ib_mtu mtu;
	u8 lp_pktn_ini;
	u64 *mtts;
	u8 *dmac;
	u8 *smac;
	int port;
	int ret;

	ret = config_qp_rq_buf(hr_dev, hr_qp, context, qpc_mask);
	if (ret) {
		ibdev_err(ibdev, "failed to config rq buf, ret = %d.\n", ret);
		return ret;
	}

	/* Search IRRL's mtts */
	mtts = hns_roce_table_find(hr_dev, &hr_dev->qp_table.irrl_table,
				   hr_qp->qpn, &irrl_ba);
	if (!mtts) {
		ibdev_err(ibdev, "failed to find qp irrl_table.\n");
		return -EINVAL;
	}

	/* Search TRRL's mtts */
	mtts = hns_roce_table_find(hr_dev, &hr_dev->qp_table.trrl_table,
				   hr_qp->qpn, &trrl_ba);
	if (!mtts) {
		ibdev_err(ibdev, "failed to find qp trrl_table.\n");
		return -EINVAL;
	}

	if (attr_mask & IB_QP_ALT_PATH) {
		ibdev_err(ibdev, "INIT2RTR attr_mask (0x%x) error.\n",
			  attr_mask);
		return -EINVAL;
	}

	roce_set_field(context->byte_132_trrl, V2_QPC_BYTE_132_TRRL_BA_M,
		       V2_QPC_BYTE_132_TRRL_BA_S, trrl_ba >> 4);
	roce_set_field(qpc_mask->byte_132_trrl, V2_QPC_BYTE_132_TRRL_BA_M,
		       V2_QPC_BYTE_132_TRRL_BA_S, 0);
	context->trrl_ba = cpu_to_le32(trrl_ba >> (16 + 4));
	qpc_mask->trrl_ba = 0;
	roce_set_field(context->byte_140_raq, V2_QPC_BYTE_140_TRRL_BA_M,
		       V2_QPC_BYTE_140_TRRL_BA_S,
		       (u32)(trrl_ba >> (32 + 16 + 4)));
	roce_set_field(qpc_mask->byte_140_raq, V2_QPC_BYTE_140_TRRL_BA_M,
		       V2_QPC_BYTE_140_TRRL_BA_S, 0);

	context->irrl_ba = cpu_to_le32(irrl_ba >> 6);
	qpc_mask->irrl_ba = 0;
	roce_set_field(context->byte_208_irrl, V2_QPC_BYTE_208_IRRL_BA_M,
		       V2_QPC_BYTE_208_IRRL_BA_S,
		       irrl_ba >> (32 + 6));
	roce_set_field(qpc_mask->byte_208_irrl, V2_QPC_BYTE_208_IRRL_BA_M,
		       V2_QPC_BYTE_208_IRRL_BA_S, 0);

	roce_set_bit(context->byte_208_irrl, V2_QPC_BYTE_208_RMT_E2E_S, 1);
	roce_set_bit(qpc_mask->byte_208_irrl, V2_QPC_BYTE_208_RMT_E2E_S, 0);

	roce_set_bit(context->byte_252_err_txcqn, V2_QPC_BYTE_252_SIG_TYPE_S,
		     hr_qp->sq_signal_bits);
	roce_set_bit(qpc_mask->byte_252_err_txcqn, V2_QPC_BYTE_252_SIG_TYPE_S,
		     0);

	port = (attr_mask & IB_QP_PORT) ? (attr->port_num - 1) : hr_qp->port;

	smac = (u8 *)hr_dev->dev_addr[port];
	dmac = (u8 *)attr->ah_attr.roce.dmac;
	/* when dmac equals smac or loop_idc is 1, it should loopback */
	if (ether_addr_equal_unaligned(dmac, smac) ||
	    hr_dev->loop_idc == 0x1) {
		roce_set_bit(context->byte_28_at_fl, V2_QPC_BYTE_28_LBI_S, 1);
		roce_set_bit(qpc_mask->byte_28_at_fl, V2_QPC_BYTE_28_LBI_S, 0);
	}

	if (attr_mask & IB_QP_DEST_QPN) {
		roce_set_field(context->byte_56_dqpn_err, V2_QPC_BYTE_56_DQPN_M,
			       V2_QPC_BYTE_56_DQPN_S, attr->dest_qp_num);
		roce_set_field(qpc_mask->byte_56_dqpn_err,
			       V2_QPC_BYTE_56_DQPN_M, V2_QPC_BYTE_56_DQPN_S, 0);
	}

	memcpy(&(context->dmac), dmac, sizeof(u32));
	roce_set_field(context->byte_52_udpspn_dmac, V2_QPC_BYTE_52_DMAC_M,
		       V2_QPC_BYTE_52_DMAC_S, *((u16 *)(&dmac[4])));
	qpc_mask->dmac = 0;
	roce_set_field(qpc_mask->byte_52_udpspn_dmac, V2_QPC_BYTE_52_DMAC_M,
		       V2_QPC_BYTE_52_DMAC_S, 0);

	mtu = get_mtu(ibqp, attr);
	hr_qp->path_mtu = mtu;

	if (attr_mask & IB_QP_PATH_MTU) {
		roce_set_field(context->byte_24_mtu_tc, V2_QPC_BYTE_24_MTU_M,
			       V2_QPC_BYTE_24_MTU_S, mtu);
		roce_set_field(qpc_mask->byte_24_mtu_tc, V2_QPC_BYTE_24_MTU_M,
			       V2_QPC_BYTE_24_MTU_S, 0);
	}

#define MAX_LP_MSG_LEN 65536
	/* MTU * (2 ^ LP_PKTN_INI) shouldn't be bigger than 64KB */
	lp_pktn_ini = ilog2(MAX_LP_MSG_LEN / ib_mtu_enum_to_int(mtu));

	roce_set_field(context->byte_56_dqpn_err, V2_QPC_BYTE_56_LP_PKTN_INI_M,
		       V2_QPC_BYTE_56_LP_PKTN_INI_S, lp_pktn_ini);
	roce_set_field(qpc_mask->byte_56_dqpn_err, V2_QPC_BYTE_56_LP_PKTN_INI_M,
		       V2_QPC_BYTE_56_LP_PKTN_INI_S, 0);

	/* ACK_REQ_FREQ should be larger than or equal to LP_PKTN_INI */
	roce_set_field(context->byte_172_sq_psn, V2_QPC_BYTE_172_ACK_REQ_FREQ_M,
		       V2_QPC_BYTE_172_ACK_REQ_FREQ_S, lp_pktn_ini);
	roce_set_field(qpc_mask->byte_172_sq_psn,
		       V2_QPC_BYTE_172_ACK_REQ_FREQ_M,
		       V2_QPC_BYTE_172_ACK_REQ_FREQ_S, 0);

	roce_set_bit(qpc_mask->byte_108_rx_reqepsn,
		     V2_QPC_BYTE_108_RX_REQ_PSN_ERR_S, 0);
	roce_set_field(qpc_mask->byte_96_rx_reqmsn, V2_QPC_BYTE_96_RX_REQ_MSN_M,
		       V2_QPC_BYTE_96_RX_REQ_MSN_S, 0);
	roce_set_field(qpc_mask->byte_108_rx_reqepsn,
		       V2_QPC_BYTE_108_RX_REQ_LAST_OPTYPE_M,
		       V2_QPC_BYTE_108_RX_REQ_LAST_OPTYPE_S, 0);

	context->rq_rnr_timer = 0;
	qpc_mask->rq_rnr_timer = 0;

	roce_set_field(qpc_mask->byte_132_trrl, V2_QPC_BYTE_132_TRRL_HEAD_MAX_M,
		       V2_QPC_BYTE_132_TRRL_HEAD_MAX_S, 0);
	roce_set_field(qpc_mask->byte_132_trrl, V2_QPC_BYTE_132_TRRL_TAIL_MAX_M,
		       V2_QPC_BYTE_132_TRRL_TAIL_MAX_S, 0);

	/* rocee send 2^lp_sgen_ini segs every time */
	roce_set_field(context->byte_168_irrl_idx,
		       V2_QPC_BYTE_168_LP_SGEN_INI_M,
		       V2_QPC_BYTE_168_LP_SGEN_INI_S, 3);
	roce_set_field(qpc_mask->byte_168_irrl_idx,
		       V2_QPC_BYTE_168_LP_SGEN_INI_M,
		       V2_QPC_BYTE_168_LP_SGEN_INI_S, 0);

	return 0;
}

static int modify_qp_rtr_to_rts(struct ib_qp *ibqp,
				const struct ib_qp_attr *attr, int attr_mask,
				struct hns_roce_v2_qp_context *context,
				struct hns_roce_v2_qp_context *qpc_mask)
{
	struct hns_roce_dev *hr_dev = to_hr_dev(ibqp->device);
	struct hns_roce_qp *hr_qp = to_hr_qp(ibqp);
	struct ib_device *ibdev = &hr_dev->ib_dev;
	int ret;

	/* Not support alternate path and path migration */
	if (attr_mask & (IB_QP_ALT_PATH | IB_QP_PATH_MIG_STATE)) {
		ibdev_err(ibdev, "RTR2RTS attr_mask (0x%x)error\n", attr_mask);
		return -EINVAL;
	}

	ret = config_qp_sq_buf(hr_dev, hr_qp, context, qpc_mask);
	if (ret) {
		ibdev_err(ibdev, "failed to config sq buf, ret = %d.\n", ret);
		return ret;
	}

	/*
	 * Set some fields in context to zero, Because the default values
	 * of all fields in context are zero, we need not set them to 0 again.
	 * but we should set the relevant fields of context mask to 0.
	 */
	roce_set_field(qpc_mask->byte_232_irrl_sge,
		       V2_QPC_BYTE_232_IRRL_SGE_IDX_M,
		       V2_QPC_BYTE_232_IRRL_SGE_IDX_S, 0);

	roce_set_field(qpc_mask->byte_240_irrl_tail,
		       V2_QPC_BYTE_240_RX_ACK_MSN_M,
		       V2_QPC_BYTE_240_RX_ACK_MSN_S, 0);

	roce_set_field(qpc_mask->byte_248_ack_psn,
		       V2_QPC_BYTE_248_ACK_LAST_OPTYPE_M,
		       V2_QPC_BYTE_248_ACK_LAST_OPTYPE_S, 0);
	roce_set_bit(qpc_mask->byte_248_ack_psn,
		     V2_QPC_BYTE_248_IRRL_PSN_VLD_S, 0);
	roce_set_field(qpc_mask->byte_248_ack_psn,
		       V2_QPC_BYTE_248_IRRL_PSN_M,
		       V2_QPC_BYTE_248_IRRL_PSN_S, 0);

	roce_set_field(qpc_mask->byte_240_irrl_tail,
		       V2_QPC_BYTE_240_IRRL_TAIL_REAL_M,
		       V2_QPC_BYTE_240_IRRL_TAIL_REAL_S, 0);

	roce_set_field(qpc_mask->byte_220_retry_psn_msn,
		       V2_QPC_BYTE_220_RETRY_MSG_MSN_M,
		       V2_QPC_BYTE_220_RETRY_MSG_MSN_S, 0);

	roce_set_bit(qpc_mask->byte_248_ack_psn,
		     V2_QPC_BYTE_248_RNR_RETRY_FLAG_S, 0);

	roce_set_field(qpc_mask->byte_212_lsn, V2_QPC_BYTE_212_CHECK_FLG_M,
		       V2_QPC_BYTE_212_CHECK_FLG_S, 0);

	roce_set_field(context->byte_212_lsn, V2_QPC_BYTE_212_LSN_M,
		       V2_QPC_BYTE_212_LSN_S, 0x100);
	roce_set_field(qpc_mask->byte_212_lsn, V2_QPC_BYTE_212_LSN_M,
		       V2_QPC_BYTE_212_LSN_S, 0);

	roce_set_field(qpc_mask->byte_196_sq_psn, V2_QPC_BYTE_196_IRRL_HEAD_M,
		       V2_QPC_BYTE_196_IRRL_HEAD_S, 0);

	return 0;
}

static inline u16 get_udp_sport(u32 fl, u32 lqpn, u32 rqpn)
{
	if (!fl)
		fl = rdma_calc_flow_label(lqpn, rqpn);

	return rdma_flow_label_to_udp_sport(fl);
}

static int hns_roce_v2_set_path(struct ib_qp *ibqp,
				const struct ib_qp_attr *attr,
				int attr_mask,
				struct hns_roce_v2_qp_context *context,
				struct hns_roce_v2_qp_context *qpc_mask)
{
	const struct ib_global_route *grh = rdma_ah_read_grh(&attr->ah_attr);
	struct hns_roce_dev *hr_dev = to_hr_dev(ibqp->device);
	struct hns_roce_qp *hr_qp = to_hr_qp(ibqp);
	struct ib_device *ibdev = &hr_dev->ib_dev;
	const struct ib_gid_attr *gid_attr = NULL;
	int is_roce_protocol;
	u16 vlan_id = 0xffff;
	bool is_udp = false;
	u8 ib_port;
	u8 hr_port;
	int ret;

	ib_port = (attr_mask & IB_QP_PORT) ? attr->port_num : hr_qp->port + 1;
	hr_port = ib_port - 1;
	is_roce_protocol = rdma_cap_eth_ah(&hr_dev->ib_dev, ib_port) &&
			   rdma_ah_get_ah_flags(&attr->ah_attr) & IB_AH_GRH;

	if (is_roce_protocol) {
		gid_attr = attr->ah_attr.grh.sgid_attr;
		ret = rdma_read_gid_l2_fields(gid_attr, &vlan_id, NULL);
		if (ret)
			return ret;

		if (gid_attr)
			is_udp = (gid_attr->gid_type ==
				 IB_GID_TYPE_ROCE_UDP_ENCAP);
	}

	/* Only HIP08 needs to set the vlan_en bits in QPC */
	if (vlan_id < VLAN_N_VID &&
	    hr_dev->pci_dev->revision == PCI_REVISION_ID_HIP08) {
		roce_set_bit(context->byte_76_srqn_op_en,
			     V2_QPC_BYTE_76_RQ_VLAN_EN_S, 1);
		roce_set_bit(qpc_mask->byte_76_srqn_op_en,
			     V2_QPC_BYTE_76_RQ_VLAN_EN_S, 0);
		roce_set_bit(context->byte_168_irrl_idx,
			     V2_QPC_BYTE_168_SQ_VLAN_EN_S, 1);
		roce_set_bit(qpc_mask->byte_168_irrl_idx,
			     V2_QPC_BYTE_168_SQ_VLAN_EN_S, 0);
	}

	roce_set_field(context->byte_24_mtu_tc, V2_QPC_BYTE_24_VLAN_ID_M,
		       V2_QPC_BYTE_24_VLAN_ID_S, vlan_id);
	roce_set_field(qpc_mask->byte_24_mtu_tc, V2_QPC_BYTE_24_VLAN_ID_M,
		       V2_QPC_BYTE_24_VLAN_ID_S, 0);

	if (grh->sgid_index >= hr_dev->caps.gid_table_len[hr_port]) {
		ibdev_err(ibdev, "sgid_index(%u) too large. max is %d\n",
			  grh->sgid_index, hr_dev->caps.gid_table_len[hr_port]);
		return -EINVAL;
	}

	if (attr->ah_attr.type != RDMA_AH_ATTR_TYPE_ROCE) {
		ibdev_err(ibdev, "ah attr is not RDMA roce type\n");
		return -EINVAL;
	}

	roce_set_field(context->byte_52_udpspn_dmac, V2_QPC_BYTE_52_UDPSPN_M,
		       V2_QPC_BYTE_52_UDPSPN_S,
		       is_udp ? get_udp_sport(grh->flow_label, ibqp->qp_num,
					      attr->dest_qp_num) : 0);

	roce_set_field(qpc_mask->byte_52_udpspn_dmac, V2_QPC_BYTE_52_UDPSPN_M,
		       V2_QPC_BYTE_52_UDPSPN_S, 0);

	roce_set_field(context->byte_20_smac_sgid_idx,
		       V2_QPC_BYTE_20_SGID_IDX_M, V2_QPC_BYTE_20_SGID_IDX_S,
		       grh->sgid_index);

	roce_set_field(qpc_mask->byte_20_smac_sgid_idx,
		       V2_QPC_BYTE_20_SGID_IDX_M, V2_QPC_BYTE_20_SGID_IDX_S, 0);

	roce_set_field(context->byte_24_mtu_tc, V2_QPC_BYTE_24_HOP_LIMIT_M,
		       V2_QPC_BYTE_24_HOP_LIMIT_S, grh->hop_limit);
	roce_set_field(qpc_mask->byte_24_mtu_tc, V2_QPC_BYTE_24_HOP_LIMIT_M,
		       V2_QPC_BYTE_24_HOP_LIMIT_S, 0);

	roce_set_field(context->byte_24_mtu_tc, V2_QPC_BYTE_24_TC_M,
		       V2_QPC_BYTE_24_TC_S, get_tclass(&attr->ah_attr.grh));
	roce_set_field(qpc_mask->byte_24_mtu_tc, V2_QPC_BYTE_24_TC_M,
		       V2_QPC_BYTE_24_TC_S, 0);

	roce_set_field(context->byte_28_at_fl, V2_QPC_BYTE_28_FL_M,
		       V2_QPC_BYTE_28_FL_S, grh->flow_label);
	roce_set_field(qpc_mask->byte_28_at_fl, V2_QPC_BYTE_28_FL_M,
		       V2_QPC_BYTE_28_FL_S, 0);
	memcpy(context->dgid, grh->dgid.raw, sizeof(grh->dgid.raw));
	memset(qpc_mask->dgid, 0, sizeof(grh->dgid.raw));

	hr_qp->sl = rdma_ah_get_sl(&attr->ah_attr);
	if (unlikely(hr_qp->sl > MAX_SERVICE_LEVEL)) {
		ibdev_err(ibdev,
			  "failed to fill QPC, sl (%d) shouldn't be larger than %d.\n",
			  hr_qp->sl, MAX_SERVICE_LEVEL);
		return -EINVAL;
	}

	roce_set_field(context->byte_28_at_fl, V2_QPC_BYTE_28_SL_M,
		       V2_QPC_BYTE_28_SL_S, hr_qp->sl);
	roce_set_field(qpc_mask->byte_28_at_fl, V2_QPC_BYTE_28_SL_M,
		       V2_QPC_BYTE_28_SL_S, 0);

	return 0;
}

static bool check_qp_state(enum ib_qp_state cur_state,
			   enum ib_qp_state new_state)
{
	static const bool sm[][IB_QPS_ERR + 1] = {
		[IB_QPS_RESET] = { [IB_QPS_RESET] = true,
				   [IB_QPS_INIT] = true },
		[IB_QPS_INIT] = { [IB_QPS_RESET] = true,
				  [IB_QPS_INIT] = true,
				  [IB_QPS_RTR] = true,
				  [IB_QPS_ERR] = true },
		[IB_QPS_RTR] = { [IB_QPS_RESET] = true,
				 [IB_QPS_RTS] = true,
				 [IB_QPS_ERR] = true },
		[IB_QPS_RTS] = { [IB_QPS_RESET] = true,
				 [IB_QPS_RTS] = true,
				 [IB_QPS_ERR] = true },
		[IB_QPS_SQD] = {},
		[IB_QPS_SQE] = {},
		[IB_QPS_ERR] = { [IB_QPS_RESET] = true, [IB_QPS_ERR] = true }
	};

	return sm[cur_state][new_state];
}

static int hns_roce_v2_set_abs_fields(struct ib_qp *ibqp,
				      const struct ib_qp_attr *attr,
				      int attr_mask,
				      enum ib_qp_state cur_state,
				      enum ib_qp_state new_state,
				      struct hns_roce_v2_qp_context *context,
				      struct hns_roce_v2_qp_context *qpc_mask)
{
	struct hns_roce_dev *hr_dev = to_hr_dev(ibqp->device);
	int ret = 0;

	if (!check_qp_state(cur_state, new_state)) {
		ibdev_err(&hr_dev->ib_dev, "Illegal state for QP!\n");
		return -EINVAL;
	}

	if (cur_state == IB_QPS_RESET && new_state == IB_QPS_INIT) {
		memset(qpc_mask, 0, hr_dev->caps.qpc_sz);
		modify_qp_reset_to_init(ibqp, attr, attr_mask, context,
					qpc_mask);
	} else if (cur_state == IB_QPS_INIT && new_state == IB_QPS_INIT) {
		modify_qp_init_to_init(ibqp, attr, attr_mask, context,
				       qpc_mask);
	} else if (cur_state == IB_QPS_INIT && new_state == IB_QPS_RTR) {
		ret = modify_qp_init_to_rtr(ibqp, attr, attr_mask, context,
					    qpc_mask);
	} else if (cur_state == IB_QPS_RTR && new_state == IB_QPS_RTS) {
		ret = modify_qp_rtr_to_rts(ibqp, attr, attr_mask, context,
					   qpc_mask);
	}

	return ret;
}

static int hns_roce_v2_set_opt_fields(struct ib_qp *ibqp,
				      const struct ib_qp_attr *attr,
				      int attr_mask,
				      struct hns_roce_v2_qp_context *context,
				      struct hns_roce_v2_qp_context *qpc_mask)
{
	struct hns_roce_dev *hr_dev = to_hr_dev(ibqp->device);
	struct hns_roce_qp *hr_qp = to_hr_qp(ibqp);
	int ret = 0;

	if (attr_mask & IB_QP_AV) {
		ret = hns_roce_v2_set_path(ibqp, attr, attr_mask, context,
					   qpc_mask);
		if (ret)
			return ret;
	}

	if (attr_mask & IB_QP_TIMEOUT) {
		if (attr->timeout < 31) {
			roce_set_field(context->byte_28_at_fl,
				       V2_QPC_BYTE_28_AT_M, V2_QPC_BYTE_28_AT_S,
				       attr->timeout);
			roce_set_field(qpc_mask->byte_28_at_fl,
				       V2_QPC_BYTE_28_AT_M, V2_QPC_BYTE_28_AT_S,
				       0);
		} else {
			ibdev_warn(&hr_dev->ib_dev,
				   "Local ACK timeout shall be 0 to 30.\n");
		}
	}

	if (attr_mask & IB_QP_RETRY_CNT) {
		roce_set_field(context->byte_212_lsn,
			       V2_QPC_BYTE_212_RETRY_NUM_INIT_M,
			       V2_QPC_BYTE_212_RETRY_NUM_INIT_S,
			       attr->retry_cnt);
		roce_set_field(qpc_mask->byte_212_lsn,
			       V2_QPC_BYTE_212_RETRY_NUM_INIT_M,
			       V2_QPC_BYTE_212_RETRY_NUM_INIT_S, 0);

		roce_set_field(context->byte_212_lsn,
			       V2_QPC_BYTE_212_RETRY_CNT_M,
			       V2_QPC_BYTE_212_RETRY_CNT_S, attr->retry_cnt);
		roce_set_field(qpc_mask->byte_212_lsn,
			       V2_QPC_BYTE_212_RETRY_CNT_M,
			       V2_QPC_BYTE_212_RETRY_CNT_S, 0);
	}

	if (attr_mask & IB_QP_RNR_RETRY) {
		roce_set_field(context->byte_244_rnr_rxack,
			       V2_QPC_BYTE_244_RNR_NUM_INIT_M,
			       V2_QPC_BYTE_244_RNR_NUM_INIT_S, attr->rnr_retry);
		roce_set_field(qpc_mask->byte_244_rnr_rxack,
			       V2_QPC_BYTE_244_RNR_NUM_INIT_M,
			       V2_QPC_BYTE_244_RNR_NUM_INIT_S, 0);

		roce_set_field(context->byte_244_rnr_rxack,
			       V2_QPC_BYTE_244_RNR_CNT_M,
			       V2_QPC_BYTE_244_RNR_CNT_S, attr->rnr_retry);
		roce_set_field(qpc_mask->byte_244_rnr_rxack,
			       V2_QPC_BYTE_244_RNR_CNT_M,
			       V2_QPC_BYTE_244_RNR_CNT_S, 0);
	}

	/* RC&UC&UD required attr */
	if (attr_mask & IB_QP_SQ_PSN) {
		roce_set_field(context->byte_172_sq_psn,
			       V2_QPC_BYTE_172_SQ_CUR_PSN_M,
			       V2_QPC_BYTE_172_SQ_CUR_PSN_S, attr->sq_psn);
		roce_set_field(qpc_mask->byte_172_sq_psn,
			       V2_QPC_BYTE_172_SQ_CUR_PSN_M,
			       V2_QPC_BYTE_172_SQ_CUR_PSN_S, 0);

		roce_set_field(context->byte_196_sq_psn,
			       V2_QPC_BYTE_196_SQ_MAX_PSN_M,
			       V2_QPC_BYTE_196_SQ_MAX_PSN_S, attr->sq_psn);
		roce_set_field(qpc_mask->byte_196_sq_psn,
			       V2_QPC_BYTE_196_SQ_MAX_PSN_M,
			       V2_QPC_BYTE_196_SQ_MAX_PSN_S, 0);

		roce_set_field(context->byte_220_retry_psn_msn,
			       V2_QPC_BYTE_220_RETRY_MSG_PSN_M,
			       V2_QPC_BYTE_220_RETRY_MSG_PSN_S, attr->sq_psn);
		roce_set_field(qpc_mask->byte_220_retry_psn_msn,
			       V2_QPC_BYTE_220_RETRY_MSG_PSN_M,
			       V2_QPC_BYTE_220_RETRY_MSG_PSN_S, 0);

		roce_set_field(context->byte_224_retry_msg,
			       V2_QPC_BYTE_224_RETRY_MSG_PSN_M,
			       V2_QPC_BYTE_224_RETRY_MSG_PSN_S,
			       attr->sq_psn >> V2_QPC_BYTE_220_RETRY_MSG_PSN_S);
		roce_set_field(qpc_mask->byte_224_retry_msg,
			       V2_QPC_BYTE_224_RETRY_MSG_PSN_M,
			       V2_QPC_BYTE_224_RETRY_MSG_PSN_S, 0);

		roce_set_field(context->byte_224_retry_msg,
			       V2_QPC_BYTE_224_RETRY_MSG_FPKT_PSN_M,
			       V2_QPC_BYTE_224_RETRY_MSG_FPKT_PSN_S,
			       attr->sq_psn);
		roce_set_field(qpc_mask->byte_224_retry_msg,
			       V2_QPC_BYTE_224_RETRY_MSG_FPKT_PSN_M,
			       V2_QPC_BYTE_224_RETRY_MSG_FPKT_PSN_S, 0);

		roce_set_field(context->byte_244_rnr_rxack,
			       V2_QPC_BYTE_244_RX_ACK_EPSN_M,
			       V2_QPC_BYTE_244_RX_ACK_EPSN_S, attr->sq_psn);
		roce_set_field(qpc_mask->byte_244_rnr_rxack,
			       V2_QPC_BYTE_244_RX_ACK_EPSN_M,
			       V2_QPC_BYTE_244_RX_ACK_EPSN_S, 0);
	}

	if ((attr_mask & IB_QP_MAX_DEST_RD_ATOMIC) &&
	     attr->max_dest_rd_atomic) {
		roce_set_field(context->byte_140_raq, V2_QPC_BYTE_140_RR_MAX_M,
			       V2_QPC_BYTE_140_RR_MAX_S,
			       fls(attr->max_dest_rd_atomic - 1));
		roce_set_field(qpc_mask->byte_140_raq, V2_QPC_BYTE_140_RR_MAX_M,
			       V2_QPC_BYTE_140_RR_MAX_S, 0);
	}

	if ((attr_mask & IB_QP_MAX_QP_RD_ATOMIC) && attr->max_rd_atomic) {
		roce_set_field(context->byte_208_irrl, V2_QPC_BYTE_208_SR_MAX_M,
			       V2_QPC_BYTE_208_SR_MAX_S,
			       fls(attr->max_rd_atomic - 1));
		roce_set_field(qpc_mask->byte_208_irrl,
			       V2_QPC_BYTE_208_SR_MAX_M,
			       V2_QPC_BYTE_208_SR_MAX_S, 0);
	}

	if (attr_mask & (IB_QP_ACCESS_FLAGS | IB_QP_MAX_DEST_RD_ATOMIC))
		set_access_flags(hr_qp, context, qpc_mask, attr, attr_mask);

	if (attr_mask & IB_QP_MIN_RNR_TIMER) {
		roce_set_field(context->byte_80_rnr_rx_cqn,
			       V2_QPC_BYTE_80_MIN_RNR_TIME_M,
			       V2_QPC_BYTE_80_MIN_RNR_TIME_S,
			       attr->min_rnr_timer);
		roce_set_field(qpc_mask->byte_80_rnr_rx_cqn,
			       V2_QPC_BYTE_80_MIN_RNR_TIME_M,
			       V2_QPC_BYTE_80_MIN_RNR_TIME_S, 0);
	}

	/* RC&UC required attr */
	if (attr_mask & IB_QP_RQ_PSN) {
		roce_set_field(context->byte_108_rx_reqepsn,
			       V2_QPC_BYTE_108_RX_REQ_EPSN_M,
			       V2_QPC_BYTE_108_RX_REQ_EPSN_S, attr->rq_psn);
		roce_set_field(qpc_mask->byte_108_rx_reqepsn,
			       V2_QPC_BYTE_108_RX_REQ_EPSN_M,
			       V2_QPC_BYTE_108_RX_REQ_EPSN_S, 0);

		roce_set_field(context->byte_152_raq, V2_QPC_BYTE_152_RAQ_PSN_M,
			       V2_QPC_BYTE_152_RAQ_PSN_S, attr->rq_psn - 1);
		roce_set_field(qpc_mask->byte_152_raq,
			       V2_QPC_BYTE_152_RAQ_PSN_M,
			       V2_QPC_BYTE_152_RAQ_PSN_S, 0);
	}

	if (attr_mask & IB_QP_QKEY) {
		context->qkey_xrcd = cpu_to_le32(attr->qkey);
		qpc_mask->qkey_xrcd = 0;
		hr_qp->qkey = attr->qkey;
	}

	return ret;
}

static void hns_roce_v2_record_opt_fields(struct ib_qp *ibqp,
					  const struct ib_qp_attr *attr,
					  int attr_mask)
{
	struct hns_roce_dev *hr_dev = to_hr_dev(ibqp->device);
	struct hns_roce_qp *hr_qp = to_hr_qp(ibqp);

	if (attr_mask & IB_QP_ACCESS_FLAGS)
		hr_qp->atomic_rd_en = attr->qp_access_flags;

	if (attr_mask & IB_QP_MAX_DEST_RD_ATOMIC)
		hr_qp->resp_depth = attr->max_dest_rd_atomic;
	if (attr_mask & IB_QP_PORT) {
		hr_qp->port = attr->port_num - 1;
		hr_qp->phy_port = hr_dev->iboe.phy_port[hr_qp->port];
	}
}

static int hns_roce_v2_modify_qp(struct ib_qp *ibqp,
				 const struct ib_qp_attr *attr,
				 int attr_mask, enum ib_qp_state cur_state,
				 enum ib_qp_state new_state)
{
	struct hns_roce_dev *hr_dev = to_hr_dev(ibqp->device);
	struct hns_roce_qp *hr_qp = to_hr_qp(ibqp);
	struct hns_roce_v2_qp_context ctx[2];
	struct hns_roce_v2_qp_context *context = ctx;
	struct hns_roce_v2_qp_context *qpc_mask = ctx + 1;
	struct ib_device *ibdev = &hr_dev->ib_dev;
	unsigned long sq_flag = 0;
	unsigned long rq_flag = 0;
	int ret;

	if (attr_mask & ~IB_QP_ATTR_STANDARD_BITS)
		return -EOPNOTSUPP;

	/*
	 * In v2 engine, software pass context and context mask to hardware
	 * when modifying qp. If software need modify some fields in context,
	 * we should set all bits of the relevant fields in context mask to
	 * 0 at the same time, else set them to 0x1.
	 */
	memset(context, 0, hr_dev->caps.qpc_sz);
	memset(qpc_mask, 0xff, hr_dev->caps.qpc_sz);

	ret = hns_roce_v2_set_abs_fields(ibqp, attr, attr_mask, cur_state,
					 new_state, context, qpc_mask);
	if (ret)
		goto out;

	/* When QP state is err, SQ and RQ WQE should be flushed */
	if (new_state == IB_QPS_ERR) {
		spin_lock_irqsave(&hr_qp->sq.lock, sq_flag);
		hr_qp->state = IB_QPS_ERR;
		roce_set_field(context->byte_160_sq_ci_pi,
			       V2_QPC_BYTE_160_SQ_PRODUCER_IDX_M,
			       V2_QPC_BYTE_160_SQ_PRODUCER_IDX_S,
			       hr_qp->sq.head);
		roce_set_field(qpc_mask->byte_160_sq_ci_pi,
			       V2_QPC_BYTE_160_SQ_PRODUCER_IDX_M,
			       V2_QPC_BYTE_160_SQ_PRODUCER_IDX_S, 0);
		spin_unlock_irqrestore(&hr_qp->sq.lock, sq_flag);

		if (!ibqp->srq) {
			spin_lock_irqsave(&hr_qp->rq.lock, rq_flag);
			roce_set_field(context->byte_84_rq_ci_pi,
			       V2_QPC_BYTE_84_RQ_PRODUCER_IDX_M,
			       V2_QPC_BYTE_84_RQ_PRODUCER_IDX_S,
			       hr_qp->rq.head);
			roce_set_field(qpc_mask->byte_84_rq_ci_pi,
			       V2_QPC_BYTE_84_RQ_PRODUCER_IDX_M,
			       V2_QPC_BYTE_84_RQ_PRODUCER_IDX_S, 0);
			spin_unlock_irqrestore(&hr_qp->rq.lock, rq_flag);
		}
	}

	/* Configure the optional fields */
	ret = hns_roce_v2_set_opt_fields(ibqp, attr, attr_mask, context,
					 qpc_mask);
	if (ret)
		goto out;

	roce_set_bit(context->byte_108_rx_reqepsn, V2_QPC_BYTE_108_INV_CREDIT_S,
		     ibqp->srq ? 1 : 0);
	roce_set_bit(qpc_mask->byte_108_rx_reqepsn,
		     V2_QPC_BYTE_108_INV_CREDIT_S, 0);

	/* Every status migrate must change state */
	roce_set_field(context->byte_60_qpst_tempid, V2_QPC_BYTE_60_QP_ST_M,
		       V2_QPC_BYTE_60_QP_ST_S, new_state);
	roce_set_field(qpc_mask->byte_60_qpst_tempid, V2_QPC_BYTE_60_QP_ST_M,
		       V2_QPC_BYTE_60_QP_ST_S, 0);

	/* SW pass context to HW */
	ret = hns_roce_v2_qp_modify(hr_dev, context, qpc_mask, hr_qp);
	if (ret) {
		ibdev_err(ibdev, "failed to modify QP, ret = %d.\n", ret);
		goto out;
	}

	hr_qp->state = new_state;

	hns_roce_v2_record_opt_fields(ibqp, attr, attr_mask);

	if (new_state == IB_QPS_RESET && !ibqp->uobject) {
		hns_roce_v2_cq_clean(to_hr_cq(ibqp->recv_cq), hr_qp->qpn,
				     ibqp->srq ? to_hr_srq(ibqp->srq) : NULL);
		if (ibqp->send_cq != ibqp->recv_cq)
			hns_roce_v2_cq_clean(to_hr_cq(ibqp->send_cq),
					     hr_qp->qpn, NULL);

		hr_qp->rq.head = 0;
		hr_qp->rq.tail = 0;
		hr_qp->sq.head = 0;
		hr_qp->sq.tail = 0;
		hr_qp->next_sge = 0;
		if (hr_qp->rq.wqe_cnt)
			*hr_qp->rdb.db_record = 0;
	}

out:
	return ret;
}

static int to_ib_qp_st(enum hns_roce_v2_qp_state state)
{
	static const enum ib_qp_state map[] = {
		[HNS_ROCE_QP_ST_RST] = IB_QPS_RESET,
		[HNS_ROCE_QP_ST_INIT] = IB_QPS_INIT,
		[HNS_ROCE_QP_ST_RTR] = IB_QPS_RTR,
		[HNS_ROCE_QP_ST_RTS] = IB_QPS_RTS,
		[HNS_ROCE_QP_ST_SQD] = IB_QPS_SQD,
		[HNS_ROCE_QP_ST_SQER] = IB_QPS_SQE,
		[HNS_ROCE_QP_ST_ERR] = IB_QPS_ERR,
		[HNS_ROCE_QP_ST_SQ_DRAINING] = IB_QPS_SQD
	};

	return (state < ARRAY_SIZE(map)) ? map[state] : -1;
}

static int hns_roce_v2_query_qpc(struct hns_roce_dev *hr_dev,
				 struct hns_roce_qp *hr_qp,
				 struct hns_roce_v2_qp_context *hr_context)
{
	struct hns_roce_cmd_mailbox *mailbox;
	int ret;

	mailbox = hns_roce_alloc_cmd_mailbox(hr_dev);
	if (IS_ERR(mailbox))
		return PTR_ERR(mailbox);

	ret = hns_roce_cmd_mbox(hr_dev, 0, mailbox->dma, hr_qp->qpn, 0,
				HNS_ROCE_CMD_QUERY_QPC,
				HNS_ROCE_CMD_TIMEOUT_MSECS);
	if (ret)
		goto out;

	memcpy(hr_context, mailbox->buf, hr_dev->caps.qpc_sz);

out:
	hns_roce_free_cmd_mailbox(hr_dev, mailbox);
	return ret;
}

static int hns_roce_v2_query_qp(struct ib_qp *ibqp, struct ib_qp_attr *qp_attr,
				int qp_attr_mask,
				struct ib_qp_init_attr *qp_init_attr)
{
	struct hns_roce_dev *hr_dev = to_hr_dev(ibqp->device);
	struct hns_roce_qp *hr_qp = to_hr_qp(ibqp);
	struct hns_roce_v2_qp_context context = {};
	struct ib_device *ibdev = &hr_dev->ib_dev;
	int tmp_qp_state;
	int state;
	int ret;

	memset(qp_attr, 0, sizeof(*qp_attr));
	memset(qp_init_attr, 0, sizeof(*qp_init_attr));

	mutex_lock(&hr_qp->mutex);

	if (hr_qp->state == IB_QPS_RESET) {
		qp_attr->qp_state = IB_QPS_RESET;
		ret = 0;
		goto done;
	}

	ret = hns_roce_v2_query_qpc(hr_dev, hr_qp, &context);
	if (ret) {
		ibdev_err(ibdev, "failed to query QPC, ret = %d.\n", ret);
		ret = -EINVAL;
		goto out;
	}

	state = roce_get_field(context.byte_60_qpst_tempid,
			       V2_QPC_BYTE_60_QP_ST_M, V2_QPC_BYTE_60_QP_ST_S);
	tmp_qp_state = to_ib_qp_st((enum hns_roce_v2_qp_state)state);
	if (tmp_qp_state == -1) {
		ibdev_err(ibdev, "Illegal ib_qp_state\n");
		ret = -EINVAL;
		goto out;
	}
	hr_qp->state = (u8)tmp_qp_state;
	qp_attr->qp_state = (enum ib_qp_state)hr_qp->state;
	qp_attr->path_mtu = (enum ib_mtu)roce_get_field(context.byte_24_mtu_tc,
							V2_QPC_BYTE_24_MTU_M,
							V2_QPC_BYTE_24_MTU_S);
	qp_attr->path_mig_state = IB_MIG_ARMED;
	qp_attr->ah_attr.type   = RDMA_AH_ATTR_TYPE_ROCE;
	if (hr_qp->ibqp.qp_type == IB_QPT_UD)
		qp_attr->qkey = le32_to_cpu(context.qkey_xrcd);

	qp_attr->rq_psn = roce_get_field(context.byte_108_rx_reqepsn,
					 V2_QPC_BYTE_108_RX_REQ_EPSN_M,
					 V2_QPC_BYTE_108_RX_REQ_EPSN_S);
	qp_attr->sq_psn = (u32)roce_get_field(context.byte_172_sq_psn,
					      V2_QPC_BYTE_172_SQ_CUR_PSN_M,
					      V2_QPC_BYTE_172_SQ_CUR_PSN_S);
	qp_attr->dest_qp_num = (u8)roce_get_field(context.byte_56_dqpn_err,
						  V2_QPC_BYTE_56_DQPN_M,
						  V2_QPC_BYTE_56_DQPN_S);
	qp_attr->qp_access_flags = ((roce_get_bit(context.byte_76_srqn_op_en,
				    V2_QPC_BYTE_76_RRE_S)) << V2_QP_RRE_S) |
				    ((roce_get_bit(context.byte_76_srqn_op_en,
				    V2_QPC_BYTE_76_RWE_S)) << V2_QP_RWE_S) |
				    ((roce_get_bit(context.byte_76_srqn_op_en,
				    V2_QPC_BYTE_76_ATE_S)) << V2_QP_ATE_S);

	if (hr_qp->ibqp.qp_type == IB_QPT_RC ||
	    hr_qp->ibqp.qp_type == IB_QPT_UC) {
		struct ib_global_route *grh =
				rdma_ah_retrieve_grh(&qp_attr->ah_attr);

		rdma_ah_set_sl(&qp_attr->ah_attr,
			       roce_get_field(context.byte_28_at_fl,
					      V2_QPC_BYTE_28_SL_M,
					      V2_QPC_BYTE_28_SL_S));
		grh->flow_label = roce_get_field(context.byte_28_at_fl,
						 V2_QPC_BYTE_28_FL_M,
						 V2_QPC_BYTE_28_FL_S);
		grh->sgid_index = roce_get_field(context.byte_20_smac_sgid_idx,
						 V2_QPC_BYTE_20_SGID_IDX_M,
						 V2_QPC_BYTE_20_SGID_IDX_S);
		grh->hop_limit = roce_get_field(context.byte_24_mtu_tc,
						V2_QPC_BYTE_24_HOP_LIMIT_M,
						V2_QPC_BYTE_24_HOP_LIMIT_S);
		grh->traffic_class = roce_get_field(context.byte_24_mtu_tc,
						    V2_QPC_BYTE_24_TC_M,
						    V2_QPC_BYTE_24_TC_S);

		memcpy(grh->dgid.raw, context.dgid, sizeof(grh->dgid.raw));
	}

	qp_attr->port_num = hr_qp->port + 1;
	qp_attr->sq_draining = 0;
	qp_attr->max_rd_atomic = 1 << roce_get_field(context.byte_208_irrl,
						     V2_QPC_BYTE_208_SR_MAX_M,
						     V2_QPC_BYTE_208_SR_MAX_S);
	qp_attr->max_dest_rd_atomic = 1 << roce_get_field(context.byte_140_raq,
						     V2_QPC_BYTE_140_RR_MAX_M,
						     V2_QPC_BYTE_140_RR_MAX_S);
	qp_attr->min_rnr_timer = (u8)roce_get_field(context.byte_80_rnr_rx_cqn,
						 V2_QPC_BYTE_80_MIN_RNR_TIME_M,
						 V2_QPC_BYTE_80_MIN_RNR_TIME_S);
	qp_attr->timeout = (u8)roce_get_field(context.byte_28_at_fl,
					      V2_QPC_BYTE_28_AT_M,
					      V2_QPC_BYTE_28_AT_S);
	qp_attr->retry_cnt = roce_get_field(context.byte_212_lsn,
					    V2_QPC_BYTE_212_RETRY_NUM_INIT_M,
					    V2_QPC_BYTE_212_RETRY_NUM_INIT_S);
	qp_attr->rnr_retry = roce_get_field(context.byte_244_rnr_rxack,
					    V2_QPC_BYTE_244_RNR_NUM_INIT_M,
					    V2_QPC_BYTE_244_RNR_NUM_INIT_S);

done:
	qp_attr->cur_qp_state = qp_attr->qp_state;
	qp_attr->cap.max_recv_wr = hr_qp->rq.wqe_cnt;
	qp_attr->cap.max_recv_sge = hr_qp->rq.max_gs - hr_qp->rq.rsv_sge;

	if (!ibqp->uobject) {
		qp_attr->cap.max_send_wr = hr_qp->sq.wqe_cnt;
		qp_attr->cap.max_send_sge = hr_qp->sq.max_gs;
	} else {
		qp_attr->cap.max_send_wr = 0;
		qp_attr->cap.max_send_sge = 0;
	}

	qp_init_attr->cap = qp_attr->cap;
	qp_init_attr->sq_sig_type = hr_qp->sq_signal_bits;

out:
	mutex_unlock(&hr_qp->mutex);
	return ret;
}

static int hns_roce_v2_destroy_qp_common(struct hns_roce_dev *hr_dev,
					 struct hns_roce_qp *hr_qp,
					 struct ib_udata *udata)
{
	struct ib_device *ibdev = &hr_dev->ib_dev;
	struct hns_roce_cq *send_cq, *recv_cq;
	unsigned long flags;
	int ret = 0;

	if ((hr_qp->ibqp.qp_type == IB_QPT_RC ||
	     hr_qp->ibqp.qp_type == IB_QPT_UD) &&
	   hr_qp->state != IB_QPS_RESET) {
		/* Modify qp to reset before destroying qp */
		ret = hns_roce_v2_modify_qp(&hr_qp->ibqp, NULL, 0,
					    hr_qp->state, IB_QPS_RESET);
		if (ret)
			ibdev_err(ibdev,
				  "failed to modify QP to RST, ret = %d.\n",
				  ret);
	}

	send_cq = hr_qp->ibqp.send_cq ? to_hr_cq(hr_qp->ibqp.send_cq) : NULL;
	recv_cq = hr_qp->ibqp.recv_cq ? to_hr_cq(hr_qp->ibqp.recv_cq) : NULL;

	spin_lock_irqsave(&hr_dev->qp_list_lock, flags);
	hns_roce_lock_cqs(send_cq, recv_cq);

	if (!udata) {
		if (recv_cq)
			__hns_roce_v2_cq_clean(recv_cq, hr_qp->qpn,
					       (hr_qp->ibqp.srq ?
						to_hr_srq(hr_qp->ibqp.srq) :
						NULL));

		if (send_cq && send_cq != recv_cq)
			__hns_roce_v2_cq_clean(send_cq, hr_qp->qpn, NULL);

	}

	hns_roce_qp_remove(hr_dev, hr_qp);

	hns_roce_unlock_cqs(send_cq, recv_cq);
	spin_unlock_irqrestore(&hr_dev->qp_list_lock, flags);

	return ret;
}

static int hns_roce_v2_destroy_qp(struct ib_qp *ibqp, struct ib_udata *udata)
{
	struct hns_roce_dev *hr_dev = to_hr_dev(ibqp->device);
	struct hns_roce_qp *hr_qp = to_hr_qp(ibqp);
	int ret;

	ret = hns_roce_v2_destroy_qp_common(hr_dev, hr_qp, udata);
	if (ret)
		ibdev_err(&hr_dev->ib_dev,
			  "failed to destroy QP, QPN = 0x%06lx, ret = %d.\n",
			  hr_qp->qpn, ret);

	hns_roce_qp_destroy(hr_dev, hr_qp, udata);

	return 0;
}

static int hns_roce_v2_qp_flow_control_init(struct hns_roce_dev *hr_dev,
					    struct hns_roce_qp *hr_qp)
{
	struct ib_device *ibdev = &hr_dev->ib_dev;
	struct hns_roce_sccc_clr_done *resp;
	struct hns_roce_sccc_clr *clr;
	struct hns_roce_cmq_desc desc;
	int ret, i;

	if (hr_dev->pci_dev->revision >= PCI_REVISION_ID_HIP09)
		return 0;

	mutex_lock(&hr_dev->qp_table.scc_mutex);

	/* set scc ctx clear done flag */
	hns_roce_cmq_setup_basic_desc(&desc, HNS_ROCE_OPC_RESET_SCCC, false);
	ret =  hns_roce_cmq_send(hr_dev, &desc, 1);
	if (ret) {
		ibdev_err(ibdev, "failed to reset SCC ctx, ret = %d.\n", ret);
		goto out;
	}

	/* clear scc context */
	hns_roce_cmq_setup_basic_desc(&desc, HNS_ROCE_OPC_CLR_SCCC, false);
	clr = (struct hns_roce_sccc_clr *)desc.data;
	clr->qpn = cpu_to_le32(hr_qp->qpn);
	ret =  hns_roce_cmq_send(hr_dev, &desc, 1);
	if (ret) {
		ibdev_err(ibdev, "failed to clear SCC ctx, ret = %d.\n", ret);
		goto out;
	}

	/* query scc context clear is done or not */
	resp = (struct hns_roce_sccc_clr_done *)desc.data;
	for (i = 0; i <= HNS_ROCE_CMQ_SCC_CLR_DONE_CNT; i++) {
		hns_roce_cmq_setup_basic_desc(&desc,
					      HNS_ROCE_OPC_QUERY_SCCC, true);
		ret = hns_roce_cmq_send(hr_dev, &desc, 1);
		if (ret) {
			ibdev_err(ibdev, "failed to query clr cmq, ret = %d\n",
				  ret);
			goto out;
		}

		if (resp->clr_done)
			goto out;

		msleep(20);
	}

	ibdev_err(ibdev, "Query SCC clr done flag overtime.\n");
	ret = -ETIMEDOUT;

out:
	mutex_unlock(&hr_dev->qp_table.scc_mutex);
	return ret;
}

#define DMA_IDX_SHIFT 3
#define DMA_WQE_SHIFT 3

static int hns_roce_v2_write_srqc_index_queue(struct hns_roce_srq *srq,
					      struct hns_roce_srq_context *ctx)
{
	struct hns_roce_idx_que *idx_que = &srq->idx_que;
	struct ib_device *ibdev = srq->ibsrq.device;
	struct hns_roce_dev *hr_dev = to_hr_dev(ibdev);
	u64 mtts_idx[MTT_MIN_COUNT] = {};
	dma_addr_t dma_handle_idx = 0;
	int ret;

	/* Get physical address of idx que buf */
	ret = hns_roce_mtr_find(hr_dev, &idx_que->mtr, 0, mtts_idx,
				ARRAY_SIZE(mtts_idx), &dma_handle_idx);
	if (ret < 1) {
		ibdev_err(ibdev, "failed to find mtr for SRQ idx, ret = %d.\n",
			  ret);
		return -ENOBUFS;
	}

	hr_reg_write(ctx, SRQC_IDX_HOP_NUM,
		     to_hr_hem_hopnum(hr_dev->caps.idx_hop_num, srq->wqe_cnt));

	hr_reg_write(ctx, SRQC_IDX_BT_BA_L, dma_handle_idx >> DMA_IDX_SHIFT);
	hr_reg_write(ctx, SRQC_IDX_BT_BA_H,
		     upper_32_bits(dma_handle_idx >> DMA_IDX_SHIFT));

	hr_reg_write(ctx, SRQC_IDX_BA_PG_SZ,
		     to_hr_hw_page_shift(idx_que->mtr.hem_cfg.ba_pg_shift));
	hr_reg_write(ctx, SRQC_IDX_BUF_PG_SZ,
		     to_hr_hw_page_shift(idx_que->mtr.hem_cfg.buf_pg_shift));

	hr_reg_write(ctx, SRQC_IDX_CUR_BLK_ADDR_L,
		     to_hr_hw_page_addr(mtts_idx[0]));
	hr_reg_write(ctx, SRQC_IDX_CUR_BLK_ADDR_H,
		     upper_32_bits(to_hr_hw_page_addr(mtts_idx[0])));

	hr_reg_write(ctx, SRQC_IDX_NXT_BLK_ADDR_L,
		     to_hr_hw_page_addr(mtts_idx[1]));
	hr_reg_write(ctx, SRQC_IDX_NXT_BLK_ADDR_H,
		     upper_32_bits(to_hr_hw_page_addr(mtts_idx[1])));

	return 0;
}

static int hns_roce_v2_write_srqc(struct hns_roce_srq *srq, void *mb_buf)
{
	struct ib_device *ibdev = srq->ibsrq.device;
	struct hns_roce_dev *hr_dev = to_hr_dev(ibdev);
	struct hns_roce_srq_context *ctx = mb_buf;
	u64 mtts_wqe[MTT_MIN_COUNT] = {};
	dma_addr_t dma_handle_wqe = 0;
	int ret;

	memset(ctx, 0, sizeof(*ctx));

	/* Get the physical address of srq buf */
	ret = hns_roce_mtr_find(hr_dev, &srq->buf_mtr, 0, mtts_wqe,
				ARRAY_SIZE(mtts_wqe), &dma_handle_wqe);
	if (ret < 1) {
		ibdev_err(ibdev, "failed to find mtr for SRQ WQE, ret = %d.\n",
			  ret);
		return -ENOBUFS;
	}

	hr_reg_write(ctx, SRQC_SRQ_ST, 1);
	hr_reg_write(ctx, SRQC_PD, to_hr_pd(srq->ibsrq.pd)->pdn);
	hr_reg_write(ctx, SRQC_SRQN, srq->srqn);
	hr_reg_write(ctx, SRQC_XRCD, 0);
	hr_reg_write(ctx, SRQC_XRC_CQN, srq->cqn);
	hr_reg_write(ctx, SRQC_SHIFT, ilog2(srq->wqe_cnt));
	hr_reg_write(ctx, SRQC_RQWS,
		     srq->max_gs <= 0 ? 0 : fls(srq->max_gs - 1));

	hr_reg_write(ctx, SRQC_WQE_HOP_NUM,
		     to_hr_hem_hopnum(hr_dev->caps.srqwqe_hop_num,
				      srq->wqe_cnt));

	hr_reg_write(ctx, SRQC_WQE_BT_BA_L, dma_handle_wqe >> DMA_WQE_SHIFT);
	hr_reg_write(ctx, SRQC_WQE_BT_BA_H,
		     upper_32_bits(dma_handle_wqe >> DMA_WQE_SHIFT));

	hr_reg_write(ctx, SRQC_WQE_BA_PG_SZ,
		     to_hr_hw_page_shift(srq->buf_mtr.hem_cfg.ba_pg_shift));
	hr_reg_write(ctx, SRQC_WQE_BUF_PG_SZ,
		     to_hr_hw_page_shift(srq->buf_mtr.hem_cfg.buf_pg_shift));

	return hns_roce_v2_write_srqc_index_queue(srq, ctx);
}

static int hns_roce_v2_modify_srq(struct ib_srq *ibsrq,
				  struct ib_srq_attr *srq_attr,
				  enum ib_srq_attr_mask srq_attr_mask,
				  struct ib_udata *udata)
{
	struct hns_roce_dev *hr_dev = to_hr_dev(ibsrq->device);
	struct hns_roce_srq *srq = to_hr_srq(ibsrq);
	struct hns_roce_srq_context *srq_context;
	struct hns_roce_srq_context *srqc_mask;
	struct hns_roce_cmd_mailbox *mailbox;
	int ret;

	/* Resizing SRQs is not supported yet */
	if (srq_attr_mask & IB_SRQ_MAX_WR)
		return -EINVAL;

	if (srq_attr_mask & IB_SRQ_LIMIT) {
		if (srq_attr->srq_limit > srq->wqe_cnt)
			return -EINVAL;

		mailbox = hns_roce_alloc_cmd_mailbox(hr_dev);
		if (IS_ERR(mailbox))
			return PTR_ERR(mailbox);

		srq_context = mailbox->buf;
		srqc_mask = (struct hns_roce_srq_context *)mailbox->buf + 1;

		memset(srqc_mask, 0xff, sizeof(*srqc_mask));

		roce_set_field(srq_context->byte_8_limit_wl,
			       SRQC_BYTE_8_SRQ_LIMIT_WL_M,
			       SRQC_BYTE_8_SRQ_LIMIT_WL_S, srq_attr->srq_limit);
		roce_set_field(srqc_mask->byte_8_limit_wl,
			       SRQC_BYTE_8_SRQ_LIMIT_WL_M,
			       SRQC_BYTE_8_SRQ_LIMIT_WL_S, 0);

		ret = hns_roce_cmd_mbox(hr_dev, mailbox->dma, 0, srq->srqn, 0,
					HNS_ROCE_CMD_MODIFY_SRQC,
					HNS_ROCE_CMD_TIMEOUT_MSECS);
		hns_roce_free_cmd_mailbox(hr_dev, mailbox);
		if (ret) {
			ibdev_err(&hr_dev->ib_dev,
				  "failed to handle cmd of modifying SRQ, ret = %d.\n",
				  ret);
			return ret;
		}
	}

	return 0;
}

static int hns_roce_v2_query_srq(struct ib_srq *ibsrq, struct ib_srq_attr *attr)
{
	struct hns_roce_dev *hr_dev = to_hr_dev(ibsrq->device);
	struct hns_roce_srq *srq = to_hr_srq(ibsrq);
	struct hns_roce_srq_context *srq_context;
	struct hns_roce_cmd_mailbox *mailbox;
	int limit_wl;
	int ret;

	mailbox = hns_roce_alloc_cmd_mailbox(hr_dev);
	if (IS_ERR(mailbox))
		return PTR_ERR(mailbox);

	srq_context = mailbox->buf;
	ret = hns_roce_cmd_mbox(hr_dev, 0, mailbox->dma, srq->srqn, 0,
				HNS_ROCE_CMD_QUERY_SRQC,
				HNS_ROCE_CMD_TIMEOUT_MSECS);
	if (ret) {
		ibdev_err(&hr_dev->ib_dev,
			  "failed to process cmd of querying SRQ, ret = %d.\n",
			  ret);
		goto out;
	}

	limit_wl = roce_get_field(srq_context->byte_8_limit_wl,
				  SRQC_BYTE_8_SRQ_LIMIT_WL_M,
				  SRQC_BYTE_8_SRQ_LIMIT_WL_S);

	attr->srq_limit = limit_wl;
	attr->max_wr = srq->wqe_cnt;
	attr->max_sge = srq->max_gs - srq->rsv_sge;

out:
	hns_roce_free_cmd_mailbox(hr_dev, mailbox);
	return ret;
}

static int hns_roce_v2_modify_cq(struct ib_cq *cq, u16 cq_count, u16 cq_period)
{
	struct hns_roce_dev *hr_dev = to_hr_dev(cq->device);
	struct hns_roce_v2_cq_context *cq_context;
	struct hns_roce_cq *hr_cq = to_hr_cq(cq);
	struct hns_roce_v2_cq_context *cqc_mask;
	struct hns_roce_cmd_mailbox *mailbox;
	int ret;

	mailbox = hns_roce_alloc_cmd_mailbox(hr_dev);
	if (IS_ERR(mailbox))
		return PTR_ERR(mailbox);

	cq_context = mailbox->buf;
	cqc_mask = (struct hns_roce_v2_cq_context *)mailbox->buf + 1;

	memset(cqc_mask, 0xff, sizeof(*cqc_mask));

	roce_set_field(cq_context->byte_56_cqe_period_maxcnt,
		       V2_CQC_BYTE_56_CQ_MAX_CNT_M, V2_CQC_BYTE_56_CQ_MAX_CNT_S,
		       cq_count);
	roce_set_field(cqc_mask->byte_56_cqe_period_maxcnt,
		       V2_CQC_BYTE_56_CQ_MAX_CNT_M, V2_CQC_BYTE_56_CQ_MAX_CNT_S,
		       0);
	roce_set_field(cq_context->byte_56_cqe_period_maxcnt,
		       V2_CQC_BYTE_56_CQ_PERIOD_M, V2_CQC_BYTE_56_CQ_PERIOD_S,
		       cq_period);
	roce_set_field(cqc_mask->byte_56_cqe_period_maxcnt,
		       V2_CQC_BYTE_56_CQ_PERIOD_M, V2_CQC_BYTE_56_CQ_PERIOD_S,
		       0);

	ret = hns_roce_cmd_mbox(hr_dev, mailbox->dma, 0, hr_cq->cqn, 1,
				HNS_ROCE_CMD_MODIFY_CQC,
				HNS_ROCE_CMD_TIMEOUT_MSECS);
	hns_roce_free_cmd_mailbox(hr_dev, mailbox);
	if (ret)
		ibdev_err(&hr_dev->ib_dev,
			  "failed to process cmd when modifying CQ, ret = %d.\n",
			  ret);

	return ret;
}

static void hns_roce_irq_work_handle(struct work_struct *work)
{
	struct hns_roce_work *irq_work =
				container_of(work, struct hns_roce_work, work);
	struct ib_device *ibdev = &irq_work->hr_dev->ib_dev;

	switch (irq_work->event_type) {
	case HNS_ROCE_EVENT_TYPE_PATH_MIG:
		ibdev_info(ibdev, "Path migrated succeeded.\n");
		break;
	case HNS_ROCE_EVENT_TYPE_PATH_MIG_FAILED:
		ibdev_warn(ibdev, "Path migration failed.\n");
		break;
	case HNS_ROCE_EVENT_TYPE_COMM_EST:
		break;
	case HNS_ROCE_EVENT_TYPE_SQ_DRAINED:
		ibdev_warn(ibdev, "Send queue drained.\n");
		break;
	case HNS_ROCE_EVENT_TYPE_WQ_CATAS_ERROR:
		ibdev_err(ibdev, "Local work queue 0x%x catast error, sub_event type is: %d\n",
			  irq_work->queue_num, irq_work->sub_type);
		break;
	case HNS_ROCE_EVENT_TYPE_INV_REQ_LOCAL_WQ_ERROR:
		ibdev_err(ibdev, "Invalid request local work queue 0x%x error.\n",
			  irq_work->queue_num);
		break;
	case HNS_ROCE_EVENT_TYPE_LOCAL_WQ_ACCESS_ERROR:
		ibdev_err(ibdev, "Local access violation work queue 0x%x error, sub_event type is: %d\n",
			  irq_work->queue_num, irq_work->sub_type);
		break;
	case HNS_ROCE_EVENT_TYPE_SRQ_LIMIT_REACH:
		ibdev_warn(ibdev, "SRQ limit reach.\n");
		break;
	case HNS_ROCE_EVENT_TYPE_SRQ_LAST_WQE_REACH:
		ibdev_warn(ibdev, "SRQ last wqe reach.\n");
		break;
	case HNS_ROCE_EVENT_TYPE_SRQ_CATAS_ERROR:
		ibdev_err(ibdev, "SRQ catas error.\n");
		break;
	case HNS_ROCE_EVENT_TYPE_CQ_ACCESS_ERROR:
		ibdev_err(ibdev, "CQ 0x%x access err.\n", irq_work->queue_num);
		break;
	case HNS_ROCE_EVENT_TYPE_CQ_OVERFLOW:
		ibdev_warn(ibdev, "CQ 0x%x overflow\n", irq_work->queue_num);
		break;
	case HNS_ROCE_EVENT_TYPE_DB_OVERFLOW:
		ibdev_warn(ibdev, "DB overflow.\n");
		break;
	case HNS_ROCE_EVENT_TYPE_FLR:
		ibdev_warn(ibdev, "Function level reset.\n");
		break;
	default:
		break;
	}

	kfree(irq_work);
}

static void hns_roce_v2_init_irq_work(struct hns_roce_dev *hr_dev,
				      struct hns_roce_eq *eq, u32 queue_num)
{
	struct hns_roce_work *irq_work;

	irq_work = kzalloc(sizeof(struct hns_roce_work), GFP_ATOMIC);
	if (!irq_work)
		return;

	INIT_WORK(&(irq_work->work), hns_roce_irq_work_handle);
	irq_work->hr_dev = hr_dev;
	irq_work->event_type = eq->event_type;
	irq_work->sub_type = eq->sub_type;
	irq_work->queue_num = queue_num;
	queue_work(hr_dev->irq_workq, &(irq_work->work));
}

static void set_eq_cons_index_v2(struct hns_roce_eq *eq)
{
	struct hns_roce_dev *hr_dev = eq->hr_dev;
	__le32 doorbell[2] = {};

	if (eq->type_flag == HNS_ROCE_AEQ) {
		roce_set_field(doorbell[0], HNS_ROCE_V2_EQ_DB_CMD_M,
			       HNS_ROCE_V2_EQ_DB_CMD_S,
			       eq->arm_st == HNS_ROCE_V2_EQ_ALWAYS_ARMED ?
			       HNS_ROCE_EQ_DB_CMD_AEQ :
			       HNS_ROCE_EQ_DB_CMD_AEQ_ARMED);
	} else {
		roce_set_field(doorbell[0], HNS_ROCE_V2_EQ_DB_TAG_M,
			       HNS_ROCE_V2_EQ_DB_TAG_S, eq->eqn);

		roce_set_field(doorbell[0], HNS_ROCE_V2_EQ_DB_CMD_M,
			       HNS_ROCE_V2_EQ_DB_CMD_S,
			       eq->arm_st == HNS_ROCE_V2_EQ_ALWAYS_ARMED ?
			       HNS_ROCE_EQ_DB_CMD_CEQ :
			       HNS_ROCE_EQ_DB_CMD_CEQ_ARMED);
	}

	roce_set_field(doorbell[1], HNS_ROCE_V2_EQ_DB_PARA_M,
		       HNS_ROCE_V2_EQ_DB_PARA_S,
		       (eq->cons_index & HNS_ROCE_V2_CONS_IDX_M));

	hns_roce_write64(hr_dev, doorbell, eq->doorbell);
}

static struct hns_roce_aeqe *next_aeqe_sw_v2(struct hns_roce_eq *eq)
{
	struct hns_roce_aeqe *aeqe;

	aeqe = hns_roce_buf_offset(eq->mtr.kmem,
				   (eq->cons_index & (eq->entries - 1)) *
				   eq->eqe_size);

	return (roce_get_bit(aeqe->asyn, HNS_ROCE_V2_AEQ_AEQE_OWNER_S) ^
		!!(eq->cons_index & eq->entries)) ? aeqe : NULL;
}

static int hns_roce_v2_aeq_int(struct hns_roce_dev *hr_dev,
			       struct hns_roce_eq *eq)
{
	struct device *dev = hr_dev->dev;
	struct hns_roce_aeqe *aeqe = next_aeqe_sw_v2(eq);
	int aeqe_found = 0;
	int event_type;
	u32 queue_num;
	int sub_type;

	while (aeqe) {
		/* Make sure we read AEQ entry after we have checked the
		 * ownership bit
		 */
		dma_rmb();

		event_type = roce_get_field(aeqe->asyn,
					    HNS_ROCE_V2_AEQE_EVENT_TYPE_M,
					    HNS_ROCE_V2_AEQE_EVENT_TYPE_S);
		sub_type = roce_get_field(aeqe->asyn,
					  HNS_ROCE_V2_AEQE_SUB_TYPE_M,
					  HNS_ROCE_V2_AEQE_SUB_TYPE_S);
		queue_num = roce_get_field(aeqe->event.queue_event.num,
					   HNS_ROCE_V2_AEQE_EVENT_QUEUE_NUM_M,
					   HNS_ROCE_V2_AEQE_EVENT_QUEUE_NUM_S);

		switch (event_type) {
		case HNS_ROCE_EVENT_TYPE_PATH_MIG:
		case HNS_ROCE_EVENT_TYPE_PATH_MIG_FAILED:
		case HNS_ROCE_EVENT_TYPE_COMM_EST:
		case HNS_ROCE_EVENT_TYPE_SQ_DRAINED:
		case HNS_ROCE_EVENT_TYPE_WQ_CATAS_ERROR:
		case HNS_ROCE_EVENT_TYPE_SRQ_LAST_WQE_REACH:
		case HNS_ROCE_EVENT_TYPE_INV_REQ_LOCAL_WQ_ERROR:
		case HNS_ROCE_EVENT_TYPE_LOCAL_WQ_ACCESS_ERROR:
			hns_roce_qp_event(hr_dev, queue_num, event_type);
			break;
		case HNS_ROCE_EVENT_TYPE_SRQ_LIMIT_REACH:
		case HNS_ROCE_EVENT_TYPE_SRQ_CATAS_ERROR:
			hns_roce_srq_event(hr_dev, queue_num, event_type);
			break;
		case HNS_ROCE_EVENT_TYPE_CQ_ACCESS_ERROR:
		case HNS_ROCE_EVENT_TYPE_CQ_OVERFLOW:
			hns_roce_cq_event(hr_dev, queue_num, event_type);
			break;
		case HNS_ROCE_EVENT_TYPE_MB:
			hns_roce_cmd_event(hr_dev,
					le16_to_cpu(aeqe->event.cmd.token),
					aeqe->event.cmd.status,
					le64_to_cpu(aeqe->event.cmd.out_param));
			break;
		case HNS_ROCE_EVENT_TYPE_DB_OVERFLOW:
		case HNS_ROCE_EVENT_TYPE_FLR:
			break;
		default:
			dev_err(dev, "Unhandled event %d on EQ %d at idx %u.\n",
				event_type, eq->eqn, eq->cons_index);
			break;
		}

		eq->event_type = event_type;
		eq->sub_type = sub_type;
		++eq->cons_index;
		aeqe_found = 1;

		hns_roce_v2_init_irq_work(hr_dev, eq, queue_num);

		aeqe = next_aeqe_sw_v2(eq);
	}

	set_eq_cons_index_v2(eq);
	return aeqe_found;
}

static struct hns_roce_ceqe *next_ceqe_sw_v2(struct hns_roce_eq *eq)
{
	struct hns_roce_ceqe *ceqe;

	ceqe = hns_roce_buf_offset(eq->mtr.kmem,
				   (eq->cons_index & (eq->entries - 1)) *
				   eq->eqe_size);

	return (!!(roce_get_bit(ceqe->comp, HNS_ROCE_V2_CEQ_CEQE_OWNER_S))) ^
		(!!(eq->cons_index & eq->entries)) ? ceqe : NULL;
}

static int hns_roce_v2_ceq_int(struct hns_roce_dev *hr_dev,
			       struct hns_roce_eq *eq)
{
	struct hns_roce_ceqe *ceqe = next_ceqe_sw_v2(eq);
	int ceqe_found = 0;
	u32 cqn;

	while (ceqe) {
		/* Make sure we read CEQ entry after we have checked the
		 * ownership bit
		 */
		dma_rmb();

		cqn = roce_get_field(ceqe->comp, HNS_ROCE_V2_CEQE_COMP_CQN_M,
				     HNS_ROCE_V2_CEQE_COMP_CQN_S);

		hns_roce_cq_completion(hr_dev, cqn);

		++eq->cons_index;
		ceqe_found = 1;

		ceqe = next_ceqe_sw_v2(eq);
	}

	set_eq_cons_index_v2(eq);

	return ceqe_found;
}

static irqreturn_t hns_roce_v2_msix_interrupt_eq(int irq, void *eq_ptr)
{
	struct hns_roce_eq *eq = eq_ptr;
	struct hns_roce_dev *hr_dev = eq->hr_dev;
	int int_work;

	if (eq->type_flag == HNS_ROCE_CEQ)
		/* Completion event interrupt */
		int_work = hns_roce_v2_ceq_int(hr_dev, eq);
	else
		/* Asychronous event interrupt */
		int_work = hns_roce_v2_aeq_int(hr_dev, eq);

	return IRQ_RETVAL(int_work);
}

static irqreturn_t hns_roce_v2_msix_interrupt_abn(int irq, void *dev_id)
{
	struct hns_roce_dev *hr_dev = dev_id;
	struct device *dev = hr_dev->dev;
	int int_work = 0;
	u32 int_st;
	u32 int_en;

	/* Abnormal interrupt */
	int_st = roce_read(hr_dev, ROCEE_VF_ABN_INT_ST_REG);
	int_en = roce_read(hr_dev, ROCEE_VF_ABN_INT_EN_REG);

	if (int_st & BIT(HNS_ROCE_V2_VF_INT_ST_AEQ_OVERFLOW_S)) {
		struct pci_dev *pdev = hr_dev->pci_dev;
		struct hnae3_ae_dev *ae_dev = pci_get_drvdata(pdev);
		const struct hnae3_ae_ops *ops = ae_dev->ops;

		dev_err(dev, "AEQ overflow!\n");

		int_st |= 1 << HNS_ROCE_V2_VF_INT_ST_AEQ_OVERFLOW_S;
		roce_write(hr_dev, ROCEE_VF_ABN_INT_ST_REG, int_st);

		/* Set reset level for reset_event() */
		if (ops->set_default_reset_request)
			ops->set_default_reset_request(ae_dev,
						       HNAE3_FUNC_RESET);
		if (ops->reset_event)
			ops->reset_event(pdev, NULL);

		int_en |= 1 << HNS_ROCE_V2_VF_ABN_INT_EN_S;
		roce_write(hr_dev, ROCEE_VF_ABN_INT_EN_REG, int_en);

		int_work = 1;
	} else if (int_st & BIT(HNS_ROCE_V2_VF_INT_ST_BUS_ERR_S)) {
		dev_err(dev, "BUS ERR!\n");

		int_st |= 1 << HNS_ROCE_V2_VF_INT_ST_BUS_ERR_S;
		roce_write(hr_dev, ROCEE_VF_ABN_INT_ST_REG, int_st);

		int_en |= 1 << HNS_ROCE_V2_VF_ABN_INT_EN_S;
		roce_write(hr_dev, ROCEE_VF_ABN_INT_EN_REG, int_en);

		int_work = 1;
	} else if (int_st & BIT(HNS_ROCE_V2_VF_INT_ST_OTHER_ERR_S)) {
		dev_err(dev, "OTHER ERR!\n");

		int_st |= 1 << HNS_ROCE_V2_VF_INT_ST_OTHER_ERR_S;
		roce_write(hr_dev, ROCEE_VF_ABN_INT_ST_REG, int_st);

		int_en |= 1 << HNS_ROCE_V2_VF_ABN_INT_EN_S;
		roce_write(hr_dev, ROCEE_VF_ABN_INT_EN_REG, int_en);

		int_work = 1;
	} else
		dev_err(dev, "There is no abnormal irq found!\n");

	return IRQ_RETVAL(int_work);
}

static void hns_roce_v2_int_mask_enable(struct hns_roce_dev *hr_dev,
					int eq_num, int enable_flag)
{
	int i;

	if (enable_flag == EQ_ENABLE) {
		for (i = 0; i < eq_num; i++)
			roce_write(hr_dev, ROCEE_VF_EVENT_INT_EN_REG +
				   i * EQ_REG_OFFSET,
				   HNS_ROCE_V2_VF_EVENT_INT_EN_M);

		roce_write(hr_dev, ROCEE_VF_ABN_INT_EN_REG,
			   HNS_ROCE_V2_VF_ABN_INT_EN_M);
		roce_write(hr_dev, ROCEE_VF_ABN_INT_CFG_REG,
			   HNS_ROCE_V2_VF_ABN_INT_CFG_M);
	} else {
		for (i = 0; i < eq_num; i++)
			roce_write(hr_dev, ROCEE_VF_EVENT_INT_EN_REG +
				   i * EQ_REG_OFFSET,
				   HNS_ROCE_V2_VF_EVENT_INT_EN_M & 0x0);

		roce_write(hr_dev, ROCEE_VF_ABN_INT_EN_REG,
			   HNS_ROCE_V2_VF_ABN_INT_EN_M & 0x0);
		roce_write(hr_dev, ROCEE_VF_ABN_INT_CFG_REG,
			   HNS_ROCE_V2_VF_ABN_INT_CFG_M & 0x0);
	}
}

static void hns_roce_v2_destroy_eqc(struct hns_roce_dev *hr_dev, int eqn)
{
	struct device *dev = hr_dev->dev;
	int ret;

	if (eqn < hr_dev->caps.num_comp_vectors)
		ret = hns_roce_cmd_mbox(hr_dev, 0, 0, eqn & HNS_ROCE_V2_EQN_M,
					0, HNS_ROCE_CMD_DESTROY_CEQC,
					HNS_ROCE_CMD_TIMEOUT_MSECS);
	else
		ret = hns_roce_cmd_mbox(hr_dev, 0, 0, eqn & HNS_ROCE_V2_EQN_M,
					0, HNS_ROCE_CMD_DESTROY_AEQC,
					HNS_ROCE_CMD_TIMEOUT_MSECS);
	if (ret)
		dev_err(dev, "[mailbox cmd] destroy eqc(%d) failed.\n", eqn);
}

static void free_eq_buf(struct hns_roce_dev *hr_dev, struct hns_roce_eq *eq)
{
	hns_roce_mtr_destroy(hr_dev, &eq->mtr);
}

static int config_eqc(struct hns_roce_dev *hr_dev, struct hns_roce_eq *eq,
		      void *mb_buf)
{
	u64 eqe_ba[MTT_MIN_COUNT] = { 0 };
	struct hns_roce_eq_context *eqc;
	u64 bt_ba = 0;
	int count;

	eqc = mb_buf;
	memset(eqc, 0, sizeof(struct hns_roce_eq_context));

	/* init eqc */
	eq->doorbell = hr_dev->reg_base + ROCEE_VF_EQ_DB_CFG0_REG;
	eq->cons_index = 0;
	eq->over_ignore = HNS_ROCE_V2_EQ_OVER_IGNORE_0;
	eq->coalesce = HNS_ROCE_V2_EQ_COALESCE_0;
	eq->arm_st = HNS_ROCE_V2_EQ_ALWAYS_ARMED;
	eq->shift = ilog2((unsigned int)eq->entries);

	/* if not multi-hop, eqe buffer only use one trunk */
	count = hns_roce_mtr_find(hr_dev, &eq->mtr, 0, eqe_ba, MTT_MIN_COUNT,
				  &bt_ba);
	if (count < 1) {
		dev_err(hr_dev->dev, "failed to find EQE mtr\n");
		return -ENOBUFS;
	}

	/* set eqc state */
	roce_set_field(eqc->byte_4, HNS_ROCE_EQC_EQ_ST_M, HNS_ROCE_EQC_EQ_ST_S,
		       HNS_ROCE_V2_EQ_STATE_VALID);

	/* set eqe hop num */
	roce_set_field(eqc->byte_4, HNS_ROCE_EQC_HOP_NUM_M,
		       HNS_ROCE_EQC_HOP_NUM_S, eq->hop_num);

	/* set eqc over_ignore */
	roce_set_field(eqc->byte_4, HNS_ROCE_EQC_OVER_IGNORE_M,
		       HNS_ROCE_EQC_OVER_IGNORE_S, eq->over_ignore);

	/* set eqc coalesce */
	roce_set_field(eqc->byte_4, HNS_ROCE_EQC_COALESCE_M,
		       HNS_ROCE_EQC_COALESCE_S, eq->coalesce);

	/* set eqc arm_state */
	roce_set_field(eqc->byte_4, HNS_ROCE_EQC_ARM_ST_M,
		       HNS_ROCE_EQC_ARM_ST_S, eq->arm_st);

	/* set eqn */
	roce_set_field(eqc->byte_4, HNS_ROCE_EQC_EQN_M, HNS_ROCE_EQC_EQN_S,
		       eq->eqn);

	/* set eqe_cnt */
	roce_set_field(eqc->byte_4, HNS_ROCE_EQC_EQE_CNT_M,
		       HNS_ROCE_EQC_EQE_CNT_S, HNS_ROCE_EQ_INIT_EQE_CNT);

	/* set eqe_ba_pg_sz */
	roce_set_field(eqc->byte_8, HNS_ROCE_EQC_BA_PG_SZ_M,
		       HNS_ROCE_EQC_BA_PG_SZ_S,
		       to_hr_hw_page_shift(eq->mtr.hem_cfg.ba_pg_shift));

	/* set eqe_buf_pg_sz */
	roce_set_field(eqc->byte_8, HNS_ROCE_EQC_BUF_PG_SZ_M,
		       HNS_ROCE_EQC_BUF_PG_SZ_S,
		       to_hr_hw_page_shift(eq->mtr.hem_cfg.buf_pg_shift));

	/* set eq_producer_idx */
	roce_set_field(eqc->byte_8, HNS_ROCE_EQC_PROD_INDX_M,
		       HNS_ROCE_EQC_PROD_INDX_S, HNS_ROCE_EQ_INIT_PROD_IDX);

	/* set eq_max_cnt */
	roce_set_field(eqc->byte_12, HNS_ROCE_EQC_MAX_CNT_M,
		       HNS_ROCE_EQC_MAX_CNT_S, eq->eq_max_cnt);

	/* set eq_period */
	roce_set_field(eqc->byte_12, HNS_ROCE_EQC_PERIOD_M,
		       HNS_ROCE_EQC_PERIOD_S, eq->eq_period);

	/* set eqe_report_timer */
	roce_set_field(eqc->eqe_report_timer, HNS_ROCE_EQC_REPORT_TIMER_M,
		       HNS_ROCE_EQC_REPORT_TIMER_S,
		       HNS_ROCE_EQ_INIT_REPORT_TIMER);

	/* set bt_ba [34:3] */
	roce_set_field(eqc->eqe_ba0, HNS_ROCE_EQC_EQE_BA_L_M,
		       HNS_ROCE_EQC_EQE_BA_L_S, bt_ba >> 3);

	/* set bt_ba [64:35] */
	roce_set_field(eqc->eqe_ba1, HNS_ROCE_EQC_EQE_BA_H_M,
		       HNS_ROCE_EQC_EQE_BA_H_S, bt_ba >> 35);

	/* set eq shift */
	roce_set_field(eqc->byte_28, HNS_ROCE_EQC_SHIFT_M, HNS_ROCE_EQC_SHIFT_S,
		       eq->shift);

	/* set eq MSI_IDX */
	roce_set_field(eqc->byte_28, HNS_ROCE_EQC_MSI_INDX_M,
		       HNS_ROCE_EQC_MSI_INDX_S, HNS_ROCE_EQ_INIT_MSI_IDX);

	/* set cur_eqe_ba [27:12] */
	roce_set_field(eqc->byte_28, HNS_ROCE_EQC_CUR_EQE_BA_L_M,
		       HNS_ROCE_EQC_CUR_EQE_BA_L_S, eqe_ba[0] >> 12);

	/* set cur_eqe_ba [59:28] */
	roce_set_field(eqc->byte_32, HNS_ROCE_EQC_CUR_EQE_BA_M_M,
		       HNS_ROCE_EQC_CUR_EQE_BA_M_S, eqe_ba[0] >> 28);

	/* set cur_eqe_ba [63:60] */
	roce_set_field(eqc->byte_36, HNS_ROCE_EQC_CUR_EQE_BA_H_M,
		       HNS_ROCE_EQC_CUR_EQE_BA_H_S, eqe_ba[0] >> 60);

	/* set eq consumer idx */
	roce_set_field(eqc->byte_36, HNS_ROCE_EQC_CONS_INDX_M,
		       HNS_ROCE_EQC_CONS_INDX_S, HNS_ROCE_EQ_INIT_CONS_IDX);

	roce_set_field(eqc->byte_40, HNS_ROCE_EQC_NXT_EQE_BA_L_M,
		       HNS_ROCE_EQC_NXT_EQE_BA_L_S, eqe_ba[1] >> 12);

	roce_set_field(eqc->byte_44, HNS_ROCE_EQC_NXT_EQE_BA_H_M,
		       HNS_ROCE_EQC_NXT_EQE_BA_H_S, eqe_ba[1] >> 44);

	roce_set_field(eqc->byte_44, HNS_ROCE_EQC_EQE_SIZE_M,
		       HNS_ROCE_EQC_EQE_SIZE_S,
		       eq->eqe_size == HNS_ROCE_V3_EQE_SIZE ? 1 : 0);

	return 0;
}

static int alloc_eq_buf(struct hns_roce_dev *hr_dev, struct hns_roce_eq *eq)
{
	struct hns_roce_buf_attr buf_attr = {};
	int err;

	if (hr_dev->caps.eqe_hop_num == HNS_ROCE_HOP_NUM_0)
		eq->hop_num = 0;
	else
		eq->hop_num = hr_dev->caps.eqe_hop_num;

	buf_attr.page_shift = hr_dev->caps.eqe_buf_pg_sz + HNS_HW_PAGE_SHIFT;
	buf_attr.region[0].size = eq->entries * eq->eqe_size;
	buf_attr.region[0].hopnum = eq->hop_num;
	buf_attr.region_count = 1;

	err = hns_roce_mtr_create(hr_dev, &eq->mtr, &buf_attr,
				  hr_dev->caps.eqe_ba_pg_sz +
				  HNS_HW_PAGE_SHIFT, NULL, 0);
	if (err)
		dev_err(hr_dev->dev, "Failed to alloc EQE mtr, err %d\n", err);

	return err;
}

static int hns_roce_v2_create_eq(struct hns_roce_dev *hr_dev,
				 struct hns_roce_eq *eq,
				 unsigned int eq_cmd)
{
	struct hns_roce_cmd_mailbox *mailbox;
	int ret;

	/* Allocate mailbox memory */
	mailbox = hns_roce_alloc_cmd_mailbox(hr_dev);
	if (IS_ERR_OR_NULL(mailbox))
		return -ENOMEM;

	ret = alloc_eq_buf(hr_dev, eq);
	if (ret)
		goto free_cmd_mbox;

	ret = config_eqc(hr_dev, eq, mailbox->buf);
	if (ret)
		goto err_cmd_mbox;

	ret = hns_roce_cmd_mbox(hr_dev, mailbox->dma, 0, eq->eqn, 0,
				eq_cmd, HNS_ROCE_CMD_TIMEOUT_MSECS);
	if (ret) {
		dev_err(hr_dev->dev, "[mailbox cmd] create eqc failed.\n");
		goto err_cmd_mbox;
	}

	hns_roce_free_cmd_mailbox(hr_dev, mailbox);

	return 0;

err_cmd_mbox:
	free_eq_buf(hr_dev, eq);

free_cmd_mbox:
	hns_roce_free_cmd_mailbox(hr_dev, mailbox);

	return ret;
}

static int __hns_roce_request_irq(struct hns_roce_dev *hr_dev, int irq_num,
				  int comp_num, int aeq_num, int other_num)
{
	struct hns_roce_eq_table *eq_table = &hr_dev->eq_table;
	int i, j;
	int ret;

	for (i = 0; i < irq_num; i++) {
		hr_dev->irq_names[i] = kzalloc(HNS_ROCE_INT_NAME_LEN,
					       GFP_KERNEL);
		if (!hr_dev->irq_names[i]) {
			ret = -ENOMEM;
			goto err_kzalloc_failed;
		}
	}

	/* irq contains: abnormal + AEQ + CEQ */
	for (j = 0; j < other_num; j++)
		snprintf((char *)hr_dev->irq_names[j], HNS_ROCE_INT_NAME_LEN,
			 "hns-abn-%d", j);

	for (j = other_num; j < (other_num + aeq_num); j++)
		snprintf((char *)hr_dev->irq_names[j], HNS_ROCE_INT_NAME_LEN,
			 "hns-aeq-%d", j - other_num);

	for (j = (other_num + aeq_num); j < irq_num; j++)
		snprintf((char *)hr_dev->irq_names[j], HNS_ROCE_INT_NAME_LEN,
			 "hns-ceq-%d", j - other_num - aeq_num);

	for (j = 0; j < irq_num; j++) {
		if (j < other_num)
			ret = request_irq(hr_dev->irq[j],
					  hns_roce_v2_msix_interrupt_abn,
					  0, hr_dev->irq_names[j], hr_dev);

		else if (j < (other_num + comp_num))
			ret = request_irq(eq_table->eq[j - other_num].irq,
					  hns_roce_v2_msix_interrupt_eq,
					  0, hr_dev->irq_names[j + aeq_num],
					  &eq_table->eq[j - other_num]);
		else
			ret = request_irq(eq_table->eq[j - other_num].irq,
					  hns_roce_v2_msix_interrupt_eq,
					  0, hr_dev->irq_names[j - comp_num],
					  &eq_table->eq[j - other_num]);
		if (ret) {
			dev_err(hr_dev->dev, "Request irq error!\n");
			goto err_request_failed;
		}
	}

	return 0;

err_request_failed:
	for (j -= 1; j >= 0; j--)
		if (j < other_num)
			free_irq(hr_dev->irq[j], hr_dev);
		else
			free_irq(eq_table->eq[j - other_num].irq,
				 &eq_table->eq[j - other_num]);

err_kzalloc_failed:
	for (i -= 1; i >= 0; i--)
		kfree(hr_dev->irq_names[i]);

	return ret;
}

static void __hns_roce_free_irq(struct hns_roce_dev *hr_dev)
{
	int irq_num;
	int eq_num;
	int i;

	eq_num = hr_dev->caps.num_comp_vectors + hr_dev->caps.num_aeq_vectors;
	irq_num = eq_num + hr_dev->caps.num_other_vectors;

	for (i = 0; i < hr_dev->caps.num_other_vectors; i++)
		free_irq(hr_dev->irq[i], hr_dev);

	for (i = 0; i < eq_num; i++)
		free_irq(hr_dev->eq_table.eq[i].irq, &hr_dev->eq_table.eq[i]);

	for (i = 0; i < irq_num; i++)
		kfree(hr_dev->irq_names[i]);
}

static int hns_roce_v2_init_eq_table(struct hns_roce_dev *hr_dev)
{
	struct hns_roce_eq_table *eq_table = &hr_dev->eq_table;
	struct device *dev = hr_dev->dev;
	struct hns_roce_eq *eq;
	unsigned int eq_cmd;
	int irq_num;
	int eq_num;
	int other_num;
	int comp_num;
	int aeq_num;
	int i;
	int ret;

	other_num = hr_dev->caps.num_other_vectors;
	comp_num = hr_dev->caps.num_comp_vectors;
	aeq_num = hr_dev->caps.num_aeq_vectors;

	eq_num = comp_num + aeq_num;
	irq_num = eq_num + other_num;

	eq_table->eq = kcalloc(eq_num, sizeof(*eq_table->eq), GFP_KERNEL);
	if (!eq_table->eq)
		return -ENOMEM;

	/* create eq */
	for (i = 0; i < eq_num; i++) {
		eq = &eq_table->eq[i];
		eq->hr_dev = hr_dev;
		eq->eqn = i;
		if (i < comp_num) {
			/* CEQ */
			eq_cmd = HNS_ROCE_CMD_CREATE_CEQC;
			eq->type_flag = HNS_ROCE_CEQ;
			eq->entries = hr_dev->caps.ceqe_depth;
			eq->eqe_size = hr_dev->caps.ceqe_size;
			eq->irq = hr_dev->irq[i + other_num + aeq_num];
			eq->eq_max_cnt = HNS_ROCE_CEQ_DEFAULT_BURST_NUM;
			eq->eq_period = HNS_ROCE_CEQ_DEFAULT_INTERVAL;
		} else {
			/* AEQ */
			eq_cmd = HNS_ROCE_CMD_CREATE_AEQC;
			eq->type_flag = HNS_ROCE_AEQ;
			eq->entries = hr_dev->caps.aeqe_depth;
			eq->eqe_size = hr_dev->caps.aeqe_size;
			eq->irq = hr_dev->irq[i - comp_num + other_num];
			eq->eq_max_cnt = HNS_ROCE_AEQ_DEFAULT_BURST_NUM;
			eq->eq_period = HNS_ROCE_AEQ_DEFAULT_INTERVAL;
		}

		ret = hns_roce_v2_create_eq(hr_dev, eq, eq_cmd);
		if (ret) {
			dev_err(dev, "eq create failed.\n");
			goto err_create_eq_fail;
		}
	}

	/* enable irq */
	hns_roce_v2_int_mask_enable(hr_dev, eq_num, EQ_ENABLE);

	ret = __hns_roce_request_irq(hr_dev, irq_num, comp_num,
				     aeq_num, other_num);
	if (ret) {
		dev_err(dev, "Request irq failed.\n");
		goto err_request_irq_fail;
	}

	hr_dev->irq_workq = alloc_ordered_workqueue("hns_roce_irq_workq", 0);
	if (!hr_dev->irq_workq) {
		dev_err(dev, "Create irq workqueue failed!\n");
		ret = -ENOMEM;
		goto err_create_wq_fail;
	}

	return 0;

err_create_wq_fail:
	__hns_roce_free_irq(hr_dev);

err_request_irq_fail:
	hns_roce_v2_int_mask_enable(hr_dev, eq_num, EQ_DISABLE);

err_create_eq_fail:
	for (i -= 1; i >= 0; i--)
		free_eq_buf(hr_dev, &eq_table->eq[i]);
	kfree(eq_table->eq);

	return ret;
}

static void hns_roce_v2_cleanup_eq_table(struct hns_roce_dev *hr_dev)
{
	struct hns_roce_eq_table *eq_table = &hr_dev->eq_table;
	int eq_num;
	int i;

	eq_num = hr_dev->caps.num_comp_vectors + hr_dev->caps.num_aeq_vectors;

	/* Disable irq */
	hns_roce_v2_int_mask_enable(hr_dev, eq_num, EQ_DISABLE);

	__hns_roce_free_irq(hr_dev);

	for (i = 0; i < eq_num; i++) {
		hns_roce_v2_destroy_eqc(hr_dev, i);

		free_eq_buf(hr_dev, &eq_table->eq[i]);
	}

	kfree(eq_table->eq);

	flush_workqueue(hr_dev->irq_workq);
	destroy_workqueue(hr_dev->irq_workq);
}

static const struct hns_roce_dfx_hw hns_roce_dfx_hw_v2 = {
	.query_cqc_info = hns_roce_v2_query_cqc_info,
};

static const struct ib_device_ops hns_roce_v2_dev_ops = {
	.destroy_qp = hns_roce_v2_destroy_qp,
	.modify_cq = hns_roce_v2_modify_cq,
	.poll_cq = hns_roce_v2_poll_cq,
	.post_recv = hns_roce_v2_post_recv,
	.post_send = hns_roce_v2_post_send,
	.query_qp = hns_roce_v2_query_qp,
	.req_notify_cq = hns_roce_v2_req_notify_cq,
};

static const struct ib_device_ops hns_roce_v2_dev_srq_ops = {
	.modify_srq = hns_roce_v2_modify_srq,
	.post_srq_recv = hns_roce_v2_post_srq_recv,
	.query_srq = hns_roce_v2_query_srq,
};

static const struct hns_roce_hw hns_roce_hw_v2 = {
	.cmq_init = hns_roce_v2_cmq_init,
	.cmq_exit = hns_roce_v2_cmq_exit,
	.hw_profile = hns_roce_v2_profile,
	.hw_init = hns_roce_v2_init,
	.hw_exit = hns_roce_v2_exit,
	.post_mbox = hns_roce_v2_post_mbox,
	.chk_mbox = hns_roce_v2_chk_mbox,
	.rst_prc_mbox = hns_roce_v2_rst_process_cmd,
	.set_gid = hns_roce_v2_set_gid,
	.set_mac = hns_roce_v2_set_mac,
	.write_mtpt = hns_roce_v2_write_mtpt,
	.rereg_write_mtpt = hns_roce_v2_rereg_write_mtpt,
	.frmr_write_mtpt = hns_roce_v2_frmr_write_mtpt,
	.mw_write_mtpt = hns_roce_v2_mw_write_mtpt,
	.write_cqc = hns_roce_v2_write_cqc,
	.set_hem = hns_roce_v2_set_hem,
	.clear_hem = hns_roce_v2_clear_hem,
	.modify_qp = hns_roce_v2_modify_qp,
	.query_qp = hns_roce_v2_query_qp,
	.destroy_qp = hns_roce_v2_destroy_qp,
	.qp_flow_control_init = hns_roce_v2_qp_flow_control_init,
	.modify_cq = hns_roce_v2_modify_cq,
	.post_send = hns_roce_v2_post_send,
	.post_recv = hns_roce_v2_post_recv,
	.req_notify_cq = hns_roce_v2_req_notify_cq,
	.poll_cq = hns_roce_v2_poll_cq,
	.init_eq = hns_roce_v2_init_eq_table,
	.cleanup_eq = hns_roce_v2_cleanup_eq_table,
	.write_srqc = hns_roce_v2_write_srqc,
	.modify_srq = hns_roce_v2_modify_srq,
	.query_srq = hns_roce_v2_query_srq,
	.post_srq_recv = hns_roce_v2_post_srq_recv,
	.hns_roce_dev_ops = &hns_roce_v2_dev_ops,
	.hns_roce_dev_srq_ops = &hns_roce_v2_dev_srq_ops,
};

static const struct pci_device_id hns_roce_hw_v2_pci_tbl[] = {
	{PCI_VDEVICE(HUAWEI, HNAE3_DEV_ID_25GE_RDMA), 0},
	{PCI_VDEVICE(HUAWEI, HNAE3_DEV_ID_25GE_RDMA_MACSEC), 0},
	{PCI_VDEVICE(HUAWEI, HNAE3_DEV_ID_50GE_RDMA), 0},
	{PCI_VDEVICE(HUAWEI, HNAE3_DEV_ID_50GE_RDMA_MACSEC), 0},
	{PCI_VDEVICE(HUAWEI, HNAE3_DEV_ID_100G_RDMA_MACSEC), 0},
	{PCI_VDEVICE(HUAWEI, HNAE3_DEV_ID_200G_RDMA), 0},
	/* required last entry */
	{0, }
};

MODULE_DEVICE_TABLE(pci, hns_roce_hw_v2_pci_tbl);

static void hns_roce_hw_v2_get_cfg(struct hns_roce_dev *hr_dev,
				  struct hnae3_handle *handle)
{
	struct hns_roce_v2_priv *priv = hr_dev->priv;
	int i;

	hr_dev->pci_dev = handle->pdev;
	hr_dev->dev = &handle->pdev->dev;
	hr_dev->hw = &hns_roce_hw_v2;
	hr_dev->dfx = &hns_roce_dfx_hw_v2;
	hr_dev->sdb_offset = ROCEE_DB_SQ_L_0_REG;
	hr_dev->odb_offset = hr_dev->sdb_offset;

	/* Get info from NIC driver. */
	hr_dev->reg_base = handle->rinfo.roce_io_base;
	hr_dev->mem_base = handle->rinfo.roce_mem_base;
	hr_dev->caps.num_ports = 1;
	hr_dev->iboe.netdevs[0] = handle->rinfo.netdev;
	hr_dev->iboe.phy_port[0] = 0;

	addrconf_addr_eui48((u8 *)&hr_dev->ib_dev.node_guid,
			    hr_dev->iboe.netdevs[0]->dev_addr);

	for (i = 0; i < HNS_ROCE_V2_MAX_IRQ_NUM; i++)
		hr_dev->irq[i] = pci_irq_vector(handle->pdev,
						i + handle->rinfo.base_vector);

	/* cmd issue mode: 0 is poll, 1 is event */
	hr_dev->cmd_mod = 1;
	hr_dev->loop_idc = 0;

	hr_dev->reset_cnt = handle->ae_algo->ops->ae_dev_reset_cnt(handle);
	priv->handle = handle;
}

static int __hns_roce_hw_v2_init_instance(struct hnae3_handle *handle)
{
	struct hns_roce_dev *hr_dev;
	int ret;

	hr_dev = ib_alloc_device(hns_roce_dev, ib_dev);
	if (!hr_dev)
		return -ENOMEM;

	hr_dev->priv = kzalloc(sizeof(struct hns_roce_v2_priv), GFP_KERNEL);
	if (!hr_dev->priv) {
		ret = -ENOMEM;
		goto error_failed_kzalloc;
	}

	hns_roce_hw_v2_get_cfg(hr_dev, handle);

	ret = hns_roce_init(hr_dev);
	if (ret) {
		dev_err(hr_dev->dev, "RoCE Engine init failed!\n");
		goto error_failed_get_cfg;
	}

	handle->priv = hr_dev;

	return 0;

error_failed_get_cfg:
	kfree(hr_dev->priv);

error_failed_kzalloc:
	ib_dealloc_device(&hr_dev->ib_dev);

	return ret;
}

static void __hns_roce_hw_v2_uninit_instance(struct hnae3_handle *handle,
					   bool reset)
{
	struct hns_roce_dev *hr_dev = handle->priv;

	if (!hr_dev)
		return;

	handle->priv = NULL;

	hr_dev->state = HNS_ROCE_DEVICE_STATE_UNINIT;
	hns_roce_handle_device_err(hr_dev);

	hns_roce_exit(hr_dev);
	kfree(hr_dev->priv);
	ib_dealloc_device(&hr_dev->ib_dev);
}

static int hns_roce_hw_v2_init_instance(struct hnae3_handle *handle)
{
	const struct hnae3_ae_ops *ops = handle->ae_algo->ops;
	const struct pci_device_id *id;
	struct device *dev = &handle->pdev->dev;
	int ret;

	handle->rinfo.instance_state = HNS_ROCE_STATE_INIT;

	if (ops->ae_dev_resetting(handle) || ops->get_hw_reset_stat(handle)) {
		handle->rinfo.instance_state = HNS_ROCE_STATE_NON_INIT;
		goto reset_chk_err;
	}

	id = pci_match_id(hns_roce_hw_v2_pci_tbl, handle->pdev);
	if (!id)
		return 0;

	ret = __hns_roce_hw_v2_init_instance(handle);
	if (ret) {
		handle->rinfo.instance_state = HNS_ROCE_STATE_NON_INIT;
		dev_err(dev, "RoCE instance init failed! ret = %d\n", ret);
		if (ops->ae_dev_resetting(handle) ||
		    ops->get_hw_reset_stat(handle))
			goto reset_chk_err;
		else
			return ret;
	}

	handle->rinfo.instance_state = HNS_ROCE_STATE_INITED;


	return 0;

reset_chk_err:
	dev_err(dev, "Device is busy in resetting state.\n"
		     "please retry later.\n");

	return -EBUSY;
}

static void hns_roce_hw_v2_uninit_instance(struct hnae3_handle *handle,
					   bool reset)
{
	if (handle->rinfo.instance_state != HNS_ROCE_STATE_INITED)
		return;

	handle->rinfo.instance_state = HNS_ROCE_STATE_UNINIT;

	__hns_roce_hw_v2_uninit_instance(handle, reset);

	handle->rinfo.instance_state = HNS_ROCE_STATE_NON_INIT;
}
static int hns_roce_hw_v2_reset_notify_down(struct hnae3_handle *handle)
{
	struct hns_roce_dev *hr_dev;

	if (handle->rinfo.instance_state != HNS_ROCE_STATE_INITED) {
		set_bit(HNS_ROCE_RST_DIRECT_RETURN, &handle->rinfo.state);
		return 0;
	}

	handle->rinfo.reset_state = HNS_ROCE_STATE_RST_DOWN;
	clear_bit(HNS_ROCE_RST_DIRECT_RETURN, &handle->rinfo.state);

	hr_dev = handle->priv;
	if (!hr_dev)
		return 0;

	hr_dev->is_reset = true;
	hr_dev->active = false;
	hr_dev->dis_db = true;

	hr_dev->state = HNS_ROCE_DEVICE_STATE_RST_DOWN;

	return 0;
}

static int hns_roce_hw_v2_reset_notify_init(struct hnae3_handle *handle)
{
	struct device *dev = &handle->pdev->dev;
	int ret;

	if (test_and_clear_bit(HNS_ROCE_RST_DIRECT_RETURN,
			       &handle->rinfo.state)) {
		handle->rinfo.reset_state = HNS_ROCE_STATE_RST_INITED;
		return 0;
	}

	handle->rinfo.reset_state = HNS_ROCE_STATE_RST_INIT;

	dev_info(&handle->pdev->dev, "In reset process RoCE client reinit.\n");
	ret = __hns_roce_hw_v2_init_instance(handle);
	if (ret) {
		/* when reset notify type is HNAE3_INIT_CLIENT In reset notify
		 * callback function, RoCE Engine reinitialize. If RoCE reinit
		 * failed, we should inform NIC driver.
		 */
		handle->priv = NULL;
		dev_err(dev, "In reset process RoCE reinit failed %d.\n", ret);
	} else {
		handle->rinfo.reset_state = HNS_ROCE_STATE_RST_INITED;
		dev_info(dev, "Reset done, RoCE client reinit finished.\n");
	}

	return ret;
}

static int hns_roce_hw_v2_reset_notify_uninit(struct hnae3_handle *handle)
{
	if (test_bit(HNS_ROCE_RST_DIRECT_RETURN, &handle->rinfo.state))
		return 0;

	handle->rinfo.reset_state = HNS_ROCE_STATE_RST_UNINIT;
	dev_info(&handle->pdev->dev, "In reset process RoCE client uninit.\n");
	msleep(HNS_ROCE_V2_HW_RST_UNINT_DELAY);
	__hns_roce_hw_v2_uninit_instance(handle, false);

	return 0;
}

static int hns_roce_hw_v2_reset_notify(struct hnae3_handle *handle,
				       enum hnae3_reset_notify_type type)
{
	int ret = 0;

	switch (type) {
	case HNAE3_DOWN_CLIENT:
		ret = hns_roce_hw_v2_reset_notify_down(handle);
		break;
	case HNAE3_INIT_CLIENT:
		ret = hns_roce_hw_v2_reset_notify_init(handle);
		break;
	case HNAE3_UNINIT_CLIENT:
		ret = hns_roce_hw_v2_reset_notify_uninit(handle);
		break;
	default:
		break;
	}

	return ret;
}

static const struct hnae3_client_ops hns_roce_hw_v2_ops = {
	.init_instance = hns_roce_hw_v2_init_instance,
	.uninit_instance = hns_roce_hw_v2_uninit_instance,
	.reset_notify = hns_roce_hw_v2_reset_notify,
};

static struct hnae3_client hns_roce_hw_v2_client = {
	.name = "hns_roce_hw_v2",
	.type = HNAE3_CLIENT_ROCE,
	.ops = &hns_roce_hw_v2_ops,
};

static int __init hns_roce_hw_v2_init(void)
{
	return hnae3_register_client(&hns_roce_hw_v2_client);
}

static void __exit hns_roce_hw_v2_exit(void)
{
	hnae3_unregister_client(&hns_roce_hw_v2_client);
}

module_init(hns_roce_hw_v2_init);
module_exit(hns_roce_hw_v2_exit);

MODULE_LICENSE("Dual BSD/GPL");
MODULE_AUTHOR("Wei Hu <xavier.huwei@huawei.com>");
MODULE_AUTHOR("Lijun Ou <oulijun@huawei.com>");
MODULE_AUTHOR("Shaobo Xu <xushaobo2@huawei.com>");
MODULE_DESCRIPTION("Hisilicon Hip08 Family RoCE Driver");<|MERGE_RESOLUTION|>--- conflicted
+++ resolved
@@ -932,7 +932,6 @@
 
 static int check_post_srq_valid(struct hns_roce_srq *srq, u32 max_sge,
 				const struct ib_recv_wr *wr)
-<<<<<<< HEAD
 {
 	struct ib_device *ib_dev = srq->ibsrq.device;
 
@@ -957,32 +956,6 @@
 	struct hns_roce_idx_que *idx_que = &srq->idx_que;
 	u32 pos;
 
-=======
-{
-	struct ib_device *ib_dev = srq->ibsrq.device;
-
-	if (unlikely(wr->num_sge > max_sge)) {
-		ibdev_err(ib_dev,
-			  "failed to check sge, wr->num_sge = %d, max_sge = %u.\n",
-			  wr->num_sge, max_sge);
-		return -EINVAL;
-	}
-
-	if (unlikely(hns_roce_srqwq_overflow(srq))) {
-		ibdev_err(ib_dev,
-			  "failed to check srqwq status, srqwq is full.\n");
-		return -ENOMEM;
-	}
-
-	return 0;
-}
-
-static int get_srq_wqe_idx(struct hns_roce_srq *srq, u32 *wqe_idx)
-{
-	struct hns_roce_idx_que *idx_que = &srq->idx_que;
-	u32 pos;
-
->>>>>>> 7aef27f0
 	pos = find_first_zero_bit(idx_que->bitmap, srq->wqe_cnt);
 	if (unlikely(pos == srq->wqe_cnt))
 		return -ENOSPC;
@@ -997,21 +970,12 @@
 	struct hns_roce_idx_que *idx_que = &srq->idx_que;
 	unsigned int head;
 	__le32 *buf;
-<<<<<<< HEAD
 
 	head = idx_que->head & (srq->wqe_cnt - 1);
 
 	buf = get_idx_buf(idx_que, head);
 	*buf = cpu_to_le32(wqe_idx);
 
-=======
-
-	head = idx_que->head & (srq->wqe_cnt - 1);
-
-	buf = get_idx_buf(idx_que, head);
-	*buf = cpu_to_le32(wqe_idx);
-
->>>>>>> 7aef27f0
 	idx_que->head++;
 }
 
@@ -1230,12 +1194,8 @@
 			   upper_32_bits(dma));
 		roce_write(hr_dev, ROCEE_TX_CMQ_DEPTH_REG,
 			   (u32)ring->desc_num >> HNS_ROCE_CMQ_DESC_NUM_S);
-<<<<<<< HEAD
-		roce_write(hr_dev, ROCEE_TX_CMQ_HEAD_REG, 0);
-=======
 
 		/* Make sure to write tail first and then head */
->>>>>>> 7aef27f0
 		roce_write(hr_dev, ROCEE_TX_CMQ_TAIL_REG, 0);
 		roce_write(hr_dev, ROCEE_TX_CMQ_HEAD_REG, 0);
 	} else {
