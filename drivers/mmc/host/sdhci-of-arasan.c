--- conflicted
+++ resolved
@@ -523,9 +523,6 @@
 	return -EINVAL;
 }
 
-<<<<<<< HEAD
-static struct sdhci_ops sdhci_arasan_ops = {
-=======
 static void sdhci_arasan_set_power(struct sdhci_host *host, unsigned char mode,
 		     unsigned short vdd)
 {
@@ -537,8 +534,7 @@
 	sdhci_set_power_noreg(host, mode, vdd);
 }
 
-static const struct sdhci_ops sdhci_arasan_ops = {
->>>>>>> 84df9525
+static struct sdhci_ops sdhci_arasan_ops = {
 	.set_clock = sdhci_arasan_set_clock,
 	.get_max_clock = sdhci_pltfm_clk_get_max_clock,
 	.get_timeout_clock = sdhci_pltfm_clk_get_max_clock,
@@ -975,7 +971,49 @@
 	of_clk_del_provider(dev->of_node);
 }
 
-<<<<<<< HEAD
+static int sdhci_arasan_add_host(struct sdhci_arasan_data *sdhci_arasan)
+{
+	struct sdhci_host *host = sdhci_arasan->host;
+	struct cqhci_host *cq_host;
+	bool dma64;
+	int ret;
+
+	if (!sdhci_arasan->has_cqe)
+		return sdhci_add_host(host);
+
+	ret = sdhci_setup_host(host);
+	if (ret)
+		return ret;
+
+	cq_host = devm_kzalloc(host->mmc->parent,
+			       sizeof(*cq_host), GFP_KERNEL);
+	if (!cq_host) {
+		ret = -ENOMEM;
+		goto cleanup;
+	}
+
+	cq_host->mmio = host->ioaddr + SDHCI_ARASAN_CQE_BASE_ADDR;
+	cq_host->ops = &sdhci_arasan_cqhci_ops;
+
+	dma64 = host->flags & SDHCI_USE_64_BIT_DMA;
+	if (dma64)
+		cq_host->caps |= CQHCI_TASK_DESC_SZ_128;
+
+	ret = cqhci_init(cq_host, host->mmc, dma64);
+	if (ret)
+		goto cleanup;
+
+	ret = __sdhci_add_host(host);
+	if (ret)
+		goto cleanup;
+
+	return 0;
+
+cleanup:
+	sdhci_cleanup_host(host);
+	return ret;
+}
+
 /**
  * arasan_zynqmp_dt_parse_tap_delays - Read Tap Delay values from DT
  *
@@ -1149,49 +1187,6 @@
 				SDHCI_OTAPDLYSEL_MMC_HS200_B0;
 		}
 	}
-=======
-static int sdhci_arasan_add_host(struct sdhci_arasan_data *sdhci_arasan)
-{
-	struct sdhci_host *host = sdhci_arasan->host;
-	struct cqhci_host *cq_host;
-	bool dma64;
-	int ret;
-
-	if (!sdhci_arasan->has_cqe)
-		return sdhci_add_host(host);
-
-	ret = sdhci_setup_host(host);
-	if (ret)
-		return ret;
-
-	cq_host = devm_kzalloc(host->mmc->parent,
-			       sizeof(*cq_host), GFP_KERNEL);
-	if (!cq_host) {
-		ret = -ENOMEM;
-		goto cleanup;
-	}
-
-	cq_host->mmio = host->ioaddr + SDHCI_ARASAN_CQE_BASE_ADDR;
-	cq_host->ops = &sdhci_arasan_cqhci_ops;
-
-	dma64 = host->flags & SDHCI_USE_64_BIT_DMA;
-	if (dma64)
-		cq_host->caps |= CQHCI_TASK_DESC_SZ_128;
-
-	ret = cqhci_init(cq_host, host->mmc, dma64);
-	if (ret)
-		goto cleanup;
-
-	ret = __sdhci_add_host(host);
-	if (ret)
-		goto cleanup;
-
-	return 0;
-
-cleanup:
-	sdhci_cleanup_host(host);
-	return ret;
->>>>>>> 84df9525
 }
 
 static int sdhci_arasan_probe(struct platform_device *pdev)
@@ -1204,8 +1199,13 @@
 	struct sdhci_pltfm_host *pltfm_host;
 	struct sdhci_arasan_data *sdhci_arasan;
 	struct device_node *np = pdev->dev.of_node;
-<<<<<<< HEAD
 	unsigned int host_quirks2 = 0;
+	const struct sdhci_pltfm_data *pdata;
+
+	if (of_device_is_compatible(pdev->dev.of_node, "arasan,sdhci-5.1"))
+		pdata = &sdhci_arasan_cqe_pdata;
+	else
+		pdata = &sdhci_arasan_pdata;
 
 	if (of_device_is_compatible(pdev->dev.of_node, "xlnx,zynqmp-8.9a")) {
 		char *soc_rev;
@@ -1229,17 +1229,8 @@
 		if (!IS_ERR(soc_rev))
 			kfree(soc_rev);
 	}
-=======
-	const struct sdhci_pltfm_data *pdata;
-
-	if (of_device_is_compatible(pdev->dev.of_node, "arasan,sdhci-5.1"))
-		pdata = &sdhci_arasan_cqe_pdata;
-	else
-		pdata = &sdhci_arasan_pdata;
 
 	host = sdhci_pltfm_init(pdev, pdata, sizeof(*sdhci_arasan));
->>>>>>> 84df9525
-
 	if (IS_ERR(host))
 		return PTR_ERR(host);
 
