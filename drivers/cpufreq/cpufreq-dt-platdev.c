--- conflicted
+++ resolved
@@ -97,8 +97,6 @@
 
 	{ .compatible = "xlnx,zynq-7000", },
 	{ .compatible = "xlnx,zynqmp", },
-<<<<<<< HEAD
-=======
 
 	{ }
 };
@@ -123,7 +121,6 @@
 	{ .compatible = "ti,am33xx", },
 	{ .compatible = "ti,am43", },
 	{ .compatible = "ti,dra7", },
->>>>>>> bebc6082
 
 	{ }
 };
