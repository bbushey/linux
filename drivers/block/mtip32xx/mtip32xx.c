/*
 * Driver for the Micron P320 SSD
 *   Copyright (C) 2011 Micron Technology, Inc.
 *
 * Portions of this code were derived from works subjected to the
 * following copyright:
 *    Copyright (C) 2009 Integrated Device Technology, Inc.
 *
 * This program is free software; you can redistribute it and/or modify
 * it under the terms of the GNU General Public License as published by
 * the Free Software Foundation; either version 2 of the License, or
 * (at your option) any later version.
 *
 * This program is distributed in the hope that it will be useful,
 * but WITHOUT ANY WARRANTY; without even the implied warranty of
 * MERCHANTABILITY or FITNESS FOR A PARTICULAR PURPOSE.  See the
 * GNU General Public License for more details.
 *
 */

#include <linux/pci.h>
#include <linux/interrupt.h>
#include <linux/ata.h>
#include <linux/delay.h>
#include <linux/hdreg.h>
#include <linux/uaccess.h>
#include <linux/random.h>
#include <linux/smp.h>
#include <linux/compat.h>
#include <linux/fs.h>
#include <linux/module.h>
#include <linux/genhd.h>
#include <linux/blkdev.h>
#include <linux/blk-mq.h>
#include <linux/bio.h>
#include <linux/dma-mapping.h>
#include <linux/idr.h>
#include <linux/kthread.h>
#include <../drivers/ata/ahci.h>
#include <linux/export.h>
#include <linux/debugfs.h>
#include <linux/prefetch.h>
#include "mtip32xx.h"

#define HW_CMD_SLOT_SZ		(MTIP_MAX_COMMAND_SLOTS * 32)

/* DMA region containing RX Fis, Identify, RLE10, and SMART buffers */
#define AHCI_RX_FIS_SZ          0x100
#define AHCI_RX_FIS_OFFSET      0x0
#define AHCI_IDFY_SZ            ATA_SECT_SIZE
#define AHCI_IDFY_OFFSET        0x400
#define AHCI_SECTBUF_SZ         ATA_SECT_SIZE
#define AHCI_SECTBUF_OFFSET     0x800
#define AHCI_SMARTBUF_SZ        ATA_SECT_SIZE
#define AHCI_SMARTBUF_OFFSET    0xC00
/* 0x100 + 0x200 + 0x200 + 0x200 is smaller than 4k but we pad it out */
#define BLOCK_DMA_ALLOC_SZ      4096

/* DMA region containing command table (should be 8192 bytes) */
#define AHCI_CMD_SLOT_SZ        sizeof(struct mtip_cmd_hdr)
#define AHCI_CMD_TBL_SZ         (MTIP_MAX_COMMAND_SLOTS * AHCI_CMD_SLOT_SZ)
#define AHCI_CMD_TBL_OFFSET     0x0

/* DMA region per command (contains header and SGL) */
#define AHCI_CMD_TBL_HDR_SZ     0x80
#define AHCI_CMD_TBL_HDR_OFFSET 0x0
#define AHCI_CMD_TBL_SGL_SZ     (MTIP_MAX_SG * sizeof(struct mtip_cmd_sg))
#define AHCI_CMD_TBL_SGL_OFFSET AHCI_CMD_TBL_HDR_SZ
#define CMD_DMA_ALLOC_SZ        (AHCI_CMD_TBL_SGL_SZ + AHCI_CMD_TBL_HDR_SZ)


#define HOST_CAP_NZDMA		(1 << 19)
#define HOST_HSORG		0xFC
#define HSORG_DISABLE_SLOTGRP_INTR (1<<24)
#define HSORG_DISABLE_SLOTGRP_PXIS (1<<16)
#define HSORG_HWREV		0xFF00
#define HSORG_STYLE		0x8
#define HSORG_SLOTGROUPS	0x7

#define PORT_COMMAND_ISSUE	0x38
#define PORT_SDBV		0x7C

#define PORT_OFFSET		0x100
#define PORT_MEM_SIZE		0x80

#define PORT_IRQ_ERR \
	(PORT_IRQ_HBUS_ERR | PORT_IRQ_IF_ERR | PORT_IRQ_CONNECT | \
	 PORT_IRQ_PHYRDY | PORT_IRQ_UNK_FIS | PORT_IRQ_BAD_PMP | \
	 PORT_IRQ_TF_ERR | PORT_IRQ_HBUS_DATA_ERR | PORT_IRQ_IF_NONFATAL | \
	 PORT_IRQ_OVERFLOW)
#define PORT_IRQ_LEGACY \
	(PORT_IRQ_PIOS_FIS | PORT_IRQ_D2H_REG_FIS)
#define PORT_IRQ_HANDLED \
	(PORT_IRQ_SDB_FIS | PORT_IRQ_LEGACY | \
	 PORT_IRQ_TF_ERR | PORT_IRQ_IF_ERR | \
	 PORT_IRQ_CONNECT | PORT_IRQ_PHYRDY)
#define DEF_PORT_IRQ \
	(PORT_IRQ_ERR | PORT_IRQ_LEGACY | PORT_IRQ_SDB_FIS)

/* product numbers */
#define MTIP_PRODUCT_UNKNOWN	0x00
#define MTIP_PRODUCT_ASICFPGA	0x11

/* Device instance number, incremented each time a device is probed. */
static int instance;

struct list_head online_list;
struct list_head removing_list;
spinlock_t dev_lock;

/*
 * Global variable used to hold the major block device number
 * allocated in mtip_init().
 */
static int mtip_major;
static struct dentry *dfs_parent;
static struct dentry *dfs_device_status;

static u32 cpu_use[NR_CPUS];

static DEFINE_SPINLOCK(rssd_index_lock);
static DEFINE_IDA(rssd_index_ida);

static int mtip_block_initialize(struct driver_data *dd);

#ifdef CONFIG_COMPAT
struct mtip_compat_ide_task_request_s {
	__u8		io_ports[8];
	__u8		hob_ports[8];
	ide_reg_valid_t	out_flags;
	ide_reg_valid_t	in_flags;
	int		data_phase;
	int		req_cmd;
	compat_ulong_t	out_size;
	compat_ulong_t	in_size;
};
#endif

/*
 * This function check_for_surprise_removal is called
 * while card is removed from the system and it will
 * read the vendor id from the configration space
 *
 * @pdev Pointer to the pci_dev structure.
 *
 * return value
 *	 true if device removed, else false
 */
static bool mtip_check_surprise_removal(struct pci_dev *pdev)
{
	u16 vendor_id = 0;
	struct driver_data *dd = pci_get_drvdata(pdev);

	if (dd->sr)
		return true;

       /* Read the vendorID from the configuration space */
	pci_read_config_word(pdev, 0x00, &vendor_id);
	if (vendor_id == 0xFFFF) {
		dd->sr = true;
		if (dd->queue)
			set_bit(QUEUE_FLAG_DEAD, &dd->queue->queue_flags);
		else
			dev_warn(&dd->pdev->dev,
				"%s: dd->queue is NULL\n", __func__);
		if (dd->port) {
			set_bit(MTIP_PF_SR_CLEANUP_BIT, &dd->port->flags);
			wake_up_interruptible(&dd->port->svc_wait);
		} else
			dev_warn(&dd->pdev->dev,
				"%s: dd->port is NULL\n", __func__);
		return true; /* device removed */
	}

	return false; /* device present */
}

static struct mtip_cmd *mtip_get_int_command(struct driver_data *dd)
{
	struct request *rq;

	rq = blk_mq_alloc_request(dd->queue, 0, __GFP_WAIT, true);
	return blk_mq_rq_to_pdu(rq);
}

static void mtip_put_int_command(struct driver_data *dd, struct mtip_cmd *cmd)
{
	blk_put_request(blk_mq_rq_from_pdu(cmd));
}

/*
 * Once we add support for one hctx per mtip group, this will change a bit
 */
static struct request *mtip_rq_from_tag(struct driver_data *dd,
					unsigned int tag)
{
	struct blk_mq_hw_ctx *hctx = dd->queue->queue_hw_ctx[0];

	return blk_mq_tag_to_rq(hctx->tags, tag);
}

static struct mtip_cmd *mtip_cmd_from_tag(struct driver_data *dd,
					  unsigned int tag)
{
	struct request *rq = mtip_rq_from_tag(dd, tag);

	return blk_mq_rq_to_pdu(rq);
}

/*
 * IO completion function.
 *
 * This completion function is called by the driver ISR when a
 * command that was issued by the kernel completes. It first calls the
 * asynchronous completion function which normally calls back into the block
 * layer passing the asynchronous callback data, then unmaps the
 * scatter list associated with the completed command, and finally
 * clears the allocated bit associated with the completed command.
 *
 * @port   Pointer to the port data structure.
 * @tag    Tag of the command.
 * @data   Pointer to driver_data.
 * @status Completion status.
 *
 * return value
 *	None
 */
static void mtip_async_complete(struct mtip_port *port,
				int tag, struct mtip_cmd *cmd, int status)
{
	struct driver_data *dd = port->dd;
	struct request *rq;

	if (unlikely(!dd) || unlikely(!port))
		return;

	if (unlikely(status == PORT_IRQ_TF_ERR)) {
		dev_warn(&port->dd->pdev->dev,
			"Command tag %d failed due to TFE\n", tag);
	}

	/* Unmap the DMA scatter list entries */
	dma_unmap_sg(&dd->pdev->dev, cmd->sg, cmd->scatter_ents, cmd->direction);

	rq = mtip_rq_from_tag(dd, tag);

	if (unlikely(cmd->unaligned))
		up(&port->cmd_slot_unal);

	blk_mq_end_io(rq, status ? -EIO : 0);
}

/*
 * Reset the HBA (without sleeping)
 *
 * @dd Pointer to the driver data structure.
 *
 * return value
 *	0	The reset was successful.
 *	-1	The HBA Reset bit did not clear.
 */
static int mtip_hba_reset(struct driver_data *dd)
{
	unsigned long timeout;

	/* Set the reset bit */
	writel(HOST_RESET, dd->mmio + HOST_CTL);

	/* Flush */
	readl(dd->mmio + HOST_CTL);

	/* Spin for up to 2 seconds, waiting for reset acknowledgement */
	timeout = jiffies + msecs_to_jiffies(2000);
	do {
		mdelay(10);
		if (test_bit(MTIP_DDF_REMOVE_PENDING_BIT, &dd->dd_flag))
			return -1;

	} while ((readl(dd->mmio + HOST_CTL) & HOST_RESET)
		 && time_before(jiffies, timeout));

	if (readl(dd->mmio + HOST_CTL) & HOST_RESET)
		return -1;

	return 0;
}

/*
 * Issue a command to the hardware.
 *
 * Set the appropriate bit in the s_active and Command Issue hardware
 * registers, causing hardware command processing to begin.
 *
 * @port Pointer to the port structure.
 * @tag  The tag of the command to be issued.
 *
 * return value
 *      None
 */
static inline void mtip_issue_ncq_command(struct mtip_port *port, int tag)
{
	int group = tag >> 5;

	/* guard SACT and CI registers */
	spin_lock(&port->cmd_issue_lock[group]);
	writel((1 << MTIP_TAG_BIT(tag)),
			port->s_active[MTIP_TAG_INDEX(tag)]);
	writel((1 << MTIP_TAG_BIT(tag)),
			port->cmd_issue[MTIP_TAG_INDEX(tag)]);
	spin_unlock(&port->cmd_issue_lock[group]);
}

/*
 * Enable/disable the reception of FIS
 *
 * @port   Pointer to the port data structure
 * @enable 1 to enable, 0 to disable
 *
 * return value
 *	Previous state: 1 enabled, 0 disabled
 */
static int mtip_enable_fis(struct mtip_port *port, int enable)
{
	u32 tmp;

	/* enable FIS reception */
	tmp = readl(port->mmio + PORT_CMD);
	if (enable)
		writel(tmp | PORT_CMD_FIS_RX, port->mmio + PORT_CMD);
	else
		writel(tmp & ~PORT_CMD_FIS_RX, port->mmio + PORT_CMD);

	/* Flush */
	readl(port->mmio + PORT_CMD);

	return (((tmp & PORT_CMD_FIS_RX) == PORT_CMD_FIS_RX));
}

/*
 * Enable/disable the DMA engine
 *
 * @port   Pointer to the port data structure
 * @enable 1 to enable, 0 to disable
 *
 * return value
 *	Previous state: 1 enabled, 0 disabled.
 */
static int mtip_enable_engine(struct mtip_port *port, int enable)
{
	u32 tmp;

	/* enable FIS reception */
	tmp = readl(port->mmio + PORT_CMD);
	if (enable)
		writel(tmp | PORT_CMD_START, port->mmio + PORT_CMD);
	else
		writel(tmp & ~PORT_CMD_START, port->mmio + PORT_CMD);

	readl(port->mmio + PORT_CMD);
	return (((tmp & PORT_CMD_START) == PORT_CMD_START));
}

/*
 * Enables the port DMA engine and FIS reception.
 *
 * return value
 *	None
 */
static inline void mtip_start_port(struct mtip_port *port)
{
	/* Enable FIS reception */
	mtip_enable_fis(port, 1);

	/* Enable the DMA engine */
	mtip_enable_engine(port, 1);
}

/*
 * Deinitialize a port by disabling port interrupts, the DMA engine,
 * and FIS reception.
 *
 * @port Pointer to the port structure
 *
 * return value
 *	None
 */
static inline void mtip_deinit_port(struct mtip_port *port)
{
	/* Disable interrupts on this port */
	writel(0, port->mmio + PORT_IRQ_MASK);

	/* Disable the DMA engine */
	mtip_enable_engine(port, 0);

	/* Disable FIS reception */
	mtip_enable_fis(port, 0);
}

/*
 * Initialize a port.
 *
 * This function deinitializes the port by calling mtip_deinit_port() and
 * then initializes it by setting the command header and RX FIS addresses,
 * clearing the SError register and any pending port interrupts before
 * re-enabling the default set of port interrupts.
 *
 * @port Pointer to the port structure.
 *
 * return value
 *	None
 */
static void mtip_init_port(struct mtip_port *port)
{
	int i;
	mtip_deinit_port(port);

	/* Program the command list base and FIS base addresses */
	if (readl(port->dd->mmio + HOST_CAP) & HOST_CAP_64) {
		writel((port->command_list_dma >> 16) >> 16,
			 port->mmio + PORT_LST_ADDR_HI);
		writel((port->rxfis_dma >> 16) >> 16,
			 port->mmio + PORT_FIS_ADDR_HI);
	}

	writel(port->command_list_dma & 0xFFFFFFFF,
			port->mmio + PORT_LST_ADDR);
	writel(port->rxfis_dma & 0xFFFFFFFF, port->mmio + PORT_FIS_ADDR);

	/* Clear SError */
	writel(readl(port->mmio + PORT_SCR_ERR), port->mmio + PORT_SCR_ERR);

	/* reset the completed registers.*/
	for (i = 0; i < port->dd->slot_groups; i++)
		writel(0xFFFFFFFF, port->completed[i]);

	/* Clear any pending interrupts for this port */
	writel(readl(port->mmio + PORT_IRQ_STAT), port->mmio + PORT_IRQ_STAT);

	/* Clear any pending interrupts on the HBA. */
	writel(readl(port->dd->mmio + HOST_IRQ_STAT),
					port->dd->mmio + HOST_IRQ_STAT);

	/* Enable port interrupts */
	writel(DEF_PORT_IRQ, port->mmio + PORT_IRQ_MASK);
}

/*
 * Restart a port
 *
 * @port Pointer to the port data structure.
 *
 * return value
 *	None
 */
static void mtip_restart_port(struct mtip_port *port)
{
	unsigned long timeout;

	/* Disable the DMA engine */
	mtip_enable_engine(port, 0);

	/* Chip quirk: wait up to 500ms for PxCMD.CR == 0 */
	timeout = jiffies + msecs_to_jiffies(500);
	while ((readl(port->mmio + PORT_CMD) & PORT_CMD_LIST_ON)
		 && time_before(jiffies, timeout))
		;

	if (test_bit(MTIP_DDF_REMOVE_PENDING_BIT, &port->dd->dd_flag))
		return;

	/*
	 * Chip quirk: escalate to hba reset if
	 * PxCMD.CR not clear after 500 ms
	 */
	if (readl(port->mmio + PORT_CMD) & PORT_CMD_LIST_ON) {
		dev_warn(&port->dd->pdev->dev,
			"PxCMD.CR not clear, escalating reset\n");

		if (mtip_hba_reset(port->dd))
			dev_err(&port->dd->pdev->dev,
				"HBA reset escalation failed.\n");

		/* 30 ms delay before com reset to quiesce chip */
		mdelay(30);
	}

	dev_warn(&port->dd->pdev->dev, "Issuing COM reset\n");

	/* Set PxSCTL.DET */
	writel(readl(port->mmio + PORT_SCR_CTL) |
			 1, port->mmio + PORT_SCR_CTL);
	readl(port->mmio + PORT_SCR_CTL);

	/* Wait 1 ms to quiesce chip function */
	timeout = jiffies + msecs_to_jiffies(1);
	while (time_before(jiffies, timeout))
		;

	if (test_bit(MTIP_DDF_REMOVE_PENDING_BIT, &port->dd->dd_flag))
		return;

	/* Clear PxSCTL.DET */
	writel(readl(port->mmio + PORT_SCR_CTL) & ~1,
			 port->mmio + PORT_SCR_CTL);
	readl(port->mmio + PORT_SCR_CTL);

	/* Wait 500 ms for bit 0 of PORT_SCR_STS to be set */
	timeout = jiffies + msecs_to_jiffies(500);
	while (((readl(port->mmio + PORT_SCR_STAT) & 0x01) == 0)
			 && time_before(jiffies, timeout))
		;

	if (test_bit(MTIP_DDF_REMOVE_PENDING_BIT, &port->dd->dd_flag))
		return;

	if ((readl(port->mmio + PORT_SCR_STAT) & 0x01) == 0)
		dev_warn(&port->dd->pdev->dev,
			"COM reset failed\n");

	mtip_init_port(port);
	mtip_start_port(port);

}

static int mtip_device_reset(struct driver_data *dd)
{
	int rv = 0;

	if (mtip_check_surprise_removal(dd->pdev))
		return 0;

	if (mtip_hba_reset(dd) < 0)
		rv = -EFAULT;

	mdelay(1);
	mtip_init_port(dd->port);
	mtip_start_port(dd->port);

	/* Enable interrupts on the HBA. */
	writel(readl(dd->mmio + HOST_CTL) | HOST_IRQ_EN,
					dd->mmio + HOST_CTL);
	return rv;
}

/*
 * Helper function for tag logging
 */
static void print_tags(struct driver_data *dd,
			char *msg,
			unsigned long *tagbits,
			int cnt)
{
	unsigned char tagmap[128];
	int group, tagmap_len = 0;

	memset(tagmap, 0, sizeof(tagmap));
	for (group = SLOTBITS_IN_LONGS; group > 0; group--)
		tagmap_len += sprintf(tagmap + tagmap_len, "%016lX ",
						tagbits[group-1]);
	dev_warn(&dd->pdev->dev,
			"%d command(s) %s: tagmap [%s]", cnt, msg, tagmap);
}

/*
 * Internal command completion callback function.
 *
 * This function is normally called by the driver ISR when an internal
 * command completed. This function signals the command completion by
 * calling complete().
 *
 * @port   Pointer to the port data structure.
 * @tag    Tag of the command that has completed.
 * @data   Pointer to a completion structure.
 * @status Completion status.
 *
 * return value
 *	None
 */
static void mtip_completion(struct mtip_port *port,
			    int tag, struct mtip_cmd *command, int status)
{
	struct completion *waiting = command->comp_data;
	if (unlikely(status == PORT_IRQ_TF_ERR))
		dev_warn(&port->dd->pdev->dev,
			"Internal command %d completed with TFE\n", tag);

	complete(waiting);
}

static void mtip_null_completion(struct mtip_port *port,
			    int tag, struct mtip_cmd *command, int status)
{
}

static int mtip_read_log_page(struct mtip_port *port, u8 page, u16 *buffer,
				dma_addr_t buffer_dma, unsigned int sectors);
static int mtip_get_smart_attr(struct mtip_port *port, unsigned int id,
						struct smart_attr *attrib);
/*
 * Handle an error.
 *
 * @dd Pointer to the DRIVER_DATA structure.
 *
 * return value
 *	None
 */
static void mtip_handle_tfe(struct driver_data *dd)
{
	int group, tag, bit, reissue, rv;
	struct mtip_port *port;
	struct mtip_cmd  *cmd;
	u32 completed;
	struct host_to_dev_fis *fis;
	unsigned long tagaccum[SLOTBITS_IN_LONGS];
	unsigned int cmd_cnt = 0;
	unsigned char *buf;
	char *fail_reason = NULL;
	int fail_all_ncq_write = 0, fail_all_ncq_cmds = 0;

	dev_warn(&dd->pdev->dev, "Taskfile error\n");

	port = dd->port;

	set_bit(MTIP_PF_EH_ACTIVE_BIT, &port->flags);

	if (test_bit(MTIP_PF_IC_ACTIVE_BIT, &port->flags) &&
			test_bit(MTIP_TAG_INTERNAL, port->allocated)) {
		cmd = mtip_cmd_from_tag(dd, MTIP_TAG_INTERNAL);
		dbg_printk(MTIP_DRV_NAME " TFE for the internal command\n");

		if (cmd->comp_data && cmd->comp_func) {
			cmd->comp_func(port, MTIP_TAG_INTERNAL,
					cmd, PORT_IRQ_TF_ERR);
		}
		goto handle_tfe_exit;
	}

	/* clear the tag accumulator */
	memset(tagaccum, 0, SLOTBITS_IN_LONGS * sizeof(long));

	/* Loop through all the groups */
	for (group = 0; group < dd->slot_groups; group++) {
		completed = readl(port->completed[group]);

		dev_warn(&dd->pdev->dev, "g=%u, comp=%x\n", group, completed);

		/* clear completed status register in the hardware.*/
		writel(completed, port->completed[group]);

		/* Process successfully completed commands */
		for (bit = 0; bit < 32 && completed; bit++) {
			if (!(completed & (1<<bit)))
				continue;
			tag = (group << 5) + bit;

			/* Skip the internal command slot */
			if (tag == MTIP_TAG_INTERNAL)
				continue;

			cmd = mtip_cmd_from_tag(dd, tag);
			if (likely(cmd->comp_func)) {
				set_bit(tag, tagaccum);
				cmd_cnt++;
				cmd->comp_func(port, tag, cmd, 0);
			} else {
				dev_err(&port->dd->pdev->dev,
					"Missing completion func for tag %d",
					tag);
				if (mtip_check_surprise_removal(dd->pdev)) {
					/* don't proceed further */
					return;
				}
			}
		}
	}

	print_tags(dd, "completed (TFE)", tagaccum, cmd_cnt);

	/* Restart the port */
	mdelay(20);
	mtip_restart_port(port);

	/* Trying to determine the cause of the error */
	rv = mtip_read_log_page(dd->port, ATA_LOG_SATA_NCQ,
				dd->port->log_buf,
				dd->port->log_buf_dma, 1);
	if (rv) {
		dev_warn(&dd->pdev->dev,
			"Error in READ LOG EXT (10h) command\n");
		/* non-critical error, don't fail the load */
	} else {
		buf = (unsigned char *)dd->port->log_buf;
		if (buf[259] & 0x1) {
			dev_info(&dd->pdev->dev,
				"Write protect bit is set.\n");
			set_bit(MTIP_DDF_WRITE_PROTECT_BIT, &dd->dd_flag);
			fail_all_ncq_write = 1;
			fail_reason = "write protect";
		}
		if (buf[288] == 0xF7) {
			dev_info(&dd->pdev->dev,
				"Exceeded Tmax, drive in thermal shutdown.\n");
			set_bit(MTIP_DDF_OVER_TEMP_BIT, &dd->dd_flag);
			fail_all_ncq_cmds = 1;
			fail_reason = "thermal shutdown";
		}
		if (buf[288] == 0xBF) {
			set_bit(MTIP_DDF_SEC_LOCK_BIT, &dd->dd_flag);
			dev_info(&dd->pdev->dev,
				"Drive indicates rebuild has failed. Secure erase required.\n");
			fail_all_ncq_cmds = 1;
			fail_reason = "rebuild failed";
		}
	}

	/* clear the tag accumulator */
	memset(tagaccum, 0, SLOTBITS_IN_LONGS * sizeof(long));

	/* Loop through all the groups */
	for (group = 0; group < dd->slot_groups; group++) {
		for (bit = 0; bit < 32; bit++) {
			reissue = 1;
			tag = (group << 5) + bit;
			cmd = mtip_cmd_from_tag(dd, tag);

			fis = (struct host_to_dev_fis *)cmd->command;

			/* Should re-issue? */
			if (tag == MTIP_TAG_INTERNAL ||
			    fis->command == ATA_CMD_SET_FEATURES)
				reissue = 0;
			else {
				if (fail_all_ncq_cmds ||
					(fail_all_ncq_write &&
					fis->command == ATA_CMD_FPDMA_WRITE)) {
					dev_warn(&dd->pdev->dev,
					"  Fail: %s w/tag %d [%s].\n",
					fis->command == ATA_CMD_FPDMA_WRITE ?
						"write" : "read",
					tag,
					fail_reason != NULL ?
						fail_reason : "unknown");
					if (cmd->comp_func) {
						cmd->comp_func(port, tag,
							cmd, -ENODATA);
					}
					continue;
				}
			}

			/*
			 * First check if this command has
			 *  exceeded its retries.
			 */
			if (reissue && (cmd->retries-- > 0)) {

				set_bit(tag, tagaccum);

				/* Re-issue the command. */
				mtip_issue_ncq_command(port, tag);

				continue;
			}

			/* Retire a command that will not be reissued */
			dev_warn(&port->dd->pdev->dev,
				"retiring tag %d\n", tag);

			if (cmd->comp_func)
				cmd->comp_func(port, tag, cmd, PORT_IRQ_TF_ERR);
			else
				dev_warn(&port->dd->pdev->dev,
					"Bad completion for tag %d\n",
					tag);
		}
	}
	print_tags(dd, "reissued (TFE)", tagaccum, cmd_cnt);

handle_tfe_exit:
	/* clear eh_active */
	clear_bit(MTIP_PF_EH_ACTIVE_BIT, &port->flags);
	wake_up_interruptible(&port->svc_wait);
}

/*
 * Handle a set device bits interrupt
 */
static inline void mtip_workq_sdbfx(struct mtip_port *port, int group,
							u32 completed)
{
	struct driver_data *dd = port->dd;
	int tag, bit;
	struct mtip_cmd *command;

	if (!completed) {
		WARN_ON_ONCE(!completed);
		return;
	}
	/* clear completed status register in the hardware.*/
	writel(completed, port->completed[group]);

	/* Process completed commands. */
	for (bit = 0; (bit < 32) && completed; bit++) {
		if (completed & 0x01) {
			tag = (group << 5) | bit;

			/* skip internal command slot. */
			if (unlikely(tag == MTIP_TAG_INTERNAL))
				continue;

			command = mtip_cmd_from_tag(dd, tag);
			if (likely(command->comp_func))
				command->comp_func(port, tag, command, 0);
			else {
				dev_dbg(&dd->pdev->dev,
					"Null completion for tag %d",
					tag);

				if (mtip_check_surprise_removal(
					dd->pdev)) {
					return;
				}
			}
		}
		completed >>= 1;
	}

	/* If last, re-enable interrupts */
	if (atomic_dec_return(&dd->irq_workers_active) == 0)
		writel(0xffffffff, dd->mmio + HOST_IRQ_STAT);
}

/*
 * Process legacy pio and d2h interrupts
 */
static inline void mtip_process_legacy(struct driver_data *dd, u32 port_stat)
{
	struct mtip_port *port = dd->port;
	struct mtip_cmd *cmd = mtip_cmd_from_tag(dd, MTIP_TAG_INTERNAL);

	if (test_bit(MTIP_PF_IC_ACTIVE_BIT, &port->flags) &&
	    (cmd != NULL) && !(readl(port->cmd_issue[MTIP_TAG_INTERNAL])
		& (1 << MTIP_TAG_INTERNAL))) {
		if (cmd->comp_func) {
			cmd->comp_func(port, MTIP_TAG_INTERNAL, cmd, 0);
			return;
		}
	}

	return;
}

/*
 * Demux and handle errors
 */
static inline void mtip_process_errors(struct driver_data *dd, u32 port_stat)
{

	if (unlikely(port_stat & PORT_IRQ_CONNECT)) {
		dev_warn(&dd->pdev->dev,
			"Clearing PxSERR.DIAG.x\n");
		writel((1 << 26), dd->port->mmio + PORT_SCR_ERR);
	}

	if (unlikely(port_stat & PORT_IRQ_PHYRDY)) {
		dev_warn(&dd->pdev->dev,
			"Clearing PxSERR.DIAG.n\n");
		writel((1 << 16), dd->port->mmio + PORT_SCR_ERR);
	}

	if (unlikely(port_stat & ~PORT_IRQ_HANDLED)) {
		dev_warn(&dd->pdev->dev,
			"Port stat errors %x unhandled\n",
			(port_stat & ~PORT_IRQ_HANDLED));
		if (mtip_check_surprise_removal(dd->pdev))
			return;
	}
	if (likely(port_stat & (PORT_IRQ_TF_ERR | PORT_IRQ_IF_ERR))) {
		set_bit(MTIP_PF_EH_ACTIVE_BIT, &dd->port->flags);
		wake_up_interruptible(&dd->port->svc_wait);
	}
}

static inline irqreturn_t mtip_handle_irq(struct driver_data *data)
{
	struct driver_data *dd = (struct driver_data *) data;
	struct mtip_port *port = dd->port;
	u32 hba_stat, port_stat;
	int rv = IRQ_NONE;
	int do_irq_enable = 1, i, workers;
	struct mtip_work *twork;

	hba_stat = readl(dd->mmio + HOST_IRQ_STAT);
	if (hba_stat) {
		rv = IRQ_HANDLED;

		/* Acknowledge the interrupt status on the port.*/
		port_stat = readl(port->mmio + PORT_IRQ_STAT);
		writel(port_stat, port->mmio + PORT_IRQ_STAT);

		/* Demux port status */
		if (likely(port_stat & PORT_IRQ_SDB_FIS)) {
			do_irq_enable = 0;
			WARN_ON_ONCE(atomic_read(&dd->irq_workers_active) != 0);

			/* Start at 1: group zero is always local? */
			for (i = 0, workers = 0; i < MTIP_MAX_SLOT_GROUPS;
									i++) {
				twork = &dd->work[i];
				twork->completed = readl(port->completed[i]);
				if (twork->completed)
					workers++;
			}

			atomic_set(&dd->irq_workers_active, workers);
			if (workers) {
				for (i = 1; i < MTIP_MAX_SLOT_GROUPS; i++) {
					twork = &dd->work[i];
					if (twork->completed)
						queue_work_on(
							twork->cpu_binding,
							dd->isr_workq,
							&twork->work);
				}

				if (likely(dd->work[0].completed))
					mtip_workq_sdbfx(port, 0,
							dd->work[0].completed);

			} else {
				/*
				 * Chip quirk: SDB interrupt but nothing
				 * to complete
				 */
				do_irq_enable = 1;
			}
		}

		if (unlikely(port_stat & PORT_IRQ_ERR)) {
			if (unlikely(mtip_check_surprise_removal(dd->pdev))) {
				/* don't proceed further */
				return IRQ_HANDLED;
			}
			if (test_bit(MTIP_DDF_REMOVE_PENDING_BIT,
							&dd->dd_flag))
				return rv;

			mtip_process_errors(dd, port_stat & PORT_IRQ_ERR);
		}

		if (unlikely(port_stat & PORT_IRQ_LEGACY))
			mtip_process_legacy(dd, port_stat & PORT_IRQ_LEGACY);
	}

	/* acknowledge interrupt */
	if (unlikely(do_irq_enable))
		writel(hba_stat, dd->mmio + HOST_IRQ_STAT);

	return rv;
}

/*
 * HBA interrupt subroutine.
 *
 * @irq		IRQ number.
 * @instance	Pointer to the driver data structure.
 *
 * return value
 *	IRQ_HANDLED	A HBA interrupt was pending and handled.
 *	IRQ_NONE	This interrupt was not for the HBA.
 */
static irqreturn_t mtip_irq_handler(int irq, void *instance)
{
	struct driver_data *dd = instance;

	return mtip_handle_irq(dd);
}

static void mtip_issue_non_ncq_command(struct mtip_port *port, int tag)
{
	writel(1 << MTIP_TAG_BIT(tag),
		port->cmd_issue[MTIP_TAG_INDEX(tag)]);
}

static bool mtip_pause_ncq(struct mtip_port *port,
				struct host_to_dev_fis *fis)
{
	struct host_to_dev_fis *reply;
	unsigned long task_file_data;

	reply = port->rxfis + RX_FIS_D2H_REG;
	task_file_data = readl(port->mmio+PORT_TFDATA);

	if (fis->command == ATA_CMD_SEC_ERASE_UNIT)
		clear_bit(MTIP_DDF_SEC_LOCK_BIT, &port->dd->dd_flag);

	if ((task_file_data & 1))
		return false;

	if (fis->command == ATA_CMD_SEC_ERASE_PREP) {
		set_bit(MTIP_PF_SE_ACTIVE_BIT, &port->flags);
		set_bit(MTIP_DDF_SEC_LOCK_BIT, &port->dd->dd_flag);
		port->ic_pause_timer = jiffies;
		return true;
	} else if ((fis->command == ATA_CMD_DOWNLOAD_MICRO) &&
					(fis->features == 0x03)) {
		set_bit(MTIP_PF_DM_ACTIVE_BIT, &port->flags);
		port->ic_pause_timer = jiffies;
		return true;
	} else if ((fis->command == ATA_CMD_SEC_ERASE_UNIT) ||
		((fis->command == 0xFC) &&
			(fis->features == 0x27 || fis->features == 0x72 ||
			 fis->features == 0x62 || fis->features == 0x26))) {
		/* Com reset after secure erase or lowlevel format */
		mtip_restart_port(port);
		return false;
	}

	return false;
}

/*
 * Wait for port to quiesce
 *
 * @port    Pointer to port data structure
 * @timeout Max duration to wait (ms)
 *
 * return value
 *	0	Success
 *	-EBUSY  Commands still active
 */
static int mtip_quiesce_io(struct mtip_port *port, unsigned long timeout)
{
	unsigned long to;
	unsigned int n;
	unsigned int active = 1;

	blk_mq_stop_hw_queues(port->dd->queue);

	to = jiffies + msecs_to_jiffies(timeout);
	do {
		if (test_bit(MTIP_PF_SVC_THD_ACTIVE_BIT, &port->flags) &&
			test_bit(MTIP_PF_ISSUE_CMDS_BIT, &port->flags)) {
			msleep(20);
			continue; /* svc thd is actively issuing commands */
		}

		msleep(100);
		if (mtip_check_surprise_removal(port->dd->pdev))
			goto err_fault;
		if (test_bit(MTIP_DDF_REMOVE_PENDING_BIT, &port->dd->dd_flag))
			goto err_fault;

		/*
		 * Ignore s_active bit 0 of array element 0.
		 * This bit will always be set
		 */
		active = readl(port->s_active[0]) & 0xFFFFFFFE;
		for (n = 1; n < port->dd->slot_groups; n++)
			active |= readl(port->s_active[n]);

		if (!active)
			break;
	} while (time_before(jiffies, to));

	blk_mq_start_stopped_hw_queues(port->dd->queue, true);
	return active ? -EBUSY : 0;
err_fault:
	blk_mq_start_stopped_hw_queues(port->dd->queue, true);
	return -EFAULT;
}

/*
 * Execute an internal command and wait for the completion.
 *
 * @port    Pointer to the port data structure.
 * @fis     Pointer to the FIS that describes the command.
 * @fis_len  Length in WORDS of the FIS.
 * @buffer  DMA accessible for command data.
 * @buf_len  Length, in bytes, of the data buffer.
 * @opts    Command header options, excluding the FIS length
 *             and the number of PRD entries.
 * @timeout Time in ms to wait for the command to complete.
 *
 * return value
 *	0	 Command completed successfully.
 *	-EFAULT  The buffer address is not correctly aligned.
 *	-EBUSY   Internal command or other IO in progress.
 *	-EAGAIN  Time out waiting for command to complete.
 */
static int mtip_exec_internal_command(struct mtip_port *port,
					struct host_to_dev_fis *fis,
					int fis_len,
					dma_addr_t buffer,
					int buf_len,
					u32 opts,
					gfp_t atomic,
					unsigned long timeout)
{
	struct mtip_cmd_sg *command_sg;
	DECLARE_COMPLETION_ONSTACK(wait);
	struct mtip_cmd *int_cmd;
	struct driver_data *dd = port->dd;
	int rv = 0;

	/* Make sure the buffer is 8 byte aligned. This is asic specific. */
	if (buffer & 0x00000007) {
		dev_err(&dd->pdev->dev, "SG buffer is not 8 byte aligned\n");
		return -EFAULT;
	}

	int_cmd = mtip_get_int_command(dd);

	set_bit(MTIP_PF_IC_ACTIVE_BIT, &port->flags);
	port->ic_pause_timer = 0;

	clear_bit(MTIP_PF_SE_ACTIVE_BIT, &port->flags);
	clear_bit(MTIP_PF_DM_ACTIVE_BIT, &port->flags);

	if (atomic == GFP_KERNEL) {
		if (fis->command != ATA_CMD_STANDBYNOW1) {
			/* wait for io to complete if non atomic */
			if (mtip_quiesce_io(port,
					MTIP_QUIESCE_IO_TIMEOUT_MS) < 0) {
				dev_warn(&dd->pdev->dev,
					"Failed to quiesce IO\n");
				mtip_put_int_command(dd, int_cmd);
				clear_bit(MTIP_PF_IC_ACTIVE_BIT, &port->flags);
				wake_up_interruptible(&port->svc_wait);
				return -EBUSY;
			}
		}

		/* Set the completion function and data for the command. */
		int_cmd->comp_data = &wait;
		int_cmd->comp_func = mtip_completion;

	} else {
		/* Clear completion - we're going to poll */
		int_cmd->comp_data = NULL;
		int_cmd->comp_func = mtip_null_completion;
	}

	/* Copy the command to the command table */
	memcpy(int_cmd->command, fis, fis_len*4);

	/* Populate the SG list */
	int_cmd->command_header->opts =
		 __force_bit2int cpu_to_le32(opts | fis_len);
	if (buf_len) {
		command_sg = int_cmd->command + AHCI_CMD_TBL_HDR_SZ;

		command_sg->info =
			__force_bit2int cpu_to_le32((buf_len-1) & 0x3FFFFF);
		command_sg->dba	=
			__force_bit2int cpu_to_le32(buffer & 0xFFFFFFFF);
		command_sg->dba_upper =
			__force_bit2int cpu_to_le32((buffer >> 16) >> 16);

		int_cmd->command_header->opts |=
			__force_bit2int cpu_to_le32((1 << 16));
	}

	/* Populate the command header */
	int_cmd->command_header->byte_count = 0;

	/* Issue the command to the hardware */
	mtip_issue_non_ncq_command(port, MTIP_TAG_INTERNAL);

	if (atomic == GFP_KERNEL) {
		/* Wait for the command to complete or timeout. */
		if ((rv = wait_for_completion_interruptible_timeout(
				&wait,
				msecs_to_jiffies(timeout))) <= 0) {
			if (rv == -ERESTARTSYS) { /* interrupted */
				dev_err(&dd->pdev->dev,
					"Internal command [%02X] was interrupted after %lu ms\n",
					fis->command, timeout);
				rv = -EINTR;
				goto exec_ic_exit;
			} else if (rv == 0) /* timeout */
				dev_err(&dd->pdev->dev,
					"Internal command did not complete [%02X] within timeout of  %lu ms\n",
					fis->command, timeout);
			else
				dev_err(&dd->pdev->dev,
					"Internal command [%02X] wait returned code [%d] after %lu ms - unhandled\n",
					fis->command, rv, timeout);

			if (mtip_check_surprise_removal(dd->pdev) ||
				test_bit(MTIP_DDF_REMOVE_PENDING_BIT,
						&dd->dd_flag)) {
				dev_err(&dd->pdev->dev,
					"Internal command [%02X] wait returned due to SR\n",
					fis->command);
				rv = -ENXIO;
				goto exec_ic_exit;
			}
			mtip_device_reset(dd); /* recover from timeout issue */
			rv = -EAGAIN;
			goto exec_ic_exit;
		}
	} else {
		u32 hba_stat, port_stat;

		/* Spin for <timeout> checking if command still outstanding */
		timeout = jiffies + msecs_to_jiffies(timeout);
		while ((readl(port->cmd_issue[MTIP_TAG_INTERNAL])
				& (1 << MTIP_TAG_INTERNAL))
				&& time_before(jiffies, timeout)) {
			if (mtip_check_surprise_removal(dd->pdev)) {
				rv = -ENXIO;
				goto exec_ic_exit;
			}
			if ((fis->command != ATA_CMD_STANDBYNOW1) &&
				test_bit(MTIP_DDF_REMOVE_PENDING_BIT,
						&dd->dd_flag)) {
				rv = -ENXIO;
				goto exec_ic_exit;
			}
			port_stat = readl(port->mmio + PORT_IRQ_STAT);
			if (!port_stat)
				continue;

			if (port_stat & PORT_IRQ_ERR) {
				dev_err(&dd->pdev->dev,
					"Internal command [%02X] failed\n",
					fis->command);
				mtip_device_reset(dd);
				rv = -EIO;
				goto exec_ic_exit;
			} else {
				writel(port_stat, port->mmio + PORT_IRQ_STAT);
				hba_stat = readl(dd->mmio + HOST_IRQ_STAT);
				if (hba_stat)
					writel(hba_stat,
						dd->mmio + HOST_IRQ_STAT);
			}
			break;
		}
	}

	if (readl(port->cmd_issue[MTIP_TAG_INTERNAL])
			& (1 << MTIP_TAG_INTERNAL)) {
		rv = -ENXIO;
		if (!test_bit(MTIP_DDF_REMOVE_PENDING_BIT, &dd->dd_flag)) {
			mtip_device_reset(dd);
			rv = -EAGAIN;
		}
	}
exec_ic_exit:
	/* Clear the allocated and active bits for the internal command. */
	mtip_put_int_command(dd, int_cmd);
	if (rv >= 0 && mtip_pause_ncq(port, fis)) {
		/* NCQ paused */
		return rv;
	}
	clear_bit(MTIP_PF_IC_ACTIVE_BIT, &port->flags);
	wake_up_interruptible(&port->svc_wait);

	return rv;
}

/*
 * Byte-swap ATA ID strings.
 *
 * ATA identify data contains strings in byte-swapped 16-bit words.
 * They must be swapped (on all architectures) to be usable as C strings.
 * This function swaps bytes in-place.
 *
 * @buf The buffer location of the string
 * @len The number of bytes to swap
 *
 * return value
 *	None
 */
static inline void ata_swap_string(u16 *buf, unsigned int len)
{
	int i;
	for (i = 0; i < (len/2); i++)
		be16_to_cpus(&buf[i]);
}

static void mtip_set_timeout(struct driver_data *dd,
					struct host_to_dev_fis *fis,
					unsigned int *timeout, u8 erasemode)
{
	switch (fis->command) {
	case ATA_CMD_DOWNLOAD_MICRO:
		*timeout = 120000; /* 2 minutes */
		break;
	case ATA_CMD_SEC_ERASE_UNIT:
	case 0xFC:
		if (erasemode)
			*timeout = ((*(dd->port->identify + 90) * 2) * 60000);
		else
			*timeout = ((*(dd->port->identify + 89) * 2) * 60000);
		break;
	case ATA_CMD_STANDBYNOW1:
		*timeout = 120000;  /* 2 minutes */
		break;
	case 0xF7:
	case 0xFA:
		*timeout = 60000;  /* 60 seconds */
		break;
	case ATA_CMD_SMART:
		*timeout = 15000;  /* 15 seconds */
		break;
	default:
<<<<<<< HEAD
		*timeout = MTIP_IOCTL_COMMAND_TIMEOUT_MS;
=======
		*timeout = MTIP_IOCTL_CMD_TIMEOUT_MS;
>>>>>>> 88c723a7
		break;
	}
}

/*
 * Request the device identity information.
 *
 * If a user space buffer is not specified, i.e. is NULL, the
 * identify information is still read from the drive and placed
 * into the identify data buffer (@e port->identify) in the
 * port data structure.
 * When the identify buffer contains valid identify information @e
 * port->identify_valid is non-zero.
 *
 * @port	 Pointer to the port structure.
 * @user_buffer  A user space buffer where the identify data should be
 *                    copied.
 *
 * return value
 *	0	Command completed successfully.
 *	-EFAULT An error occurred while coping data to the user buffer.
 *	-1	Command failed.
 */
static int mtip_get_identify(struct mtip_port *port, void __user *user_buffer)
{
	int rv = 0;
	struct host_to_dev_fis fis;

	if (test_bit(MTIP_DDF_REMOVE_PENDING_BIT, &port->dd->dd_flag))
		return -EFAULT;

	/* Build the FIS. */
	memset(&fis, 0, sizeof(struct host_to_dev_fis));
	fis.type	= 0x27;
	fis.opts	= 1 << 7;
	fis.command	= ATA_CMD_ID_ATA;

	/* Set the identify information as invalid. */
	port->identify_valid = 0;

	/* Clear the identify information. */
	memset(port->identify, 0, sizeof(u16) * ATA_ID_WORDS);

	/* Execute the command. */
	if (mtip_exec_internal_command(port,
				&fis,
				5,
				port->identify_dma,
				sizeof(u16) * ATA_ID_WORDS,
				0,
				GFP_KERNEL,
				MTIP_INT_CMD_TIMEOUT_MS)
				< 0) {
		rv = -1;
		goto out;
	}

	/*
	 * Perform any necessary byte-swapping.  Yes, the kernel does in fact
	 * perform field-sensitive swapping on the string fields.
	 * See the kernel use of ata_id_string() for proof of this.
	 */
#ifdef __LITTLE_ENDIAN
	ata_swap_string(port->identify + 27, 40);  /* model string*/
	ata_swap_string(port->identify + 23, 8);   /* firmware string*/
	ata_swap_string(port->identify + 10, 20);  /* serial# string*/
#else
	{
		int i;
		for (i = 0; i < ATA_ID_WORDS; i++)
			port->identify[i] = le16_to_cpu(port->identify[i]);
	}
#endif

	/* Check security locked state */
	if (port->identify[128] & 0x4)
		set_bit(MTIP_DDF_SEC_LOCK_BIT, &port->dd->dd_flag);
	else
		clear_bit(MTIP_DDF_SEC_LOCK_BIT, &port->dd->dd_flag);

#ifdef MTIP_TRIM /* Disabling TRIM support temporarily */
	/* Demux ID.DRAT & ID.RZAT to determine trim support */
	if (port->identify[69] & (1 << 14) && port->identify[69] & (1 << 5))
		port->dd->trim_supp = true;
	else
#endif
		port->dd->trim_supp = false;

	/* Set the identify buffer as valid. */
	port->identify_valid = 1;

	if (user_buffer) {
		if (copy_to_user(
			user_buffer,
			port->identify,
			ATA_ID_WORDS * sizeof(u16))) {
			rv = -EFAULT;
			goto out;
		}
	}

out:
	return rv;
}

/*
 * Issue a standby immediate command to the device.
 *
 * @port Pointer to the port structure.
 *
 * return value
 *	0	Command was executed successfully.
 *	-1	An error occurred while executing the command.
 */
static int mtip_standby_immediate(struct mtip_port *port)
{
	int rv;
	struct host_to_dev_fis	fis;
	unsigned long start;
	unsigned int timeout;

	/* Build the FIS. */
	memset(&fis, 0, sizeof(struct host_to_dev_fis));
	fis.type	= 0x27;
	fis.opts	= 1 << 7;
	fis.command	= ATA_CMD_STANDBYNOW1;

	mtip_set_timeout(port->dd, &fis, &timeout, 0);

	start = jiffies;
	rv = mtip_exec_internal_command(port,
					&fis,
					5,
					0,
					0,
					0,
					GFP_ATOMIC,
					timeout);
	dbg_printk(MTIP_DRV_NAME "Time taken to complete standby cmd: %d ms\n",
			jiffies_to_msecs(jiffies - start));
	if (rv)
		dev_warn(&port->dd->pdev->dev,
			"STANDBY IMMEDIATE command failed.\n");

	return rv;
}

/*
 * Issue a READ LOG EXT command to the device.
 *
 * @port	pointer to the port structure.
 * @page	page number to fetch
 * @buffer	pointer to buffer
 * @buffer_dma	dma address corresponding to @buffer
 * @sectors	page length to fetch, in sectors
 *
 * return value
 *	@rv	return value from mtip_exec_internal_command()
 */
static int mtip_read_log_page(struct mtip_port *port, u8 page, u16 *buffer,
				dma_addr_t buffer_dma, unsigned int sectors)
{
	struct host_to_dev_fis fis;

	memset(&fis, 0, sizeof(struct host_to_dev_fis));
	fis.type	= 0x27;
	fis.opts	= 1 << 7;
	fis.command	= ATA_CMD_READ_LOG_EXT;
	fis.sect_count	= sectors & 0xFF;
	fis.sect_cnt_ex	= (sectors >> 8) & 0xFF;
	fis.lba_low	= page;
	fis.lba_mid	= 0;
	fis.device	= ATA_DEVICE_OBS;

	memset(buffer, 0, sectors * ATA_SECT_SIZE);

	return mtip_exec_internal_command(port,
					&fis,
					5,
					buffer_dma,
					sectors * ATA_SECT_SIZE,
					0,
					GFP_ATOMIC,
					MTIP_INT_CMD_TIMEOUT_MS);
}

/*
 * Issue a SMART READ DATA command to the device.
 *
 * @port	pointer to the port structure.
 * @buffer	pointer to buffer
 * @buffer_dma	dma address corresponding to @buffer
 *
 * return value
 *	@rv	return value from mtip_exec_internal_command()
 */
static int mtip_get_smart_data(struct mtip_port *port, u8 *buffer,
					dma_addr_t buffer_dma)
{
	struct host_to_dev_fis fis;

	memset(&fis, 0, sizeof(struct host_to_dev_fis));
	fis.type	= 0x27;
	fis.opts	= 1 << 7;
	fis.command	= ATA_CMD_SMART;
	fis.features	= 0xD0;
	fis.sect_count	= 1;
	fis.lba_mid	= 0x4F;
	fis.lba_hi	= 0xC2;
	fis.device	= ATA_DEVICE_OBS;

	return mtip_exec_internal_command(port,
					&fis,
					5,
					buffer_dma,
					ATA_SECT_SIZE,
					0,
					GFP_ATOMIC,
					15000);
}

/*
 * Get the value of a smart attribute
 *
 * @port	pointer to the port structure
 * @id		attribute number
 * @attrib	pointer to return attrib information corresponding to @id
 *
 * return value
 *	-EINVAL	NULL buffer passed or unsupported attribute @id.
 *	-EPERM	Identify data not valid, SMART not supported or not enabled
 */
static int mtip_get_smart_attr(struct mtip_port *port, unsigned int id,
						struct smart_attr *attrib)
{
	int rv, i;
	struct smart_attr *pattr;

	if (!attrib)
		return -EINVAL;

	if (!port->identify_valid) {
		dev_warn(&port->dd->pdev->dev, "IDENTIFY DATA not valid\n");
		return -EPERM;
	}
	if (!(port->identify[82] & 0x1)) {
		dev_warn(&port->dd->pdev->dev, "SMART not supported\n");
		return -EPERM;
	}
	if (!(port->identify[85] & 0x1)) {
		dev_warn(&port->dd->pdev->dev, "SMART not enabled\n");
		return -EPERM;
	}

	memset(port->smart_buf, 0, ATA_SECT_SIZE);
	rv = mtip_get_smart_data(port, port->smart_buf, port->smart_buf_dma);
	if (rv) {
		dev_warn(&port->dd->pdev->dev, "Failed to ge SMART data\n");
		return rv;
	}

	pattr = (struct smart_attr *)(port->smart_buf + 2);
	for (i = 0; i < 29; i++, pattr++)
		if (pattr->attr_id == id) {
			memcpy(attrib, pattr, sizeof(struct smart_attr));
			break;
		}

	if (i == 29) {
		dev_warn(&port->dd->pdev->dev,
			"Query for invalid SMART attribute ID\n");
		rv = -EINVAL;
	}

	return rv;
}

/*
 * Trim unused sectors
 *
 * @dd		pointer to driver_data structure
 * @lba		starting lba
 * @len		# of 512b sectors to trim
 *
 * return value
 *      -ENOMEM		Out of dma memory
 *      -EINVAL		Invalid parameters passed in, trim not supported
 *      -EIO		Error submitting trim request to hw
 */
static int mtip_send_trim(struct driver_data *dd, unsigned int lba,
				unsigned int len)
{
	int i, rv = 0;
	u64 tlba, tlen, sect_left;
	struct mtip_trim_entry *buf;
	dma_addr_t dma_addr;
	struct host_to_dev_fis fis;

	if (!len || dd->trim_supp == false)
		return -EINVAL;

	/* Trim request too big */
	WARN_ON(len > (MTIP_MAX_TRIM_ENTRY_LEN * MTIP_MAX_TRIM_ENTRIES));

	/* Trim request not aligned on 4k boundary */
	WARN_ON(len % 8 != 0);

	/* Warn if vu_trim structure is too big */
	WARN_ON(sizeof(struct mtip_trim) > ATA_SECT_SIZE);

	/* Allocate a DMA buffer for the trim structure */
	buf = dmam_alloc_coherent(&dd->pdev->dev, ATA_SECT_SIZE, &dma_addr,
								GFP_KERNEL);
	if (!buf)
		return -ENOMEM;
	memset(buf, 0, ATA_SECT_SIZE);

	for (i = 0, sect_left = len, tlba = lba;
			i < MTIP_MAX_TRIM_ENTRIES && sect_left;
			i++) {
		tlen = (sect_left >= MTIP_MAX_TRIM_ENTRY_LEN ?
					MTIP_MAX_TRIM_ENTRY_LEN :
					sect_left);
		buf[i].lba = __force_bit2int cpu_to_le32(tlba);
		buf[i].range = __force_bit2int cpu_to_le16(tlen);
		tlba += tlen;
		sect_left -= tlen;
	}
	WARN_ON(sect_left != 0);

	/* Build the fis */
	memset(&fis, 0, sizeof(struct host_to_dev_fis));
	fis.type       = 0x27;
	fis.opts       = 1 << 7;
	fis.command    = 0xfb;
	fis.features   = 0x60;
	fis.sect_count = 1;
	fis.device     = ATA_DEVICE_OBS;

	if (mtip_exec_internal_command(dd->port,
					&fis,
					5,
					dma_addr,
					ATA_SECT_SIZE,
					0,
					GFP_KERNEL,
					MTIP_TRIM_TIMEOUT_MS) < 0)
		rv = -EIO;

	dmam_free_coherent(&dd->pdev->dev, ATA_SECT_SIZE, buf, dma_addr);
	return rv;
}

/*
 * Get the drive capacity.
 *
 * @dd      Pointer to the device data structure.
 * @sectors Pointer to the variable that will receive the sector count.
 *
 * return value
 *	1 Capacity was returned successfully.
 *	0 The identify information is invalid.
 */
static bool mtip_hw_get_capacity(struct driver_data *dd, sector_t *sectors)
{
	struct mtip_port *port = dd->port;
	u64 total, raw0, raw1, raw2, raw3;
	raw0 = port->identify[100];
	raw1 = port->identify[101];
	raw2 = port->identify[102];
	raw3 = port->identify[103];
	total = raw0 | raw1<<16 | raw2<<32 | raw3<<48;
	*sectors = total;
	return (bool) !!port->identify_valid;
}

/*
 * Display the identify command data.
 *
 * @port Pointer to the port data structure.
 *
 * return value
 *	None
 */
static void mtip_dump_identify(struct mtip_port *port)
{
	sector_t sectors;
	unsigned short revid;
	char cbuf[42];

	if (!port->identify_valid)
		return;

	strlcpy(cbuf, (char *)(port->identify+10), 21);
	dev_info(&port->dd->pdev->dev,
		"Serial No.: %s\n", cbuf);

	strlcpy(cbuf, (char *)(port->identify+23), 9);
	dev_info(&port->dd->pdev->dev,
		"Firmware Ver.: %s\n", cbuf);

	strlcpy(cbuf, (char *)(port->identify+27), 41);
	dev_info(&port->dd->pdev->dev, "Model: %s\n", cbuf);

	dev_info(&port->dd->pdev->dev, "Security: %04x %s\n",
		port->identify[128],
		port->identify[128] & 0x4 ? "(LOCKED)" : "");

	if (mtip_hw_get_capacity(port->dd, &sectors))
		dev_info(&port->dd->pdev->dev,
			"Capacity: %llu sectors (%llu MB)\n",
			 (u64)sectors,
			 ((u64)sectors) * ATA_SECT_SIZE >> 20);

	pci_read_config_word(port->dd->pdev, PCI_REVISION_ID, &revid);
	switch (revid & 0xFF) {
	case 0x1:
		strlcpy(cbuf, "A0", 3);
		break;
	case 0x3:
		strlcpy(cbuf, "A2", 3);
		break;
	default:
		strlcpy(cbuf, "?", 2);
		break;
	}
	dev_info(&port->dd->pdev->dev,
		"Card Type: %s\n", cbuf);
}

/*
 * Map the commands scatter list into the command table.
 *
 * @command Pointer to the command.
 * @nents Number of scatter list entries.
 *
 * return value
 *	None
 */
static inline void fill_command_sg(struct driver_data *dd,
				struct mtip_cmd *command,
				int nents)
{
	int n;
	unsigned int dma_len;
	struct mtip_cmd_sg *command_sg;
	struct scatterlist *sg = command->sg;

	command_sg = command->command + AHCI_CMD_TBL_HDR_SZ;

	for (n = 0; n < nents; n++) {
		dma_len = sg_dma_len(sg);
		if (dma_len > 0x400000)
			dev_err(&dd->pdev->dev,
				"DMA segment length truncated\n");
		command_sg->info = __force_bit2int
			cpu_to_le32((dma_len-1) & 0x3FFFFF);
		command_sg->dba	= __force_bit2int
			cpu_to_le32(sg_dma_address(sg));
		command_sg->dba_upper = __force_bit2int
			cpu_to_le32((sg_dma_address(sg) >> 16) >> 16);
		command_sg++;
		sg++;
	}
}

/*
 * @brief Execute a drive command.
 *
 * return value 0 The command completed successfully.
 * return value -1 An error occurred while executing the command.
 */
static int exec_drive_task(struct mtip_port *port, u8 *command)
{
	struct host_to_dev_fis	fis;
	struct host_to_dev_fis *reply = (port->rxfis + RX_FIS_D2H_REG);
	unsigned int to;

	/* Build the FIS. */
	memset(&fis, 0, sizeof(struct host_to_dev_fis));
	fis.type	= 0x27;
	fis.opts	= 1 << 7;
	fis.command	= command[0];
	fis.features	= command[1];
	fis.sect_count	= command[2];
	fis.sector	= command[3];
	fis.cyl_low	= command[4];
	fis.cyl_hi	= command[5];
	fis.device	= command[6] & ~0x10; /* Clear the dev bit*/

	mtip_set_timeout(port->dd, &fis, &to, 0);

	dbg_printk(MTIP_DRV_NAME " %s: User Command: cmd %x, feat %x, nsect %x, sect %x, lcyl %x, hcyl %x, sel %x\n",
		__func__,
		command[0],
		command[1],
		command[2],
		command[3],
		command[4],
		command[5],
		command[6]);

	/* Execute the command. */
	if (mtip_exec_internal_command(port,
				 &fis,
				 5,
				 0,
				 0,
				 0,
				 GFP_KERNEL,
				 to) < 0) {
		return -1;
	}

	command[0] = reply->command; /* Status*/
	command[1] = reply->features; /* Error*/
	command[4] = reply->cyl_low;
	command[5] = reply->cyl_hi;

	dbg_printk(MTIP_DRV_NAME " %s: Completion Status: stat %x, err %x , cyl_lo %x cyl_hi %x\n",
		__func__,
		command[0],
		command[1],
		command[4],
		command[5]);

	return 0;
}

/*
 * @brief Execute a drive command.
 *
 * @param port Pointer to the port data structure.
 * @param command Pointer to the user specified command parameters.
 * @param user_buffer Pointer to the user space buffer where read sector
 *                   data should be copied.
 *
 * return value 0 The command completed successfully.
 * return value -EFAULT An error occurred while copying the completion
 *                 data to the user space buffer.
 * return value -1 An error occurred while executing the command.
 */
static int exec_drive_command(struct mtip_port *port, u8 *command,
				void __user *user_buffer)
{
	struct host_to_dev_fis	fis;
	struct host_to_dev_fis *reply;
	u8 *buf = NULL;
	dma_addr_t dma_addr = 0;
	int rv = 0, xfer_sz = command[3];
	unsigned int to;

	if (xfer_sz) {
		if (!user_buffer)
			return -EFAULT;

		buf = dmam_alloc_coherent(&port->dd->pdev->dev,
				ATA_SECT_SIZE * xfer_sz,
				&dma_addr,
				GFP_KERNEL);
		if (!buf) {
			dev_err(&port->dd->pdev->dev,
				"Memory allocation failed (%d bytes)\n",
				ATA_SECT_SIZE * xfer_sz);
			return -ENOMEM;
		}
		memset(buf, 0, ATA_SECT_SIZE * xfer_sz);
	}

	/* Build the FIS. */
	memset(&fis, 0, sizeof(struct host_to_dev_fis));
	fis.type	= 0x27;
	fis.opts	= 1 << 7;
	fis.command	= command[0];
	fis.features	= command[2];
	fis.sect_count	= command[3];
	if (fis.command == ATA_CMD_SMART) {
		fis.sector	= command[1];
		fis.cyl_low	= 0x4F;
		fis.cyl_hi	= 0xC2;
	}

	mtip_set_timeout(port->dd, &fis, &to, 0);

	if (xfer_sz)
		reply = (port->rxfis + RX_FIS_PIO_SETUP);
	else
		reply = (port->rxfis + RX_FIS_D2H_REG);

	dbg_printk(MTIP_DRV_NAME
		" %s: User Command: cmd %x, sect %x, "
		"feat %x, sectcnt %x\n",
		__func__,
		command[0],
		command[1],
		command[2],
		command[3]);

	/* Execute the command. */
	if (mtip_exec_internal_command(port,
				&fis,
				 5,
				 (xfer_sz ? dma_addr : 0),
				 (xfer_sz ? ATA_SECT_SIZE * xfer_sz : 0),
				 0,
				 GFP_KERNEL,
				 to)
				 < 0) {
		rv = -EFAULT;
		goto exit_drive_command;
	}

	/* Collect the completion status. */
	command[0] = reply->command; /* Status*/
	command[1] = reply->features; /* Error*/
	command[2] = reply->sect_count;

	dbg_printk(MTIP_DRV_NAME
		" %s: Completion Status: stat %x, "
		"err %x, nsect %x\n",
		__func__,
		command[0],
		command[1],
		command[2]);

	if (xfer_sz) {
		if (copy_to_user(user_buffer,
				 buf,
				 ATA_SECT_SIZE * command[3])) {
			rv = -EFAULT;
			goto exit_drive_command;
		}
	}
exit_drive_command:
	if (buf)
		dmam_free_coherent(&port->dd->pdev->dev,
				ATA_SECT_SIZE * xfer_sz, buf, dma_addr);
	return rv;
}

/*
 *  Indicates whether a command has a single sector payload.
 *
 *  @command passed to the device to perform the certain event.
 *  @features passed to the device to perform the certain event.
 *
 *  return value
 *	1	command is one that always has a single sector payload,
 *		regardless of the value in the Sector Count field.
 *      0       otherwise
 *
 */
static unsigned int implicit_sector(unsigned char command,
				    unsigned char features)
{
	unsigned int rv = 0;

	/* list of commands that have an implicit sector count of 1 */
	switch (command) {
	case ATA_CMD_SEC_SET_PASS:
	case ATA_CMD_SEC_UNLOCK:
	case ATA_CMD_SEC_ERASE_PREP:
	case ATA_CMD_SEC_ERASE_UNIT:
	case ATA_CMD_SEC_FREEZE_LOCK:
	case ATA_CMD_SEC_DISABLE_PASS:
	case ATA_CMD_PMP_READ:
	case ATA_CMD_PMP_WRITE:
		rv = 1;
		break;
	case ATA_CMD_SET_MAX:
		if (features == ATA_SET_MAX_UNLOCK)
			rv = 1;
		break;
	case ATA_CMD_SMART:
		if ((features == ATA_SMART_READ_VALUES) ||
				(features == ATA_SMART_READ_THRESHOLDS))
			rv = 1;
		break;
	case ATA_CMD_CONF_OVERLAY:
		if ((features == ATA_DCO_IDENTIFY) ||
				(features == ATA_DCO_SET))
			rv = 1;
		break;
	}
	return rv;
}

/*
 * Executes a taskfile
 * See ide_taskfile_ioctl() for derivation
 */
static int exec_drive_taskfile(struct driver_data *dd,
			       void __user *buf,
			       ide_task_request_t *req_task,
			       int outtotal)
{
	struct host_to_dev_fis	fis;
	struct host_to_dev_fis *reply;
	u8 *outbuf = NULL;
	u8 *inbuf = NULL;
	dma_addr_t outbuf_dma = 0;
	dma_addr_t inbuf_dma = 0;
	dma_addr_t dma_buffer = 0;
	int err = 0;
	unsigned int taskin = 0;
	unsigned int taskout = 0;
	u8 nsect = 0;
	unsigned int timeout;
	unsigned int force_single_sector;
	unsigned int transfer_size;
	unsigned long task_file_data;
	int intotal = outtotal + req_task->out_size;
	int erasemode = 0;

	taskout = req_task->out_size;
	taskin = req_task->in_size;
	/* 130560 = 512 * 0xFF*/
	if (taskin > 130560 || taskout > 130560) {
		err = -EINVAL;
		goto abort;
	}

	if (taskout) {
		outbuf = kzalloc(taskout, GFP_KERNEL);
		if (outbuf == NULL) {
			err = -ENOMEM;
			goto abort;
		}
		if (copy_from_user(outbuf, buf + outtotal, taskout)) {
			err = -EFAULT;
			goto abort;
		}
		outbuf_dma = pci_map_single(dd->pdev,
					 outbuf,
					 taskout,
					 DMA_TO_DEVICE);
		if (outbuf_dma == 0) {
			err = -ENOMEM;
			goto abort;
		}
		dma_buffer = outbuf_dma;
	}

	if (taskin) {
		inbuf = kzalloc(taskin, GFP_KERNEL);
		if (inbuf == NULL) {
			err = -ENOMEM;
			goto abort;
		}

		if (copy_from_user(inbuf, buf + intotal, taskin)) {
			err = -EFAULT;
			goto abort;
		}
		inbuf_dma = pci_map_single(dd->pdev,
					 inbuf,
					 taskin, DMA_FROM_DEVICE);
		if (inbuf_dma == 0) {
			err = -ENOMEM;
			goto abort;
		}
		dma_buffer = inbuf_dma;
	}

	/* only supports PIO and non-data commands from this ioctl. */
	switch (req_task->data_phase) {
	case TASKFILE_OUT:
		nsect = taskout / ATA_SECT_SIZE;
		reply = (dd->port->rxfis + RX_FIS_PIO_SETUP);
		break;
	case TASKFILE_IN:
		reply = (dd->port->rxfis + RX_FIS_PIO_SETUP);
		break;
	case TASKFILE_NO_DATA:
		reply = (dd->port->rxfis + RX_FIS_D2H_REG);
		break;
	default:
		err = -EINVAL;
		goto abort;
	}

	/* Build the FIS. */
	memset(&fis, 0, sizeof(struct host_to_dev_fis));

	fis.type	= 0x27;
	fis.opts	= 1 << 7;
	fis.command	= req_task->io_ports[7];
	fis.features	= req_task->io_ports[1];
	fis.sect_count	= req_task->io_ports[2];
	fis.lba_low	= req_task->io_ports[3];
	fis.lba_mid	= req_task->io_ports[4];
	fis.lba_hi	= req_task->io_ports[5];
	 /* Clear the dev bit*/
	fis.device	= req_task->io_ports[6] & ~0x10;

	if ((req_task->in_flags.all == 0) && (req_task->out_flags.all & 1)) {
		req_task->in_flags.all	=
			IDE_TASKFILE_STD_IN_FLAGS |
			(IDE_HOB_STD_IN_FLAGS << 8);
		fis.lba_low_ex		= req_task->hob_ports[3];
		fis.lba_mid_ex		= req_task->hob_ports[4];
		fis.lba_hi_ex		= req_task->hob_ports[5];
		fis.features_ex		= req_task->hob_ports[1];
		fis.sect_cnt_ex		= req_task->hob_ports[2];

	} else {
		req_task->in_flags.all = IDE_TASKFILE_STD_IN_FLAGS;
	}

	force_single_sector = implicit_sector(fis.command, fis.features);

	if ((taskin || taskout) && (!fis.sect_count)) {
		if (nsect)
			fis.sect_count = nsect;
		else {
			if (!force_single_sector) {
				dev_warn(&dd->pdev->dev,
					"data movement but "
					"sect_count is 0\n");
					err = -EINVAL;
					goto abort;
			}
		}
	}

	dbg_printk(MTIP_DRV_NAME
		" %s: cmd %x, feat %x, nsect %x,"
		" sect/lbal %x, lcyl/lbam %x, hcyl/lbah %x,"
		" head/dev %x\n",
		__func__,
		fis.command,
		fis.features,
		fis.sect_count,
		fis.lba_low,
		fis.lba_mid,
		fis.lba_hi,
		fis.device);

	/* check for erase mode support during secure erase.*/
	if ((fis.command == ATA_CMD_SEC_ERASE_UNIT) && outbuf &&
					(outbuf[0] & MTIP_SEC_ERASE_MODE)) {
		erasemode = 1;
	}

	mtip_set_timeout(dd, &fis, &timeout, erasemode);

	/* Determine the correct transfer size.*/
	if (force_single_sector)
		transfer_size = ATA_SECT_SIZE;
	else
		transfer_size = ATA_SECT_SIZE * fis.sect_count;

	/* Execute the command.*/
	if (mtip_exec_internal_command(dd->port,
				 &fis,
				 5,
				 dma_buffer,
				 transfer_size,
				 0,
				 GFP_KERNEL,
				 timeout) < 0) {
		err = -EIO;
		goto abort;
	}

	task_file_data = readl(dd->port->mmio+PORT_TFDATA);

	if ((req_task->data_phase == TASKFILE_IN) && !(task_file_data & 1)) {
		reply = dd->port->rxfis + RX_FIS_PIO_SETUP;
		req_task->io_ports[7] = reply->control;
	} else {
		reply = dd->port->rxfis + RX_FIS_D2H_REG;
		req_task->io_ports[7] = reply->command;
	}

	/* reclaim the DMA buffers.*/
	if (inbuf_dma)
		pci_unmap_single(dd->pdev, inbuf_dma,
			taskin, DMA_FROM_DEVICE);
	if (outbuf_dma)
		pci_unmap_single(dd->pdev, outbuf_dma,
			taskout, DMA_TO_DEVICE);
	inbuf_dma  = 0;
	outbuf_dma = 0;

	/* return the ATA registers to the caller.*/
	req_task->io_ports[1] = reply->features;
	req_task->io_ports[2] = reply->sect_count;
	req_task->io_ports[3] = reply->lba_low;
	req_task->io_ports[4] = reply->lba_mid;
	req_task->io_ports[5] = reply->lba_hi;
	req_task->io_ports[6] = reply->device;

	if (req_task->out_flags.all & 1)  {

		req_task->hob_ports[3] = reply->lba_low_ex;
		req_task->hob_ports[4] = reply->lba_mid_ex;
		req_task->hob_ports[5] = reply->lba_hi_ex;
		req_task->hob_ports[1] = reply->features_ex;
		req_task->hob_ports[2] = reply->sect_cnt_ex;
	}
	dbg_printk(MTIP_DRV_NAME
		" %s: Completion: stat %x,"
		"err %x, sect_cnt %x, lbalo %x,"
		"lbamid %x, lbahi %x, dev %x\n",
		__func__,
		req_task->io_ports[7],
		req_task->io_ports[1],
		req_task->io_ports[2],
		req_task->io_ports[3],
		req_task->io_ports[4],
		req_task->io_ports[5],
		req_task->io_ports[6]);

	if (taskout) {
		if (copy_to_user(buf + outtotal, outbuf, taskout)) {
			err = -EFAULT;
			goto abort;
		}
	}
	if (taskin) {
		if (copy_to_user(buf + intotal, inbuf, taskin)) {
			err = -EFAULT;
			goto abort;
		}
	}
abort:
	if (inbuf_dma)
		pci_unmap_single(dd->pdev, inbuf_dma,
					taskin, DMA_FROM_DEVICE);
	if (outbuf_dma)
		pci_unmap_single(dd->pdev, outbuf_dma,
					taskout, DMA_TO_DEVICE);
	kfree(outbuf);
	kfree(inbuf);

	return err;
}

/*
 * Handle IOCTL calls from the Block Layer.
 *
 * This function is called by the Block Layer when it receives an IOCTL
 * command that it does not understand. If the IOCTL command is not supported
 * this function returns -ENOTTY.
 *
 * @dd  Pointer to the driver data structure.
 * @cmd IOCTL command passed from the Block Layer.
 * @arg IOCTL argument passed from the Block Layer.
 *
 * return value
 *	0	The IOCTL completed successfully.
 *	-ENOTTY The specified command is not supported.
 *	-EFAULT An error occurred copying data to a user space buffer.
 *	-EIO	An error occurred while executing the command.
 */
static int mtip_hw_ioctl(struct driver_data *dd, unsigned int cmd,
			 unsigned long arg)
{
	switch (cmd) {
	case HDIO_GET_IDENTITY:
	{
		if (copy_to_user((void __user *)arg, dd->port->identify,
						sizeof(u16) * ATA_ID_WORDS))
			return -EFAULT;
		break;
	}
	case HDIO_DRIVE_CMD:
	{
		u8 drive_command[4];

		/* Copy the user command info to our buffer. */
		if (copy_from_user(drive_command,
					 (void __user *) arg,
					 sizeof(drive_command)))
			return -EFAULT;

		/* Execute the drive command. */
		if (exec_drive_command(dd->port,
					 drive_command,
					 (void __user *) (arg+4)))
			return -EIO;

		/* Copy the status back to the users buffer. */
		if (copy_to_user((void __user *) arg,
					 drive_command,
					 sizeof(drive_command)))
			return -EFAULT;

		break;
	}
	case HDIO_DRIVE_TASK:
	{
		u8 drive_command[7];

		/* Copy the user command info to our buffer. */
		if (copy_from_user(drive_command,
					 (void __user *) arg,
					 sizeof(drive_command)))
			return -EFAULT;

		/* Execute the drive command. */
		if (exec_drive_task(dd->port, drive_command))
			return -EIO;

		/* Copy the status back to the users buffer. */
		if (copy_to_user((void __user *) arg,
					 drive_command,
					 sizeof(drive_command)))
			return -EFAULT;

		break;
	}
	case HDIO_DRIVE_TASKFILE: {
		ide_task_request_t req_task;
		int ret, outtotal;

		if (copy_from_user(&req_task, (void __user *) arg,
					sizeof(req_task)))
			return -EFAULT;

		outtotal = sizeof(req_task);

		ret = exec_drive_taskfile(dd, (void __user *) arg,
						&req_task, outtotal);

		if (copy_to_user((void __user *) arg, &req_task,
							sizeof(req_task)))
			return -EFAULT;

		return ret;
	}

	default:
		return -EINVAL;
	}
	return 0;
}

/*
 * Submit an IO to the hw
 *
 * This function is called by the block layer to issue an io
 * to the device. Upon completion, the callback function will
 * be called with the data parameter passed as the callback data.
 *
 * @dd       Pointer to the driver data structure.
 * @start    First sector to read.
 * @nsect    Number of sectors to read.
 * @nents    Number of entries in scatter list for the read command.
 * @tag      The tag of this read command.
 * @callback Pointer to the function that should be called
 *	     when the read completes.
 * @data     Callback data passed to the callback function
 *	     when the read completes.
 * @dir      Direction (read or write)
 *
 * return value
 *	None
 */
static void mtip_hw_submit_io(struct driver_data *dd, struct request *rq,
			      struct mtip_cmd *command, int nents,
			      struct blk_mq_hw_ctx *hctx)
{
	struct host_to_dev_fis	*fis;
	struct mtip_port *port = dd->port;
	int dma_dir = rq_data_dir(rq) == READ ? DMA_FROM_DEVICE : DMA_TO_DEVICE;
	u64 start = blk_rq_pos(rq);
	unsigned int nsect = blk_rq_sectors(rq);

	/* Map the scatter list for DMA access */
	nents = dma_map_sg(&dd->pdev->dev, command->sg, nents, dma_dir);

	prefetch(&port->flags);

	command->scatter_ents = nents;

	/*
	 * The number of retries for this command before it is
	 * reported as a failure to the upper layers.
	 */
	command->retries = MTIP_MAX_RETRIES;

	/* Fill out fis */
	fis = command->command;
	fis->type        = 0x27;
	fis->opts        = 1 << 7;
	if (dma_dir == DMA_FROM_DEVICE)
		fis->command = ATA_CMD_FPDMA_READ;
	else
		fis->command = ATA_CMD_FPDMA_WRITE;
	fis->lba_low     = start & 0xFF;
	fis->lba_mid     = (start >> 8) & 0xFF;
	fis->lba_hi      = (start >> 16) & 0xFF;
	fis->lba_low_ex  = (start >> 24) & 0xFF;
	fis->lba_mid_ex  = (start >> 32) & 0xFF;
	fis->lba_hi_ex   = (start >> 40) & 0xFF;
	fis->device	 = 1 << 6;
	fis->features    = nsect & 0xFF;
	fis->features_ex = (nsect >> 8) & 0xFF;
	fis->sect_count  = ((rq->tag << 3) | (rq->tag >> 5));
	fis->sect_cnt_ex = 0;
	fis->control     = 0;
	fis->res2        = 0;
	fis->res3        = 0;
	fill_command_sg(dd, command, nents);

	if (unlikely(command->unaligned))
		fis->device |= 1 << 7;

	/* Populate the command header */
	command->command_header->opts =
			__force_bit2int cpu_to_le32(
				(nents << 16) | 5 | AHCI_CMD_PREFETCH);
	command->command_header->byte_count = 0;

	/*
	 * Set the completion function and data for the command
	 * within this layer.
	 */
	command->comp_data = dd;
	command->comp_func = mtip_async_complete;
	command->direction = dma_dir;

	/*
	 * To prevent this command from being issued
	 * if an internal command is in progress or error handling is active.
	 */
	if (unlikely(port->flags & MTIP_PF_PAUSE_IO)) {
		set_bit(rq->tag, port->cmds_to_issue);
		set_bit(MTIP_PF_ISSUE_CMDS_BIT, &port->flags);
		return;
	}

	/* Issue the command to the hardware */
	mtip_issue_ncq_command(port, rq->tag);
}

/*
 * Sysfs status dump.
 *
 * @dev  Pointer to the device structure, passed by the kernrel.
 * @attr Pointer to the device_attribute structure passed by the kernel.
 * @buf  Pointer to the char buffer that will receive the stats info.
 *
 * return value
 *	The size, in bytes, of the data copied into buf.
 */
static ssize_t mtip_hw_show_status(struct device *dev,
				struct device_attribute *attr,
				char *buf)
{
	struct driver_data *dd = dev_to_disk(dev)->private_data;
	int size = 0;

	if (test_bit(MTIP_DDF_OVER_TEMP_BIT, &dd->dd_flag))
		size += sprintf(buf, "%s", "thermal_shutdown\n");
	else if (test_bit(MTIP_DDF_WRITE_PROTECT_BIT, &dd->dd_flag))
		size += sprintf(buf, "%s", "write_protect\n");
	else
		size += sprintf(buf, "%s", "online\n");

	return size;
}

static DEVICE_ATTR(status, S_IRUGO, mtip_hw_show_status, NULL);

/* debugsfs entries */

static ssize_t show_device_status(struct device_driver *drv, char *buf)
{
	int size = 0;
	struct driver_data *dd, *tmp;
	unsigned long flags;
	char id_buf[42];
	u16 status = 0;

	spin_lock_irqsave(&dev_lock, flags);
	size += sprintf(&buf[size], "Devices Present:\n");
	list_for_each_entry_safe(dd, tmp, &online_list, online_list) {
		if (dd->pdev) {
			if (dd->port &&
			    dd->port->identify &&
			    dd->port->identify_valid) {
				strlcpy(id_buf,
					(char *) (dd->port->identify + 10), 21);
				status = *(dd->port->identify + 141);
			} else {
				memset(id_buf, 0, 42);
				status = 0;
			}

			if (dd->port &&
			    test_bit(MTIP_PF_REBUILD_BIT, &dd->port->flags)) {
				size += sprintf(&buf[size],
					" device %s %s (ftl rebuild %d %%)\n",
					dev_name(&dd->pdev->dev),
					id_buf,
					status);
			} else {
				size += sprintf(&buf[size],
					" device %s %s\n",
					dev_name(&dd->pdev->dev),
					id_buf);
			}
		}
	}

	size += sprintf(&buf[size], "Devices Being Removed:\n");
	list_for_each_entry_safe(dd, tmp, &removing_list, remove_list) {
		if (dd->pdev) {
			if (dd->port &&
			    dd->port->identify &&
			    dd->port->identify_valid) {
				strlcpy(id_buf,
					(char *) (dd->port->identify+10), 21);
				status = *(dd->port->identify + 141);
			} else {
				memset(id_buf, 0, 42);
				status = 0;
			}

			if (dd->port &&
			    test_bit(MTIP_PF_REBUILD_BIT, &dd->port->flags)) {
				size += sprintf(&buf[size],
					" device %s %s (ftl rebuild %d %%)\n",
					dev_name(&dd->pdev->dev),
					id_buf,
					status);
			} else {
				size += sprintf(&buf[size],
					" device %s %s\n",
					dev_name(&dd->pdev->dev),
					id_buf);
			}
		}
	}
	spin_unlock_irqrestore(&dev_lock, flags);

	return size;
}

static ssize_t mtip_hw_read_device_status(struct file *f, char __user *ubuf,
						size_t len, loff_t *offset)
{
	struct driver_data *dd =  (struct driver_data *)f->private_data;
	int size = *offset;
	char *buf;
	int rv = 0;

	if (!len || *offset)
		return 0;

	buf = kzalloc(MTIP_DFS_MAX_BUF_SIZE, GFP_KERNEL);
	if (!buf) {
		dev_err(&dd->pdev->dev,
			"Memory allocation: status buffer\n");
		return -ENOMEM;
	}

	size += show_device_status(NULL, buf);

	*offset = size <= len ? size : len;
	size = copy_to_user(ubuf, buf, *offset);
	if (size)
		rv = -EFAULT;

	kfree(buf);
	return rv ? rv : *offset;
}

static ssize_t mtip_hw_read_registers(struct file *f, char __user *ubuf,
				  size_t len, loff_t *offset)
{
	struct driver_data *dd =  (struct driver_data *)f->private_data;
	char *buf;
	u32 group_allocated;
	int size = *offset;
	int n, rv = 0;

	if (!len || size)
		return 0;

	buf = kzalloc(MTIP_DFS_MAX_BUF_SIZE, GFP_KERNEL);
	if (!buf) {
		dev_err(&dd->pdev->dev,
			"Memory allocation: register buffer\n");
		return -ENOMEM;
	}

	size += sprintf(&buf[size], "H/ S ACTive      : [ 0x");

	for (n = dd->slot_groups-1; n >= 0; n--)
		size += sprintf(&buf[size], "%08X ",
					 readl(dd->port->s_active[n]));

	size += sprintf(&buf[size], "]\n");
	size += sprintf(&buf[size], "H/ Command Issue : [ 0x");

	for (n = dd->slot_groups-1; n >= 0; n--)
		size += sprintf(&buf[size], "%08X ",
					readl(dd->port->cmd_issue[n]));

	size += sprintf(&buf[size], "]\n");
	size += sprintf(&buf[size], "H/ Completed     : [ 0x");

	for (n = dd->slot_groups-1; n >= 0; n--)
		size += sprintf(&buf[size], "%08X ",
				readl(dd->port->completed[n]));

	size += sprintf(&buf[size], "]\n");
	size += sprintf(&buf[size], "H/ PORT IRQ STAT : [ 0x%08X ]\n",
				readl(dd->port->mmio + PORT_IRQ_STAT));
	size += sprintf(&buf[size], "H/ HOST IRQ STAT : [ 0x%08X ]\n",
				readl(dd->mmio + HOST_IRQ_STAT));
	size += sprintf(&buf[size], "\n");

	size += sprintf(&buf[size], "L/ Allocated     : [ 0x");

	for (n = dd->slot_groups-1; n >= 0; n--) {
		if (sizeof(long) > sizeof(u32))
			group_allocated =
				dd->port->allocated[n/2] >> (32*(n&1));
		else
			group_allocated = dd->port->allocated[n];
		size += sprintf(&buf[size], "%08X ", group_allocated);
	}
	size += sprintf(&buf[size], "]\n");

	size += sprintf(&buf[size], "L/ Commands in Q : [ 0x");

	for (n = dd->slot_groups-1; n >= 0; n--) {
		if (sizeof(long) > sizeof(u32))
			group_allocated =
				dd->port->cmds_to_issue[n/2] >> (32*(n&1));
		else
			group_allocated = dd->port->cmds_to_issue[n];
		size += sprintf(&buf[size], "%08X ", group_allocated);
	}
	size += sprintf(&buf[size], "]\n");

	*offset = size <= len ? size : len;
	size = copy_to_user(ubuf, buf, *offset);
	if (size)
		rv = -EFAULT;

	kfree(buf);
	return rv ? rv : *offset;
}

static ssize_t mtip_hw_read_flags(struct file *f, char __user *ubuf,
				  size_t len, loff_t *offset)
{
	struct driver_data *dd =  (struct driver_data *)f->private_data;
	char *buf;
	int size = *offset;
	int rv = 0;

	if (!len || size)
		return 0;

	buf = kzalloc(MTIP_DFS_MAX_BUF_SIZE, GFP_KERNEL);
	if (!buf) {
		dev_err(&dd->pdev->dev,
			"Memory allocation: flag buffer\n");
		return -ENOMEM;
	}

	size += sprintf(&buf[size], "Flag-port : [ %08lX ]\n",
							dd->port->flags);
	size += sprintf(&buf[size], "Flag-dd   : [ %08lX ]\n",
							dd->dd_flag);

	*offset = size <= len ? size : len;
	size = copy_to_user(ubuf, buf, *offset);
	if (size)
		rv = -EFAULT;

	kfree(buf);
	return rv ? rv : *offset;
}

static const struct file_operations mtip_device_status_fops = {
	.owner  = THIS_MODULE,
	.open   = simple_open,
	.read   = mtip_hw_read_device_status,
	.llseek = no_llseek,
};

static const struct file_operations mtip_regs_fops = {
	.owner  = THIS_MODULE,
	.open   = simple_open,
	.read   = mtip_hw_read_registers,
	.llseek = no_llseek,
};

static const struct file_operations mtip_flags_fops = {
	.owner  = THIS_MODULE,
	.open   = simple_open,
	.read   = mtip_hw_read_flags,
	.llseek = no_llseek,
};

/*
 * Create the sysfs related attributes.
 *
 * @dd   Pointer to the driver data structure.
 * @kobj Pointer to the kobj for the block device.
 *
 * return value
 *	0	Operation completed successfully.
 *	-EINVAL Invalid parameter.
 */
static int mtip_hw_sysfs_init(struct driver_data *dd, struct kobject *kobj)
{
	if (!kobj || !dd)
		return -EINVAL;

	if (sysfs_create_file(kobj, &dev_attr_status.attr))
		dev_warn(&dd->pdev->dev,
			"Error creating 'status' sysfs entry\n");
	return 0;
}

/*
 * Remove the sysfs related attributes.
 *
 * @dd   Pointer to the driver data structure.
 * @kobj Pointer to the kobj for the block device.
 *
 * return value
 *	0	Operation completed successfully.
 *	-EINVAL Invalid parameter.
 */
static int mtip_hw_sysfs_exit(struct driver_data *dd, struct kobject *kobj)
{
	if (!kobj || !dd)
		return -EINVAL;

	sysfs_remove_file(kobj, &dev_attr_status.attr);

	return 0;
}

static int mtip_hw_debugfs_init(struct driver_data *dd)
{
	if (!dfs_parent)
		return -1;

	dd->dfs_node = debugfs_create_dir(dd->disk->disk_name, dfs_parent);
	if (IS_ERR_OR_NULL(dd->dfs_node)) {
		dev_warn(&dd->pdev->dev,
			"Error creating node %s under debugfs\n",
						dd->disk->disk_name);
		dd->dfs_node = NULL;
		return -1;
	}

	debugfs_create_file("flags", S_IRUGO, dd->dfs_node, dd,
							&mtip_flags_fops);
	debugfs_create_file("registers", S_IRUGO, dd->dfs_node, dd,
							&mtip_regs_fops);

	return 0;
}

static void mtip_hw_debugfs_exit(struct driver_data *dd)
{
	if (dd->dfs_node)
		debugfs_remove_recursive(dd->dfs_node);
}

static int mtip_free_orphan(struct driver_data *dd)
{
	struct kobject *kobj;

	if (dd->bdev) {
		if (dd->bdev->bd_holders >= 1)
			return -2;

		bdput(dd->bdev);
		dd->bdev = NULL;
	}

	mtip_hw_debugfs_exit(dd);

	spin_lock(&rssd_index_lock);
	ida_remove(&rssd_index_ida, dd->index);
	spin_unlock(&rssd_index_lock);

	if (!test_bit(MTIP_DDF_INIT_DONE_BIT, &dd->dd_flag) &&
			test_bit(MTIP_DDF_REBUILD_FAILED_BIT, &dd->dd_flag)) {
		put_disk(dd->disk);
	} else {
		if (dd->disk) {
			kobj = kobject_get(&disk_to_dev(dd->disk)->kobj);
			if (kobj) {
				mtip_hw_sysfs_exit(dd, kobj);
				kobject_put(kobj);
			}
			del_gendisk(dd->disk);
			dd->disk = NULL;
		}
		if (dd->queue) {
			dd->queue->queuedata = NULL;
			blk_cleanup_queue(dd->queue);
			blk_mq_free_tag_set(&dd->tags);
			dd->queue = NULL;
		}
	}
	kfree(dd);
	return 0;
}

/*
 * Perform any init/resume time hardware setup
 *
 * @dd Pointer to the driver data structure.
 *
 * return value
 *	None
 */
static inline void hba_setup(struct driver_data *dd)
{
	u32 hwdata;
	hwdata = readl(dd->mmio + HOST_HSORG);

	/* interrupt bug workaround: use only 1 IS bit.*/
	writel(hwdata |
		HSORG_DISABLE_SLOTGRP_INTR |
		HSORG_DISABLE_SLOTGRP_PXIS,
		dd->mmio + HOST_HSORG);
}

static int mtip_device_unaligned_constrained(struct driver_data *dd)
{
	return (dd->pdev->device == P420M_DEVICE_ID ? 1 : 0);
}

/*
 * Detect the details of the product, and store anything needed
 * into the driver data structure.  This includes product type and
 * version and number of slot groups.
 *
 * @dd Pointer to the driver data structure.
 *
 * return value
 *	None
 */
static void mtip_detect_product(struct driver_data *dd)
{
	u32 hwdata;
	unsigned int rev, slotgroups;

	/*
	 * HBA base + 0xFC [15:0] - vendor-specific hardware interface
	 * info register:
	 * [15:8] hardware/software interface rev#
	 * [   3] asic-style interface
	 * [ 2:0] number of slot groups, minus 1 (only valid for asic-style).
	 */
	hwdata = readl(dd->mmio + HOST_HSORG);

	dd->product_type = MTIP_PRODUCT_UNKNOWN;
	dd->slot_groups = 1;

	if (hwdata & 0x8) {
		dd->product_type = MTIP_PRODUCT_ASICFPGA;
		rev = (hwdata & HSORG_HWREV) >> 8;
		slotgroups = (hwdata & HSORG_SLOTGROUPS) + 1;
		dev_info(&dd->pdev->dev,
			"ASIC-FPGA design, HS rev 0x%x, "
			"%i slot groups [%i slots]\n",
			 rev,
			 slotgroups,
			 slotgroups * 32);

		if (slotgroups > MTIP_MAX_SLOT_GROUPS) {
			dev_warn(&dd->pdev->dev,
				"Warning: driver only supports "
				"%i slot groups.\n", MTIP_MAX_SLOT_GROUPS);
			slotgroups = MTIP_MAX_SLOT_GROUPS;
		}
		dd->slot_groups = slotgroups;
		return;
	}

	dev_warn(&dd->pdev->dev, "Unrecognized product id\n");
}

/*
 * Blocking wait for FTL rebuild to complete
 *
 * @dd Pointer to the DRIVER_DATA structure.
 *
 * return value
 *	0	FTL rebuild completed successfully
 *	-EFAULT FTL rebuild error/timeout/interruption
 */
static int mtip_ftl_rebuild_poll(struct driver_data *dd)
{
	unsigned long timeout, cnt = 0, start;

	dev_warn(&dd->pdev->dev,
		"FTL rebuild in progress. Polling for completion.\n");

	start = jiffies;
	timeout = jiffies + msecs_to_jiffies(MTIP_FTL_REBUILD_TIMEOUT_MS);

	do {
		if (unlikely(test_bit(MTIP_DDF_REMOVE_PENDING_BIT,
				&dd->dd_flag)))
			return -EFAULT;
		if (mtip_check_surprise_removal(dd->pdev))
			return -EFAULT;

		if (mtip_get_identify(dd->port, NULL) < 0)
			return -EFAULT;

		if (*(dd->port->identify + MTIP_FTL_REBUILD_OFFSET) ==
			MTIP_FTL_REBUILD_MAGIC) {
			ssleep(1);
			/* Print message every 3 minutes */
			if (cnt++ >= 180) {
				dev_warn(&dd->pdev->dev,
				"FTL rebuild in progress (%d secs).\n",
				jiffies_to_msecs(jiffies - start) / 1000);
				cnt = 0;
			}
		} else {
			dev_warn(&dd->pdev->dev,
				"FTL rebuild complete (%d secs).\n",
			jiffies_to_msecs(jiffies - start) / 1000);
			mtip_block_initialize(dd);
			return 0;
		}
		ssleep(10);
	} while (time_before(jiffies, timeout));

	/* Check for timeout */
	dev_err(&dd->pdev->dev,
		"Timed out waiting for FTL rebuild to complete (%d secs).\n",
		jiffies_to_msecs(jiffies - start) / 1000);
	return -EFAULT;
}

/*
 * service thread to issue queued commands
 *
 * @data Pointer to the driver data structure.
 *
 * return value
 *	0
 */

static int mtip_service_thread(void *data)
{
	struct driver_data *dd = (struct driver_data *)data;
	unsigned long slot, slot_start, slot_wrap;
	unsigned int num_cmd_slots = dd->slot_groups * 32;
	struct mtip_port *port = dd->port;
	int ret;

	while (1) {
		if (kthread_should_stop() ||
			test_bit(MTIP_PF_SVC_THD_STOP_BIT, &port->flags))
			goto st_out;
		clear_bit(MTIP_PF_SVC_THD_ACTIVE_BIT, &port->flags);

		/*
		 * the condition is to check neither an internal command is
		 * is in progress nor error handling is active
		 */
		wait_event_interruptible(port->svc_wait, (port->flags) &&
			!(port->flags & MTIP_PF_PAUSE_IO));

		set_bit(MTIP_PF_SVC_THD_ACTIVE_BIT, &port->flags);

		if (kthread_should_stop() ||
			test_bit(MTIP_PF_SVC_THD_STOP_BIT, &port->flags))
			goto st_out;

		/* If I am an orphan, start self cleanup */
		if (test_bit(MTIP_PF_SR_CLEANUP_BIT, &port->flags))
			break;

		if (unlikely(test_bit(MTIP_DDF_REMOVE_PENDING_BIT,
				&dd->dd_flag)))
			goto st_out;

restart_eh:
		/* Demux bits: start with error handling */
		if (test_bit(MTIP_PF_EH_ACTIVE_BIT, &port->flags)) {
			mtip_handle_tfe(dd);
			clear_bit(MTIP_PF_EH_ACTIVE_BIT, &port->flags);
		}

		if (test_bit(MTIP_PF_EH_ACTIVE_BIT, &port->flags))
			goto restart_eh;

		if (test_bit(MTIP_PF_ISSUE_CMDS_BIT, &port->flags)) {
			slot = 1;
			/* used to restrict the loop to one iteration */
			slot_start = num_cmd_slots;
			slot_wrap = 0;
			while (1) {
				slot = find_next_bit(port->cmds_to_issue,
						num_cmd_slots, slot);
				if (slot_wrap == 1) {
					if ((slot_start >= slot) ||
						(slot >= num_cmd_slots))
						break;
				}
				if (unlikely(slot_start == num_cmd_slots))
					slot_start = slot;

				if (unlikely(slot == num_cmd_slots)) {
					slot = 1;
					slot_wrap = 1;
					continue;
				}

				/* Issue the command to the hardware */
				mtip_issue_ncq_command(port, slot);

				clear_bit(slot, port->cmds_to_issue);
			}

			clear_bit(MTIP_PF_ISSUE_CMDS_BIT, &port->flags);
		}

		if (test_bit(MTIP_PF_REBUILD_BIT, &port->flags)) {
			if (mtip_ftl_rebuild_poll(dd) < 0)
				set_bit(MTIP_DDF_REBUILD_FAILED_BIT,
							&dd->dd_flag);
			clear_bit(MTIP_PF_REBUILD_BIT, &port->flags);
		}
	}

	/* wait for pci remove to exit */
	while (1) {
		if (test_bit(MTIP_DDF_REMOVE_DONE_BIT, &dd->dd_flag))
			break;
		msleep_interruptible(1000);
		if (kthread_should_stop())
			goto st_out;
	}

	while (1) {
		ret = mtip_free_orphan(dd);
		if (!ret) {
			/* NOTE: All data structures are invalid, do not
			 * access any here */
			return 0;
		}
		msleep_interruptible(1000);
		if (kthread_should_stop())
			goto st_out;
	}
st_out:
	return 0;
}

/*
 * DMA region teardown
 *
 * @dd Pointer to driver_data structure
 *
 * return value
 *      None
 */
static void mtip_dma_free(struct driver_data *dd)
{
	struct mtip_port *port = dd->port;

	if (port->block1)
		dmam_free_coherent(&dd->pdev->dev, BLOCK_DMA_ALLOC_SZ,
					port->block1, port->block1_dma);

	if (port->command_list) {
		dmam_free_coherent(&dd->pdev->dev, AHCI_CMD_TBL_SZ,
				port->command_list, port->command_list_dma);
	}
}

/*
 * DMA region setup
 *
 * @dd Pointer to driver_data structure
 *
 * return value
 *      -ENOMEM Not enough free DMA region space to initialize driver
 */
static int mtip_dma_alloc(struct driver_data *dd)
{
	struct mtip_port *port = dd->port;

	/* Allocate dma memory for RX Fis, Identify, and Sector Bufffer */
	port->block1 =
		dmam_alloc_coherent(&dd->pdev->dev, BLOCK_DMA_ALLOC_SZ,
					&port->block1_dma, GFP_KERNEL);
	if (!port->block1)
		return -ENOMEM;
	memset(port->block1, 0, BLOCK_DMA_ALLOC_SZ);

	/* Allocate dma memory for command list */
	port->command_list =
		dmam_alloc_coherent(&dd->pdev->dev, AHCI_CMD_TBL_SZ,
					&port->command_list_dma, GFP_KERNEL);
	if (!port->command_list) {
		dmam_free_coherent(&dd->pdev->dev, BLOCK_DMA_ALLOC_SZ,
					port->block1, port->block1_dma);
		port->block1 = NULL;
		port->block1_dma = 0;
		return -ENOMEM;
	}
	memset(port->command_list, 0, AHCI_CMD_TBL_SZ);

	/* Setup all pointers into first DMA region */
	port->rxfis         = port->block1 + AHCI_RX_FIS_OFFSET;
	port->rxfis_dma     = port->block1_dma + AHCI_RX_FIS_OFFSET;
	port->identify      = port->block1 + AHCI_IDFY_OFFSET;
	port->identify_dma  = port->block1_dma + AHCI_IDFY_OFFSET;
	port->log_buf       = port->block1 + AHCI_SECTBUF_OFFSET;
	port->log_buf_dma   = port->block1_dma + AHCI_SECTBUF_OFFSET;
	port->smart_buf     = port->block1 + AHCI_SMARTBUF_OFFSET;
	port->smart_buf_dma = port->block1_dma + AHCI_SMARTBUF_OFFSET;

	return 0;
}

static int mtip_hw_get_identify(struct driver_data *dd)
{
	struct smart_attr attr242;
	unsigned char *buf;
	int rv;

	if (mtip_get_identify(dd->port, NULL) < 0)
		return -EFAULT;

	if (*(dd->port->identify + MTIP_FTL_REBUILD_OFFSET) ==
		MTIP_FTL_REBUILD_MAGIC) {
		set_bit(MTIP_PF_REBUILD_BIT, &dd->port->flags);
		return MTIP_FTL_REBUILD_MAGIC;
	}
	mtip_dump_identify(dd->port);

	/* check write protect, over temp and rebuild statuses */
	rv = mtip_read_log_page(dd->port, ATA_LOG_SATA_NCQ,
				dd->port->log_buf,
				dd->port->log_buf_dma, 1);
	if (rv) {
		dev_warn(&dd->pdev->dev,
			"Error in READ LOG EXT (10h) command\n");
		/* non-critical error, don't fail the load */
	} else {
		buf = (unsigned char *)dd->port->log_buf;
		if (buf[259] & 0x1) {
			dev_info(&dd->pdev->dev,
				"Write protect bit is set.\n");
			set_bit(MTIP_DDF_WRITE_PROTECT_BIT, &dd->dd_flag);
		}
		if (buf[288] == 0xF7) {
			dev_info(&dd->pdev->dev,
				"Exceeded Tmax, drive in thermal shutdown.\n");
			set_bit(MTIP_DDF_OVER_TEMP_BIT, &dd->dd_flag);
		}
		if (buf[288] == 0xBF) {
			dev_info(&dd->pdev->dev,
				"Drive indicates rebuild has failed.\n");
			/* TODO */
		}
	}

	/* get write protect progess */
	memset(&attr242, 0, sizeof(struct smart_attr));
	if (mtip_get_smart_attr(dd->port, 242, &attr242))
		dev_warn(&dd->pdev->dev,
				"Unable to check write protect progress\n");
	else
		dev_info(&dd->pdev->dev,
				"Write protect progress: %u%% (%u blocks)\n",
				attr242.cur, le32_to_cpu(attr242.data));

	return rv;
}

/*
 * Called once for each card.
 *
 * @dd Pointer to the driver data structure.
 *
 * return value
 *	0 on success, else an error code.
 */
static int mtip_hw_init(struct driver_data *dd)
{
	int i;
	int rv;
	unsigned int num_command_slots;
	unsigned long timeout, timetaken;

	dd->mmio = pcim_iomap_table(dd->pdev)[MTIP_ABAR];

	mtip_detect_product(dd);
	if (dd->product_type == MTIP_PRODUCT_UNKNOWN) {
		rv = -EIO;
		goto out1;
	}
	num_command_slots = dd->slot_groups * 32;

	hba_setup(dd);

	dd->port = kzalloc_node(sizeof(struct mtip_port), GFP_KERNEL,
				dd->numa_node);
	if (!dd->port) {
		dev_err(&dd->pdev->dev,
			"Memory allocation: port structure\n");
		return -ENOMEM;
	}

	/* Continue workqueue setup */
	for (i = 0; i < MTIP_MAX_SLOT_GROUPS; i++)
		dd->work[i].port = dd->port;

	/* Enable unaligned IO constraints for some devices */
	if (mtip_device_unaligned_constrained(dd))
		dd->unal_qdepth = MTIP_MAX_UNALIGNED_SLOTS;
	else
		dd->unal_qdepth = 0;

	sema_init(&dd->port->cmd_slot_unal, dd->unal_qdepth);

	/* Spinlock to prevent concurrent issue */
	for (i = 0; i < MTIP_MAX_SLOT_GROUPS; i++)
		spin_lock_init(&dd->port->cmd_issue_lock[i]);

	/* Set the port mmio base address. */
	dd->port->mmio	= dd->mmio + PORT_OFFSET;
	dd->port->dd	= dd;

	/* DMA allocations */
	rv = mtip_dma_alloc(dd);
	if (rv < 0)
		goto out1;

	/* Setup the pointers to the extended s_active and CI registers. */
	for (i = 0; i < dd->slot_groups; i++) {
		dd->port->s_active[i] =
			dd->port->mmio + i*0x80 + PORT_SCR_ACT;
		dd->port->cmd_issue[i] =
			dd->port->mmio + i*0x80 + PORT_COMMAND_ISSUE;
		dd->port->completed[i] =
			dd->port->mmio + i*0x80 + PORT_SDBV;
	}

	timetaken = jiffies;
	timeout = jiffies + msecs_to_jiffies(30000);
	while (((readl(dd->port->mmio + PORT_SCR_STAT) & 0x0F) != 0x03) &&
		 time_before(jiffies, timeout)) {
		mdelay(100);
	}
	if (unlikely(mtip_check_surprise_removal(dd->pdev))) {
		timetaken = jiffies - timetaken;
		dev_warn(&dd->pdev->dev,
			"Surprise removal detected at %u ms\n",
			jiffies_to_msecs(timetaken));
		rv = -ENODEV;
		goto out2 ;
	}
	if (unlikely(test_bit(MTIP_DDF_REMOVE_PENDING_BIT, &dd->dd_flag))) {
		timetaken = jiffies - timetaken;
		dev_warn(&dd->pdev->dev,
			"Removal detected at %u ms\n",
			jiffies_to_msecs(timetaken));
		rv = -EFAULT;
		goto out2;
	}

	/* Conditionally reset the HBA. */
	if (!(readl(dd->mmio + HOST_CAP) & HOST_CAP_NZDMA)) {
		if (mtip_hba_reset(dd) < 0) {
			dev_err(&dd->pdev->dev,
				"Card did not reset within timeout\n");
			rv = -EIO;
			goto out2;
		}
	} else {
		/* Clear any pending interrupts on the HBA */
		writel(readl(dd->mmio + HOST_IRQ_STAT),
			dd->mmio + HOST_IRQ_STAT);
	}

	mtip_init_port(dd->port);
	mtip_start_port(dd->port);

	/* Setup the ISR and enable interrupts. */
	rv = devm_request_irq(&dd->pdev->dev,
				dd->pdev->irq,
				mtip_irq_handler,
				IRQF_SHARED,
				dev_driver_string(&dd->pdev->dev),
				dd);

	if (rv) {
		dev_err(&dd->pdev->dev,
			"Unable to allocate IRQ %d\n", dd->pdev->irq);
		goto out2;
	}
	irq_set_affinity_hint(dd->pdev->irq, get_cpu_mask(dd->isr_binding));

	/* Enable interrupts on the HBA. */
	writel(readl(dd->mmio + HOST_CTL) | HOST_IRQ_EN,
					dd->mmio + HOST_CTL);

	init_waitqueue_head(&dd->port->svc_wait);

	if (test_bit(MTIP_DDF_REMOVE_PENDING_BIT, &dd->dd_flag)) {
		rv = -EFAULT;
		goto out3;
	}

	return rv;

out3:
	/* Disable interrupts on the HBA. */
	writel(readl(dd->mmio + HOST_CTL) & ~HOST_IRQ_EN,
			dd->mmio + HOST_CTL);

	/* Release the IRQ. */
	irq_set_affinity_hint(dd->pdev->irq, NULL);
	devm_free_irq(&dd->pdev->dev, dd->pdev->irq, dd);

out2:
	mtip_deinit_port(dd->port);
	mtip_dma_free(dd);

out1:
	/* Free the memory allocated for the for structure. */
	kfree(dd->port);

	return rv;
}

static void mtip_standby_drive(struct driver_data *dd)
{
	if (dd->sr)
		return;

	/*
	 * Send standby immediate (E0h) to the drive so that it
	 * saves its state.
	 */
	if (!test_bit(MTIP_PF_REBUILD_BIT, &dd->port->flags) &&
	    !test_bit(MTIP_DDF_SEC_LOCK_BIT, &dd->dd_flag))
		if (mtip_standby_immediate(dd->port))
			dev_warn(&dd->pdev->dev,
				"STANDBY IMMEDIATE failed\n");
}

/*
 * Called to deinitialize an interface.
 *
 * @dd Pointer to the driver data structure.
 *
 * return value
 *	0
 */
static int mtip_hw_exit(struct driver_data *dd)
{
	/*
	 * Send standby immediate (E0h) to the drive so that it
	 * saves its state.
	 */
	if (!dd->sr) {
		/* de-initialize the port. */
		mtip_deinit_port(dd->port);

		/* Disable interrupts on the HBA. */
		writel(readl(dd->mmio + HOST_CTL) & ~HOST_IRQ_EN,
				dd->mmio + HOST_CTL);
	}

	/* Release the IRQ. */
	irq_set_affinity_hint(dd->pdev->irq, NULL);
	devm_free_irq(&dd->pdev->dev, dd->pdev->irq, dd);

	/* Free dma regions */
	mtip_dma_free(dd);

	/* Free the memory allocated for the for structure. */
	kfree(dd->port);
	dd->port = NULL;

	return 0;
}

/*
 * Issue a Standby Immediate command to the device.
 *
 * This function is called by the Block Layer just before the
 * system powers off during a shutdown.
 *
 * @dd Pointer to the driver data structure.
 *
 * return value
 *	0
 */
static int mtip_hw_shutdown(struct driver_data *dd)
{
	/*
	 * Send standby immediate (E0h) to the drive so that it
	 * saves its state.
	 */
	if (!dd->sr && dd->port)
		mtip_standby_immediate(dd->port);

	return 0;
}

/*
 * Suspend function
 *
 * This function is called by the Block Layer just before the
 * system hibernates.
 *
 * @dd Pointer to the driver data structure.
 *
 * return value
 *	0	Suspend was successful
 *	-EFAULT Suspend was not successful
 */
static int mtip_hw_suspend(struct driver_data *dd)
{
	/*
	 * Send standby immediate (E0h) to the drive
	 * so that it saves its state.
	 */
	if (mtip_standby_immediate(dd->port) != 0) {
		dev_err(&dd->pdev->dev,
			"Failed standby-immediate command\n");
		return -EFAULT;
	}

	/* Disable interrupts on the HBA.*/
	writel(readl(dd->mmio + HOST_CTL) & ~HOST_IRQ_EN,
			dd->mmio + HOST_CTL);
	mtip_deinit_port(dd->port);

	return 0;
}

/*
 * Resume function
 *
 * This function is called by the Block Layer as the
 * system resumes.
 *
 * @dd Pointer to the driver data structure.
 *
 * return value
 *	0	Resume was successful
 *      -EFAULT Resume was not successful
 */
static int mtip_hw_resume(struct driver_data *dd)
{
	/* Perform any needed hardware setup steps */
	hba_setup(dd);

	/* Reset the HBA */
	if (mtip_hba_reset(dd) != 0) {
		dev_err(&dd->pdev->dev,
			"Unable to reset the HBA\n");
		return -EFAULT;
	}

	/*
	 * Enable the port, DMA engine, and FIS reception specific
	 * h/w in controller.
	 */
	mtip_init_port(dd->port);
	mtip_start_port(dd->port);

	/* Enable interrupts on the HBA.*/
	writel(readl(dd->mmio + HOST_CTL) | HOST_IRQ_EN,
			dd->mmio + HOST_CTL);

	return 0;
}

/*
 * Helper function for reusing disk name
 * upon hot insertion.
 */
static int rssd_disk_name_format(char *prefix,
				 int index,
				 char *buf,
				 int buflen)
{
	const int base = 'z' - 'a' + 1;
	char *begin = buf + strlen(prefix);
	char *end = buf + buflen;
	char *p;
	int unit;

	p = end - 1;
	*p = '\0';
	unit = base;
	do {
		if (p == begin)
			return -EINVAL;
		*--p = 'a' + (index % unit);
		index = (index / unit) - 1;
	} while (index >= 0);

	memmove(begin, p, end - p);
	memcpy(buf, prefix, strlen(prefix));

	return 0;
}

/*
 * Block layer IOCTL handler.
 *
 * @dev Pointer to the block_device structure.
 * @mode ignored
 * @cmd IOCTL command passed from the user application.
 * @arg Argument passed from the user application.
 *
 * return value
 *	0        IOCTL completed successfully.
 *	-ENOTTY  IOCTL not supported or invalid driver data
 *                 structure pointer.
 */
static int mtip_block_ioctl(struct block_device *dev,
			    fmode_t mode,
			    unsigned cmd,
			    unsigned long arg)
{
	struct driver_data *dd = dev->bd_disk->private_data;

	if (!capable(CAP_SYS_ADMIN))
		return -EACCES;

	if (!dd)
		return -ENOTTY;

	if (unlikely(test_bit(MTIP_DDF_REMOVE_PENDING_BIT, &dd->dd_flag)))
		return -ENOTTY;

	switch (cmd) {
	case BLKFLSBUF:
		return -ENOTTY;
	default:
		return mtip_hw_ioctl(dd, cmd, arg);
	}
}

#ifdef CONFIG_COMPAT
/*
 * Block layer compat IOCTL handler.
 *
 * @dev Pointer to the block_device structure.
 * @mode ignored
 * @cmd IOCTL command passed from the user application.
 * @arg Argument passed from the user application.
 *
 * return value
 *	0        IOCTL completed successfully.
 *	-ENOTTY  IOCTL not supported or invalid driver data
 *                 structure pointer.
 */
static int mtip_block_compat_ioctl(struct block_device *dev,
			    fmode_t mode,
			    unsigned cmd,
			    unsigned long arg)
{
	struct driver_data *dd = dev->bd_disk->private_data;

	if (!capable(CAP_SYS_ADMIN))
		return -EACCES;

	if (!dd)
		return -ENOTTY;

	if (unlikely(test_bit(MTIP_DDF_REMOVE_PENDING_BIT, &dd->dd_flag)))
		return -ENOTTY;

	switch (cmd) {
	case BLKFLSBUF:
		return -ENOTTY;
	case HDIO_DRIVE_TASKFILE: {
		struct mtip_compat_ide_task_request_s __user *compat_req_task;
		ide_task_request_t req_task;
		int compat_tasksize, outtotal, ret;

		compat_tasksize =
			sizeof(struct mtip_compat_ide_task_request_s);

		compat_req_task =
			(struct mtip_compat_ide_task_request_s __user *) arg;

		if (copy_from_user(&req_task, (void __user *) arg,
			compat_tasksize - (2 * sizeof(compat_long_t))))
			return -EFAULT;

		if (get_user(req_task.out_size, &compat_req_task->out_size))
			return -EFAULT;

		if (get_user(req_task.in_size, &compat_req_task->in_size))
			return -EFAULT;

		outtotal = sizeof(struct mtip_compat_ide_task_request_s);

		ret = exec_drive_taskfile(dd, (void __user *) arg,
						&req_task, outtotal);

		if (copy_to_user((void __user *) arg, &req_task,
				compat_tasksize -
				(2 * sizeof(compat_long_t))))
			return -EFAULT;

		if (put_user(req_task.out_size, &compat_req_task->out_size))
			return -EFAULT;

		if (put_user(req_task.in_size, &compat_req_task->in_size))
			return -EFAULT;

		return ret;
	}
	default:
		return mtip_hw_ioctl(dd, cmd, arg);
	}
}
#endif

/*
 * Obtain the geometry of the device.
 *
 * You may think that this function is obsolete, but some applications,
 * fdisk for example still used CHS values. This function describes the
 * device as having 224 heads and 56 sectors per cylinder. These values are
 * chosen so that each cylinder is aligned on a 4KB boundary. Since a
 * partition is described in terms of a start and end cylinder this means
 * that each partition is also 4KB aligned. Non-aligned partitions adversely
 * affects performance.
 *
 * @dev Pointer to the block_device strucutre.
 * @geo Pointer to a hd_geometry structure.
 *
 * return value
 *	0       Operation completed successfully.
 *	-ENOTTY An error occurred while reading the drive capacity.
 */
static int mtip_block_getgeo(struct block_device *dev,
				struct hd_geometry *geo)
{
	struct driver_data *dd = dev->bd_disk->private_data;
	sector_t capacity;

	if (!dd)
		return -ENOTTY;

	if (!(mtip_hw_get_capacity(dd, &capacity))) {
		dev_warn(&dd->pdev->dev,
			"Could not get drive capacity.\n");
		return -ENOTTY;
	}

	geo->heads = 224;
	geo->sectors = 56;
	sector_div(capacity, (geo->heads * geo->sectors));
	geo->cylinders = capacity;
	return 0;
}

/*
 * Block device operation function.
 *
 * This structure contains pointers to the functions required by the block
 * layer.
 */
static const struct block_device_operations mtip_block_ops = {
	.ioctl		= mtip_block_ioctl,
#ifdef CONFIG_COMPAT
	.compat_ioctl	= mtip_block_compat_ioctl,
#endif
	.getgeo		= mtip_block_getgeo,
	.owner		= THIS_MODULE
};

/*
 * Block layer make request function.
 *
 * This function is called by the kernel to process a BIO for
 * the P320 device.
 *
 * @queue Pointer to the request queue. Unused other than to obtain
 *              the driver data structure.
 * @rq    Pointer to the request.
 *
 */
static int mtip_submit_request(struct blk_mq_hw_ctx *hctx, struct request *rq)
{
	struct driver_data *dd = hctx->queue->queuedata;
	struct mtip_cmd *cmd = blk_mq_rq_to_pdu(rq);
	unsigned int nents;

	if (unlikely(dd->dd_flag & MTIP_DDF_STOP_IO)) {
		if (unlikely(test_bit(MTIP_DDF_REMOVE_PENDING_BIT,
							&dd->dd_flag))) {
			return -ENXIO;
		}
		if (unlikely(test_bit(MTIP_DDF_OVER_TEMP_BIT, &dd->dd_flag))) {
			return -ENODATA;
		}
		if (unlikely(test_bit(MTIP_DDF_WRITE_PROTECT_BIT,
							&dd->dd_flag) &&
				rq_data_dir(rq))) {
			return -ENODATA;
		}
		if (unlikely(test_bit(MTIP_DDF_SEC_LOCK_BIT, &dd->dd_flag)))
			return -ENODATA;
		if (test_bit(MTIP_DDF_REBUILD_FAILED_BIT, &dd->dd_flag))
			return -ENXIO;
	}

	if (rq->cmd_flags & REQ_DISCARD) {
		int err;

		err = mtip_send_trim(dd, blk_rq_pos(rq), blk_rq_sectors(rq));
		blk_mq_end_io(rq, err);
		return 0;
	}

	/* Create the scatter list for this request. */
	nents = blk_rq_map_sg(hctx->queue, rq, cmd->sg);

	/* Issue the read/write. */
	mtip_hw_submit_io(dd, rq, cmd, nents, hctx);
	return 0;
}

static bool mtip_check_unal_depth(struct blk_mq_hw_ctx *hctx,
				  struct request *rq)
{
	struct driver_data *dd = hctx->queue->queuedata;
	struct mtip_cmd *cmd = blk_mq_rq_to_pdu(rq);

	if (rq_data_dir(rq) == READ || !dd->unal_qdepth)
		return false;

	/*
	 * If unaligned depth must be limited on this controller, mark it
	 * as unaligned if the IO isn't on a 4k boundary (start of length).
	 */
	if (blk_rq_sectors(rq) <= 64) {
		if ((blk_rq_pos(rq) & 7) || (blk_rq_sectors(rq) & 7))
			cmd->unaligned = 1;
	}

	if (cmd->unaligned && down_trylock(&dd->port->cmd_slot_unal))
		return true;

	return false;
}

static int mtip_queue_rq(struct blk_mq_hw_ctx *hctx, struct request *rq)
{
	int ret;

	if (unlikely(mtip_check_unal_depth(hctx, rq)))
		return BLK_MQ_RQ_QUEUE_BUSY;

	ret = mtip_submit_request(hctx, rq);
	if (likely(!ret))
		return BLK_MQ_RQ_QUEUE_OK;

	rq->errors = ret;
	return BLK_MQ_RQ_QUEUE_ERROR;
}

static void mtip_free_cmd(void *data, struct request *rq,
			  unsigned int hctx_idx, unsigned int request_idx)
{
	struct driver_data *dd = data;
	struct mtip_cmd *cmd = blk_mq_rq_to_pdu(rq);

	if (!cmd->command)
		return;

	dmam_free_coherent(&dd->pdev->dev, CMD_DMA_ALLOC_SZ,
				cmd->command, cmd->command_dma);
}

static int mtip_init_cmd(void *data, struct request *rq, unsigned int hctx_idx,
			 unsigned int request_idx, unsigned int numa_node)
{
	struct driver_data *dd = data;
	struct mtip_cmd *cmd = blk_mq_rq_to_pdu(rq);
	u32 host_cap_64 = readl(dd->mmio + HOST_CAP) & HOST_CAP_64;

	cmd->command = dmam_alloc_coherent(&dd->pdev->dev, CMD_DMA_ALLOC_SZ,
			&cmd->command_dma, GFP_KERNEL);
	if (!cmd->command)
		return -ENOMEM;

	memset(cmd->command, 0, CMD_DMA_ALLOC_SZ);

	/* Point the command headers at the command tables. */
	cmd->command_header = dd->port->command_list +
				(sizeof(struct mtip_cmd_hdr) * request_idx);
	cmd->command_header_dma = dd->port->command_list_dma +
				(sizeof(struct mtip_cmd_hdr) * request_idx);

	if (host_cap_64)
		cmd->command_header->ctbau = __force_bit2int cpu_to_le32((cmd->command_dma >> 16) >> 16);

	cmd->command_header->ctba = __force_bit2int cpu_to_le32(cmd->command_dma & 0xFFFFFFFF);

	sg_init_table(cmd->sg, MTIP_MAX_SG);
	return 0;
}

static struct blk_mq_ops mtip_mq_ops = {
	.queue_rq	= mtip_queue_rq,
	.map_queue	= blk_mq_map_queue,
	.init_request	= mtip_init_cmd,
	.exit_request	= mtip_free_cmd,
};

/*
 * Block layer initialization function.
 *
 * This function is called once by the PCI layer for each P320
 * device that is connected to the system.
 *
 * @dd Pointer to the driver data structure.
 *
 * return value
 *	0 on success else an error code.
 */
static int mtip_block_initialize(struct driver_data *dd)
{
	int rv = 0, wait_for_rebuild = 0;
	sector_t capacity;
	unsigned int index = 0;
	struct kobject *kobj;
	unsigned char thd_name[16];

	if (dd->disk)
		goto skip_create_disk; /* hw init done, before rebuild */

	if (mtip_hw_init(dd)) {
		rv = -EINVAL;
		goto protocol_init_error;
	}

	dd->disk = alloc_disk_node(MTIP_MAX_MINORS, dd->numa_node);
	if (dd->disk  == NULL) {
		dev_err(&dd->pdev->dev,
			"Unable to allocate gendisk structure\n");
		rv = -EINVAL;
		goto alloc_disk_error;
	}

	/* Generate the disk name, implemented same as in sd.c */
	do {
		if (!ida_pre_get(&rssd_index_ida, GFP_KERNEL))
			goto ida_get_error;

		spin_lock(&rssd_index_lock);
		rv = ida_get_new(&rssd_index_ida, &index);
		spin_unlock(&rssd_index_lock);
	} while (rv == -EAGAIN);

	if (rv)
		goto ida_get_error;

	rv = rssd_disk_name_format("rssd",
				index,
				dd->disk->disk_name,
				DISK_NAME_LEN);
	if (rv)
		goto disk_index_error;

	dd->disk->driverfs_dev	= &dd->pdev->dev;
	dd->disk->major		= dd->major;
	dd->disk->first_minor	= dd->instance * MTIP_MAX_MINORS;
	dd->disk->fops		= &mtip_block_ops;
	dd->disk->private_data	= dd;
	dd->index		= index;

	mtip_hw_debugfs_init(dd);

skip_create_disk:
	memset(&dd->tags, 0, sizeof(dd->tags));
	dd->tags.ops = &mtip_mq_ops;
	dd->tags.nr_hw_queues = 1;
	dd->tags.queue_depth = MTIP_MAX_COMMAND_SLOTS;
	dd->tags.reserved_tags = 1;
	dd->tags.cmd_size = sizeof(struct mtip_cmd);
	dd->tags.numa_node = dd->numa_node;
	dd->tags.flags = BLK_MQ_F_SHOULD_MERGE;
	dd->tags.driver_data = dd;

	rv = blk_mq_alloc_tag_set(&dd->tags);
	if (rv) {
		dev_err(&dd->pdev->dev,
			"Unable to allocate request queue\n");
		goto block_queue_alloc_init_error;
	}

	/* Allocate the request queue. */
	dd->queue = blk_mq_init_queue(&dd->tags);
	if (IS_ERR(dd->queue)) {
		dev_err(&dd->pdev->dev,
			"Unable to allocate request queue\n");
		rv = -ENOMEM;
		goto block_queue_alloc_init_error;
	}

	dd->disk->queue		= dd->queue;
	dd->queue->queuedata	= dd;

	/* Initialize the protocol layer. */
	wait_for_rebuild = mtip_hw_get_identify(dd);
	if (wait_for_rebuild < 0) {
		dev_err(&dd->pdev->dev,
			"Protocol layer initialization failed\n");
		rv = -EINVAL;
		goto init_hw_cmds_error;
	}

	/*
	 * if rebuild pending, start the service thread, and delay the block
	 * queue creation and add_disk()
	 */
	if (wait_for_rebuild == MTIP_FTL_REBUILD_MAGIC)
		goto start_service_thread;

	/* Set device limits. */
	set_bit(QUEUE_FLAG_NONROT, &dd->queue->queue_flags);
	blk_queue_max_segments(dd->queue, MTIP_MAX_SG);
	blk_queue_physical_block_size(dd->queue, 4096);
	blk_queue_max_hw_sectors(dd->queue, 0xffff);
	blk_queue_max_segment_size(dd->queue, 0x400000);
	blk_queue_io_min(dd->queue, 4096);
	blk_queue_bounce_limit(dd->queue, dd->pdev->dma_mask);

	/*
	 * write back cache is not supported in the device. FUA depends on
	 * write back cache support, hence setting flush support to zero.
	 */
	blk_queue_flush(dd->queue, 0);

	/* Signal trim support */
	if (dd->trim_supp == true) {
		set_bit(QUEUE_FLAG_DISCARD, &dd->queue->queue_flags);
		dd->queue->limits.discard_granularity = 4096;
		blk_queue_max_discard_sectors(dd->queue,
			MTIP_MAX_TRIM_ENTRY_LEN * MTIP_MAX_TRIM_ENTRIES);
		dd->queue->limits.discard_zeroes_data = 0;
	}

	/* Set the capacity of the device in 512 byte sectors. */
	if (!(mtip_hw_get_capacity(dd, &capacity))) {
		dev_warn(&dd->pdev->dev,
			"Could not read drive capacity\n");
		rv = -EIO;
		goto read_capacity_error;
	}
	set_capacity(dd->disk, capacity);

	/* Enable the block device and add it to /dev */
	add_disk(dd->disk);

	dd->bdev = bdget_disk(dd->disk, 0);
	/*
	 * Now that the disk is active, initialize any sysfs attributes
	 * managed by the protocol layer.
	 */
	kobj = kobject_get(&disk_to_dev(dd->disk)->kobj);
	if (kobj) {
		mtip_hw_sysfs_init(dd, kobj);
		kobject_put(kobj);
	}

	if (dd->mtip_svc_handler) {
		set_bit(MTIP_DDF_INIT_DONE_BIT, &dd->dd_flag);
		return rv; /* service thread created for handling rebuild */
	}

start_service_thread:
	sprintf(thd_name, "mtip_svc_thd_%02d", index);
	dd->mtip_svc_handler = kthread_create_on_node(mtip_service_thread,
						dd, dd->numa_node, "%s",
						thd_name);

	if (IS_ERR(dd->mtip_svc_handler)) {
		dev_err(&dd->pdev->dev, "service thread failed to start\n");
		dd->mtip_svc_handler = NULL;
		rv = -EFAULT;
		goto kthread_run_error;
	}
	wake_up_process(dd->mtip_svc_handler);
	if (wait_for_rebuild == MTIP_FTL_REBUILD_MAGIC)
		rv = wait_for_rebuild;

	return rv;

kthread_run_error:
	bdput(dd->bdev);
	dd->bdev = NULL;

	/* Delete our gendisk. This also removes the device from /dev */
	del_gendisk(dd->disk);

read_capacity_error:
init_hw_cmds_error:
	blk_cleanup_queue(dd->queue);
	blk_mq_free_tag_set(&dd->tags);
block_queue_alloc_init_error:
	mtip_hw_debugfs_exit(dd);
disk_index_error:
	spin_lock(&rssd_index_lock);
	ida_remove(&rssd_index_ida, index);
	spin_unlock(&rssd_index_lock);

ida_get_error:
	put_disk(dd->disk);

alloc_disk_error:
	mtip_hw_exit(dd); /* De-initialize the protocol layer. */

protocol_init_error:
	return rv;
}

/*
 * Block layer deinitialization function.
 *
 * Called by the PCI layer as each P320 device is removed.
 *
 * @dd Pointer to the driver data structure.
 *
 * return value
 *	0
 */
static int mtip_block_remove(struct driver_data *dd)
{
	struct kobject *kobj;

	if (!dd->sr) {
		mtip_hw_debugfs_exit(dd);

		if (dd->mtip_svc_handler) {
			set_bit(MTIP_PF_SVC_THD_STOP_BIT, &dd->port->flags);
			wake_up_interruptible(&dd->port->svc_wait);
			kthread_stop(dd->mtip_svc_handler);
		}

		/* Clean up the sysfs attributes, if created */
		if (test_bit(MTIP_DDF_INIT_DONE_BIT, &dd->dd_flag)) {
			kobj = kobject_get(&disk_to_dev(dd->disk)->kobj);
			if (kobj) {
				mtip_hw_sysfs_exit(dd, kobj);
				kobject_put(kobj);
			}
		}

		mtip_standby_drive(dd);

		/*
		 * Delete our gendisk structure. This also removes the device
		 * from /dev
		 */
		if (dd->bdev) {
			bdput(dd->bdev);
			dd->bdev = NULL;
		}
		if (dd->disk) {
			if (dd->disk->queue) {
				del_gendisk(dd->disk);
				blk_cleanup_queue(dd->queue);
				blk_mq_free_tag_set(&dd->tags);
				dd->queue = NULL;
			} else
				put_disk(dd->disk);
		}
		dd->disk  = NULL;

		spin_lock(&rssd_index_lock);
		ida_remove(&rssd_index_ida, dd->index);
		spin_unlock(&rssd_index_lock);
	} else {
		dev_info(&dd->pdev->dev, "device %s surprise removal\n",
						dd->disk->disk_name);
	}

	/* De-initialize the protocol layer. */
	mtip_hw_exit(dd);

	return 0;
}

/*
 * Function called by the PCI layer when just before the
 * machine shuts down.
 *
 * If a protocol layer shutdown function is present it will be called
 * by this function.
 *
 * @dd Pointer to the driver data structure.
 *
 * return value
 *	0
 */
static int mtip_block_shutdown(struct driver_data *dd)
{
	mtip_hw_shutdown(dd);

	/* Delete our gendisk structure, and cleanup the blk queue. */
	if (dd->disk) {
		dev_info(&dd->pdev->dev,
			"Shutting down %s ...\n", dd->disk->disk_name);

		if (dd->disk->queue) {
			del_gendisk(dd->disk);
			blk_cleanup_queue(dd->queue);
			blk_mq_free_tag_set(&dd->tags);
		} else
			put_disk(dd->disk);
		dd->disk  = NULL;
		dd->queue = NULL;
	}

	spin_lock(&rssd_index_lock);
	ida_remove(&rssd_index_ida, dd->index);
	spin_unlock(&rssd_index_lock);
	return 0;
}

static int mtip_block_suspend(struct driver_data *dd)
{
	dev_info(&dd->pdev->dev,
		"Suspending %s ...\n", dd->disk->disk_name);
	mtip_hw_suspend(dd);
	return 0;
}

static int mtip_block_resume(struct driver_data *dd)
{
	dev_info(&dd->pdev->dev, "Resuming %s ...\n",
		dd->disk->disk_name);
	mtip_hw_resume(dd);
	return 0;
}

static void drop_cpu(int cpu)
{
	cpu_use[cpu]--;
}

static int get_least_used_cpu_on_node(int node)
{
	int cpu, least_used_cpu, least_cnt;
	const struct cpumask *node_mask;

	node_mask = cpumask_of_node(node);
	least_used_cpu = cpumask_first(node_mask);
	least_cnt = cpu_use[least_used_cpu];
	cpu = least_used_cpu;

	for_each_cpu(cpu, node_mask) {
		if (cpu_use[cpu] < least_cnt) {
			least_used_cpu = cpu;
			least_cnt = cpu_use[cpu];
		}
	}
	cpu_use[least_used_cpu]++;
	return least_used_cpu;
}

/* Helper for selecting a node in round robin mode */
static inline int mtip_get_next_rr_node(void)
{
	static int next_node = -1;

	if (next_node == -1) {
		next_node = first_online_node;
		return next_node;
	}

	next_node = next_online_node(next_node);
	if (next_node == MAX_NUMNODES)
		next_node = first_online_node;
	return next_node;
}

static DEFINE_HANDLER(0);
static DEFINE_HANDLER(1);
static DEFINE_HANDLER(2);
static DEFINE_HANDLER(3);
static DEFINE_HANDLER(4);
static DEFINE_HANDLER(5);
static DEFINE_HANDLER(6);
static DEFINE_HANDLER(7);

static void mtip_disable_link_opts(struct driver_data *dd, struct pci_dev *pdev)
{
	int pos;
	unsigned short pcie_dev_ctrl;

	pos = pci_find_capability(pdev, PCI_CAP_ID_EXP);
	if (pos) {
		pci_read_config_word(pdev,
			pos + PCI_EXP_DEVCTL,
			&pcie_dev_ctrl);
		if (pcie_dev_ctrl & (1 << 11) ||
		    pcie_dev_ctrl & (1 << 4)) {
			dev_info(&dd->pdev->dev,
				"Disabling ERO/No-Snoop on bridge device %04x:%04x\n",
					pdev->vendor, pdev->device);
			pcie_dev_ctrl &= ~(PCI_EXP_DEVCTL_NOSNOOP_EN |
						PCI_EXP_DEVCTL_RELAX_EN);
			pci_write_config_word(pdev,
				pos + PCI_EXP_DEVCTL,
				pcie_dev_ctrl);
		}
	}
}

static void mtip_fix_ero_nosnoop(struct driver_data *dd, struct pci_dev *pdev)
{
	/*
	 * This workaround is specific to AMD/ATI chipset with a PCI upstream
	 * device with device id 0x5aXX
	 */
	if (pdev->bus && pdev->bus->self) {
		if (pdev->bus->self->vendor == PCI_VENDOR_ID_ATI &&
		    ((pdev->bus->self->device & 0xff00) == 0x5a00)) {
			mtip_disable_link_opts(dd, pdev->bus->self);
		} else {
			/* Check further up the topology */
			struct pci_dev *parent_dev = pdev->bus->self;
			if (parent_dev->bus &&
				parent_dev->bus->parent &&
				parent_dev->bus->parent->self &&
				parent_dev->bus->parent->self->vendor ==
					 PCI_VENDOR_ID_ATI &&
				(parent_dev->bus->parent->self->device &
					0xff00) == 0x5a00) {
				mtip_disable_link_opts(dd,
					parent_dev->bus->parent->self);
			}
		}
	}
}

/*
 * Called for each supported PCI device detected.
 *
 * This function allocates the private data structure, enables the
 * PCI device and then calls the block layer initialization function.
 *
 * return value
 *	0 on success else an error code.
 */
static int mtip_pci_probe(struct pci_dev *pdev,
			const struct pci_device_id *ent)
{
	int rv = 0;
	struct driver_data *dd = NULL;
	char cpu_list[256];
	const struct cpumask *node_mask;
	int cpu, i = 0, j = 0;
	int my_node = NUMA_NO_NODE;
	unsigned long flags;

	/* Allocate memory for this devices private data. */
	my_node = pcibus_to_node(pdev->bus);
	if (my_node != NUMA_NO_NODE) {
		if (!node_online(my_node))
			my_node = mtip_get_next_rr_node();
	} else {
		dev_info(&pdev->dev, "Kernel not reporting proximity, choosing a node\n");
		my_node = mtip_get_next_rr_node();
	}
	dev_info(&pdev->dev, "NUMA node %d (closest: %d,%d, probe on %d:%d)\n",
		my_node, pcibus_to_node(pdev->bus), dev_to_node(&pdev->dev),
		cpu_to_node(raw_smp_processor_id()), raw_smp_processor_id());

	dd = kzalloc_node(sizeof(struct driver_data), GFP_KERNEL, my_node);
	if (dd == NULL) {
		dev_err(&pdev->dev,
			"Unable to allocate memory for driver data\n");
		return -ENOMEM;
	}

	/* Attach the private data to this PCI device.  */
	pci_set_drvdata(pdev, dd);

	rv = pcim_enable_device(pdev);
	if (rv < 0) {
		dev_err(&pdev->dev, "Unable to enable device\n");
		goto iomap_err;
	}

	/* Map BAR5 to memory. */
	rv = pcim_iomap_regions(pdev, 1 << MTIP_ABAR, MTIP_DRV_NAME);
	if (rv < 0) {
		dev_err(&pdev->dev, "Unable to map regions\n");
		goto iomap_err;
	}

	if (!pci_set_dma_mask(pdev, DMA_BIT_MASK(64))) {
		rv = pci_set_consistent_dma_mask(pdev, DMA_BIT_MASK(64));

		if (rv) {
			rv = pci_set_consistent_dma_mask(pdev,
						DMA_BIT_MASK(32));
			if (rv) {
				dev_warn(&pdev->dev,
					"64-bit DMA enable failed\n");
				goto setmask_err;
			}
		}
	}

	/* Copy the info we may need later into the private data structure. */
	dd->major	= mtip_major;
	dd->instance	= instance;
	dd->pdev	= pdev;
	dd->numa_node	= my_node;

	INIT_LIST_HEAD(&dd->online_list);
	INIT_LIST_HEAD(&dd->remove_list);

	memset(dd->workq_name, 0, 32);
	snprintf(dd->workq_name, 31, "mtipq%d", dd->instance);

	dd->isr_workq = create_workqueue(dd->workq_name);
	if (!dd->isr_workq) {
		dev_warn(&pdev->dev, "Can't create wq %d\n", dd->instance);
		rv = -ENOMEM;
		goto block_initialize_err;
	}

	memset(cpu_list, 0, sizeof(cpu_list));

	node_mask = cpumask_of_node(dd->numa_node);
	if (!cpumask_empty(node_mask)) {
		for_each_cpu(cpu, node_mask)
		{
			snprintf(&cpu_list[j], 256 - j, "%d ", cpu);
			j = strlen(cpu_list);
		}

		dev_info(&pdev->dev, "Node %d on package %d has %d cpu(s): %s\n",
			dd->numa_node,
			topology_physical_package_id(cpumask_first(node_mask)),
			nr_cpus_node(dd->numa_node),
			cpu_list);
	} else
		dev_dbg(&pdev->dev, "mtip32xx: node_mask empty\n");

	dd->isr_binding = get_least_used_cpu_on_node(dd->numa_node);
	dev_info(&pdev->dev, "Initial IRQ binding node:cpu %d:%d\n",
		cpu_to_node(dd->isr_binding), dd->isr_binding);

	/* first worker context always runs in ISR */
	dd->work[0].cpu_binding = dd->isr_binding;
	dd->work[1].cpu_binding = get_least_used_cpu_on_node(dd->numa_node);
	dd->work[2].cpu_binding = get_least_used_cpu_on_node(dd->numa_node);
	dd->work[3].cpu_binding = dd->work[0].cpu_binding;
	dd->work[4].cpu_binding = dd->work[1].cpu_binding;
	dd->work[5].cpu_binding = dd->work[2].cpu_binding;
	dd->work[6].cpu_binding = dd->work[2].cpu_binding;
	dd->work[7].cpu_binding = dd->work[1].cpu_binding;

	/* Log the bindings */
	for_each_present_cpu(cpu) {
		memset(cpu_list, 0, sizeof(cpu_list));
		for (i = 0, j = 0; i < MTIP_MAX_SLOT_GROUPS; i++) {
			if (dd->work[i].cpu_binding == cpu) {
				snprintf(&cpu_list[j], 256 - j, "%d ", i);
				j = strlen(cpu_list);
			}
		}
		if (j)
			dev_info(&pdev->dev, "CPU %d: WQs %s\n", cpu, cpu_list);
	}

	INIT_WORK(&dd->work[0].work, mtip_workq_sdbf0);
	INIT_WORK(&dd->work[1].work, mtip_workq_sdbf1);
	INIT_WORK(&dd->work[2].work, mtip_workq_sdbf2);
	INIT_WORK(&dd->work[3].work, mtip_workq_sdbf3);
	INIT_WORK(&dd->work[4].work, mtip_workq_sdbf4);
	INIT_WORK(&dd->work[5].work, mtip_workq_sdbf5);
	INIT_WORK(&dd->work[6].work, mtip_workq_sdbf6);
	INIT_WORK(&dd->work[7].work, mtip_workq_sdbf7);

	pci_set_master(pdev);
	rv = pci_enable_msi(pdev);
	if (rv) {
		dev_warn(&pdev->dev,
			"Unable to enable MSI interrupt.\n");
		goto msi_initialize_err;
	}

	mtip_fix_ero_nosnoop(dd, pdev);

	/* Initialize the block layer. */
	rv = mtip_block_initialize(dd);
	if (rv < 0) {
		dev_err(&pdev->dev,
			"Unable to initialize block layer\n");
		goto block_initialize_err;
	}

	/*
	 * Increment the instance count so that each device has a unique
	 * instance number.
	 */
	instance++;
	if (rv != MTIP_FTL_REBUILD_MAGIC)
		set_bit(MTIP_DDF_INIT_DONE_BIT, &dd->dd_flag);
	else
		rv = 0; /* device in rebuild state, return 0 from probe */

	/* Add to online list even if in ftl rebuild */
	spin_lock_irqsave(&dev_lock, flags);
	list_add(&dd->online_list, &online_list);
	spin_unlock_irqrestore(&dev_lock, flags);

	goto done;

block_initialize_err:
	pci_disable_msi(pdev);

msi_initialize_err:
	if (dd->isr_workq) {
		flush_workqueue(dd->isr_workq);
		destroy_workqueue(dd->isr_workq);
		drop_cpu(dd->work[0].cpu_binding);
		drop_cpu(dd->work[1].cpu_binding);
		drop_cpu(dd->work[2].cpu_binding);
	}
setmask_err:
	pcim_iounmap_regions(pdev, 1 << MTIP_ABAR);

iomap_err:
	kfree(dd);
	pci_set_drvdata(pdev, NULL);
	return rv;
done:
	return rv;
}

/*
 * Called for each probed device when the device is removed or the
 * driver is unloaded.
 *
 * return value
 *	None
 */
static void mtip_pci_remove(struct pci_dev *pdev)
{
	struct driver_data *dd = pci_get_drvdata(pdev);
	unsigned long flags, to;

	set_bit(MTIP_DDF_REMOVE_PENDING_BIT, &dd->dd_flag);

	spin_lock_irqsave(&dev_lock, flags);
	list_del_init(&dd->online_list);
	list_add(&dd->remove_list, &removing_list);
	spin_unlock_irqrestore(&dev_lock, flags);

	mtip_check_surprise_removal(pdev);
	synchronize_irq(dd->pdev->irq);

	/* Spin until workers are done */
	to = jiffies + msecs_to_jiffies(4000);
	do {
		msleep(20);
	} while (atomic_read(&dd->irq_workers_active) != 0 &&
		time_before(jiffies, to));

	if (atomic_read(&dd->irq_workers_active) != 0) {
		dev_warn(&dd->pdev->dev,
			"Completion workers still active!\n");
	}

	/* Clean up the block layer. */
	mtip_block_remove(dd);

	if (dd->isr_workq) {
		flush_workqueue(dd->isr_workq);
		destroy_workqueue(dd->isr_workq);
		drop_cpu(dd->work[0].cpu_binding);
		drop_cpu(dd->work[1].cpu_binding);
		drop_cpu(dd->work[2].cpu_binding);
	}

	pci_disable_msi(pdev);

	spin_lock_irqsave(&dev_lock, flags);
	list_del_init(&dd->remove_list);
	spin_unlock_irqrestore(&dev_lock, flags);

	if (!dd->sr)
		kfree(dd);
	else
		set_bit(MTIP_DDF_REMOVE_DONE_BIT, &dd->dd_flag);

	pcim_iounmap_regions(pdev, 1 << MTIP_ABAR);
	pci_set_drvdata(pdev, NULL);
}

/*
 * Called for each probed device when the device is suspended.
 *
 * return value
 *	0  Success
 *	<0 Error
 */
static int mtip_pci_suspend(struct pci_dev *pdev, pm_message_t mesg)
{
	int rv = 0;
	struct driver_data *dd = pci_get_drvdata(pdev);

	if (!dd) {
		dev_err(&pdev->dev,
			"Driver private datastructure is NULL\n");
		return -EFAULT;
	}

	set_bit(MTIP_DDF_RESUME_BIT, &dd->dd_flag);

	/* Disable ports & interrupts then send standby immediate */
	rv = mtip_block_suspend(dd);
	if (rv < 0) {
		dev_err(&pdev->dev,
			"Failed to suspend controller\n");
		return rv;
	}

	/*
	 * Save the pci config space to pdev structure &
	 * disable the device
	 */
	pci_save_state(pdev);
	pci_disable_device(pdev);

	/* Move to Low power state*/
	pci_set_power_state(pdev, PCI_D3hot);

	return rv;
}

/*
 * Called for each probed device when the device is resumed.
 *
 * return value
 *      0  Success
 *      <0 Error
 */
static int mtip_pci_resume(struct pci_dev *pdev)
{
	int rv = 0;
	struct driver_data *dd;

	dd = pci_get_drvdata(pdev);
	if (!dd) {
		dev_err(&pdev->dev,
			"Driver private datastructure is NULL\n");
		return -EFAULT;
	}

	/* Move the device to active State */
	pci_set_power_state(pdev, PCI_D0);

	/* Restore PCI configuration space */
	pci_restore_state(pdev);

	/* Enable the PCI device*/
	rv = pcim_enable_device(pdev);
	if (rv < 0) {
		dev_err(&pdev->dev,
			"Failed to enable card during resume\n");
		goto err;
	}
	pci_set_master(pdev);

	/*
	 * Calls hbaReset, initPort, & startPort function
	 * then enables interrupts
	 */
	rv = mtip_block_resume(dd);
	if (rv < 0)
		dev_err(&pdev->dev, "Unable to resume\n");

err:
	clear_bit(MTIP_DDF_RESUME_BIT, &dd->dd_flag);

	return rv;
}

/*
 * Shutdown routine
 *
 * return value
 *      None
 */
static void mtip_pci_shutdown(struct pci_dev *pdev)
{
	struct driver_data *dd = pci_get_drvdata(pdev);
	if (dd)
		mtip_block_shutdown(dd);
}

/* Table of device ids supported by this driver. */
static const struct pci_device_id mtip_pci_tbl[] = {
	{ PCI_DEVICE(PCI_VENDOR_ID_MICRON, P320H_DEVICE_ID) },
	{ PCI_DEVICE(PCI_VENDOR_ID_MICRON, P320M_DEVICE_ID) },
	{ PCI_DEVICE(PCI_VENDOR_ID_MICRON, P320S_DEVICE_ID) },
	{ PCI_DEVICE(PCI_VENDOR_ID_MICRON, P325M_DEVICE_ID) },
	{ PCI_DEVICE(PCI_VENDOR_ID_MICRON, P420H_DEVICE_ID) },
	{ PCI_DEVICE(PCI_VENDOR_ID_MICRON, P420M_DEVICE_ID) },
	{ PCI_DEVICE(PCI_VENDOR_ID_MICRON, P425M_DEVICE_ID) },
	{ 0 }
};

/* Structure that describes the PCI driver functions. */
static struct pci_driver mtip_pci_driver = {
	.name			= MTIP_DRV_NAME,
	.id_table		= mtip_pci_tbl,
	.probe			= mtip_pci_probe,
	.remove			= mtip_pci_remove,
	.suspend		= mtip_pci_suspend,
	.resume			= mtip_pci_resume,
	.shutdown		= mtip_pci_shutdown,
};

MODULE_DEVICE_TABLE(pci, mtip_pci_tbl);

/*
 * Module initialization function.
 *
 * Called once when the module is loaded. This function allocates a major
 * block device number to the Cyclone devices and registers the PCI layer
 * of the driver.
 *
 * Return value
 *      0 on success else error code.
 */
static int __init mtip_init(void)
{
	int error;

	pr_info(MTIP_DRV_NAME " Version " MTIP_DRV_VERSION "\n");

	spin_lock_init(&dev_lock);

	INIT_LIST_HEAD(&online_list);
	INIT_LIST_HEAD(&removing_list);

	/* Allocate a major block device number to use with this driver. */
	error = register_blkdev(0, MTIP_DRV_NAME);
	if (error <= 0) {
		pr_err("Unable to register block device (%d)\n",
		error);
		return -EBUSY;
	}
	mtip_major = error;

	dfs_parent = debugfs_create_dir("rssd", NULL);
	if (IS_ERR_OR_NULL(dfs_parent)) {
		pr_warn("Error creating debugfs parent\n");
		dfs_parent = NULL;
	}
	if (dfs_parent) {
		dfs_device_status = debugfs_create_file("device_status",
					S_IRUGO, dfs_parent, NULL,
					&mtip_device_status_fops);
		if (IS_ERR_OR_NULL(dfs_device_status)) {
			pr_err("Error creating device_status node\n");
			dfs_device_status = NULL;
		}
	}

	/* Register our PCI operations. */
	error = pci_register_driver(&mtip_pci_driver);
	if (error) {
		debugfs_remove(dfs_parent);
		unregister_blkdev(mtip_major, MTIP_DRV_NAME);
	}

	return error;
}

/*
 * Module de-initialization function.
 *
 * Called once when the module is unloaded. This function deallocates
 * the major block device number allocated by mtip_init() and
 * unregisters the PCI layer of the driver.
 *
 * Return value
 *      none
 */
static void __exit mtip_exit(void)
{
	/* Release the allocated major block device number. */
	unregister_blkdev(mtip_major, MTIP_DRV_NAME);

	/* Unregister the PCI driver. */
	pci_unregister_driver(&mtip_pci_driver);

	debugfs_remove_recursive(dfs_parent);
}

MODULE_AUTHOR("Micron Technology, Inc");
MODULE_DESCRIPTION("Micron RealSSD PCIe Block Driver");
MODULE_LICENSE("GPL");
MODULE_VERSION(MTIP_DRV_VERSION);

module_init(mtip_init);
module_exit(mtip_exit);<|MERGE_RESOLUTION|>--- conflicted
+++ resolved
@@ -1307,11 +1307,7 @@
 		*timeout = 15000;  /* 15 seconds */
 		break;
 	default:
-<<<<<<< HEAD
-		*timeout = MTIP_IOCTL_COMMAND_TIMEOUT_MS;
-=======
 		*timeout = MTIP_IOCTL_CMD_TIMEOUT_MS;
->>>>>>> 88c723a7
 		break;
 	}
 }
