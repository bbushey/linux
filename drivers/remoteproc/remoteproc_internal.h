--- conflicted
+++ resolved
@@ -23,59 +23,10 @@
 #include <linux/irqreturn.h>
 #include <linux/firmware.h>
 
-
-/**
- * enum rproc_id_rsc_type -  types of data which needs idr
- *
- * @RPROC_IDR_VDEV: rproc vdev data type
- * @RPROC_IDR_VRING: rpring vring data type
- */
-enum rproc_id_rsc_type {
-	RPROC_IDR_VDEV  = 0,
-	RPROC_IDR_VRING = 1,
-};
-
-/**
- * struct rproc_id_rsc - rproc resource with assigned id
- * @rsc_type: type of resource
- * @rsc_ptr: pointer to the resource data;
- */
-struct rproc_id_rsc {
-	unsigned int rsc_type;
-	void *rsc_ptr;
-};
-
 struct rproc;
 
-<<<<<<< HEAD
-/**
- * struct rproc_fw_ops - firmware format specific operations.
- * @find_rsc_table:	find the resource table inside the firmware image
- * @find_loaded_rsc_table: find the loaded resouce table
- * @load:		load firmeware to memory, where the remote processor
- *			expects to find it
- * @sanity_check:	sanity check the fw image
- * @get_boot_addr:	get boot address to entry point specified in firmware
- * @get_chksum:		get checksum of the loadable sections of the firmware
- */
-struct rproc_fw_ops {
-	struct resource_table *(*find_rsc_table)(struct rproc *rproc,
-						 const struct firmware *fw,
-						 int *tablesz);
-	struct resource_table *(*find_loaded_rsc_table)(
-				struct rproc *rproc, const struct firmware *fw);
-	int (*load)(struct rproc *rproc, const struct firmware *fw);
-	int (*sanity_check)(struct rproc *rproc, const struct firmware *fw);
-	u32 (*get_boot_addr)(struct rproc *rproc, const struct firmware *fw);
-	int (*get_chksum)(struct rproc *rproc, const struct firmware *fw,
-			char *algo, u8 *chksum, int output_size);
-};
-
-=======
->>>>>>> 84df9525
 /* from remoteproc_core.c */
 void rproc_release(struct kref *kref);
-irqreturn_t rproc_virtio_interrupt(struct rproc *rproc, int notifyid);
 irqreturn_t rproc_vq_interrupt(struct rproc *rproc, int vq_id);
 void rproc_vdev_release(struct kref *ref);
 
@@ -96,12 +47,6 @@
 extern struct class rproc_class;
 int rproc_init_sysfs(void);
 void rproc_exit_sysfs(void);
-
-/* rproc idr_alloc wrapper */
-int rproc_idr_alloc(struct rproc *rproc, void *ptr, unsigned int rsc_type,
-		    int start, int end);
-/* rproc idr_remove wrapper */
-void rproc_idr_remove(struct rproc *rproc, int id);
 
 void rproc_free_vring(struct rproc_vring *rvring);
 int rproc_alloc_vring(struct rproc_vdev *rvdev, int i);
