/*
 * Copyright 2017 Advanced Micro Devices, Inc.
 *
 * Permission is hereby granted, free of charge, to any person obtaining a
 * copy of this software and associated documentation files (the "Software"),
 * to deal in the Software without restriction, including without limitation
 * the rights to use, copy, modify, merge, publish, distribute, sublicense,
 * and/or sell copies of the Software, and to permit persons to whom the
 * Software is furnished to do so, subject to the following conditions:
 *
 * The above copyright notice and this permission notice shall be included in
 * all copies or substantial portions of the Software.
 *
 * THE SOFTWARE IS PROVIDED "AS IS", WITHOUT WARRANTY OF ANY KIND, EXPRESS OR
 * IMPLIED, INCLUDING BUT NOT LIMITED TO THE WARRANTIES OF MERCHANTABILITY,
 * FITNESS FOR A PARTICULAR PURPOSE AND NONINFRINGEMENT.  IN NO EVENT SHALL
 * THE COPYRIGHT HOLDER(S) OR AUTHOR(S) BE LIABLE FOR ANY CLAIM, DAMAGES OR
 * OTHER LIABILITY, WHETHER IN AN ACTION OF CONTRACT, TORT OR OTHERWISE,
 * ARISING FROM, OUT OF OR IN CONNECTION WITH THE SOFTWARE OR THE USE OR
 * OTHER DEALINGS IN THE SOFTWARE.
 *
 */
/*
 * dc_helper.c
 *
 *  Created on: Aug 30, 2016
 *      Author: agrodzov
 */
#include "dm_services.h"
#include <stdarg.h>

struct dc_reg_value_masks {
	uint32_t value;
	uint32_t mask;
};

struct dc_reg_sequence {
	uint32_t addr;
	struct dc_reg_value_masks value_masks;
};

static inline void set_reg_field_value_masks(
	struct dc_reg_value_masks *field_value_mask,
	uint32_t value,
	uint32_t mask,
	uint8_t shift)
{
	ASSERT(mask != 0);

	field_value_mask->value = (field_value_mask->value & ~mask) | (mask & (value << shift));
	field_value_mask->mask = field_value_mask->mask | mask;
}

<<<<<<< HEAD
uint32_t generic_reg_update_ex(const struct dc_context *ctx,
		uint32_t addr, uint32_t reg_val, int n,
=======
static void set_reg_field_values(struct dc_reg_value_masks *field_value_mask,
		uint32_t addr, int n,
>>>>>>> 0ecfebd2
		uint8_t shift1, uint32_t mask1, uint32_t field_value1,
		va_list ap)
{
	struct dc_reg_value_masks field_value_mask = {0};
	uint32_t shift, mask, field_value;
	int i = 1;

<<<<<<< HEAD
	va_list ap;
	va_start(ap, field_value1);

	/* gather all bits value/mask getting updated in this register */
	set_reg_field_value_masks(&field_value_mask,
=======
	/* gather all bits value/mask getting updated in this register */
	set_reg_field_value_masks(field_value_mask,
>>>>>>> 0ecfebd2
			field_value1, mask1, shift1);

	while (i < n) {
		shift = va_arg(ap, uint32_t);
		mask = va_arg(ap, uint32_t);
		field_value = va_arg(ap, uint32_t);

<<<<<<< HEAD
		set_reg_field_value_masks(&field_value_mask,
				field_value, mask, shift);
		i++;
	}
=======
		set_reg_field_value_masks(field_value_mask,
				field_value, mask, shift);
		i++;
	}
}

uint32_t generic_reg_update_ex(const struct dc_context *ctx,
		uint32_t addr, int n,
		uint8_t shift1, uint32_t mask1, uint32_t field_value1,
		...)
{
	struct dc_reg_value_masks field_value_mask = {0};
	uint32_t reg_val;
	va_list ap;

	va_start(ap, field_value1);

	set_reg_field_values(&field_value_mask, addr, n, shift1, mask1,
			field_value1, ap);

	va_end(ap);

	/* mmio write directly */
	reg_val = dm_read_reg(ctx, addr);
	reg_val = (reg_val & ~field_value_mask.mask) | field_value_mask.value;
	dm_write_reg(ctx, addr, reg_val);
	return reg_val;
}

uint32_t generic_reg_set_ex(const struct dc_context *ctx,
		uint32_t addr, uint32_t reg_val, int n,
		uint8_t shift1, uint32_t mask1, uint32_t field_value1,
		...)
{
	struct dc_reg_value_masks field_value_mask = {0};
	va_list ap;

	va_start(ap, field_value1);

	set_reg_field_values(&field_value_mask, addr, n, shift1, mask1,
			field_value1, ap);

>>>>>>> 0ecfebd2
	va_end(ap);


	/* mmio write directly */
	reg_val = (reg_val & ~field_value_mask.mask) | field_value_mask.value;
	dm_write_reg(ctx, addr, reg_val);
	return reg_val;
}

uint32_t dm_read_reg_func(
	const struct dc_context *ctx,
	uint32_t address,
	const char *func_name)
{
	uint32_t value;
#ifdef DM_CHECK_ADDR_0
	if (address == 0) {
		DC_ERR("invalid register read; address = 0\n");
		return 0;
	}
#endif
	value = cgs_read_register(ctx->cgs_device, address);
	trace_amdgpu_dc_rreg(&ctx->perf_trace->read_count, address, value);

	return value;
}

uint32_t generic_reg_get(const struct dc_context *ctx, uint32_t addr,
		uint8_t shift, uint32_t mask, uint32_t *field_value)
{
	uint32_t reg_val = dm_read_reg(ctx, addr);
	*field_value = get_reg_field_value_ex(reg_val, mask, shift);
	return reg_val;
}

uint32_t generic_reg_get2(const struct dc_context *ctx, uint32_t addr,
		uint8_t shift1, uint32_t mask1, uint32_t *field_value1,
		uint8_t shift2, uint32_t mask2, uint32_t *field_value2)
{
	uint32_t reg_val = dm_read_reg(ctx, addr);
	*field_value1 = get_reg_field_value_ex(reg_val, mask1, shift1);
	*field_value2 = get_reg_field_value_ex(reg_val, mask2, shift2);
	return reg_val;
}

uint32_t generic_reg_get3(const struct dc_context *ctx, uint32_t addr,
		uint8_t shift1, uint32_t mask1, uint32_t *field_value1,
		uint8_t shift2, uint32_t mask2, uint32_t *field_value2,
		uint8_t shift3, uint32_t mask3, uint32_t *field_value3)
{
	uint32_t reg_val = dm_read_reg(ctx, addr);
	*field_value1 = get_reg_field_value_ex(reg_val, mask1, shift1);
	*field_value2 = get_reg_field_value_ex(reg_val, mask2, shift2);
	*field_value3 = get_reg_field_value_ex(reg_val, mask3, shift3);
	return reg_val;
}

uint32_t generic_reg_get4(const struct dc_context *ctx, uint32_t addr,
		uint8_t shift1, uint32_t mask1, uint32_t *field_value1,
		uint8_t shift2, uint32_t mask2, uint32_t *field_value2,
		uint8_t shift3, uint32_t mask3, uint32_t *field_value3,
		uint8_t shift4, uint32_t mask4, uint32_t *field_value4)
{
	uint32_t reg_val = dm_read_reg(ctx, addr);
	*field_value1 = get_reg_field_value_ex(reg_val, mask1, shift1);
	*field_value2 = get_reg_field_value_ex(reg_val, mask2, shift2);
	*field_value3 = get_reg_field_value_ex(reg_val, mask3, shift3);
	*field_value4 = get_reg_field_value_ex(reg_val, mask4, shift4);
	return reg_val;
}

uint32_t generic_reg_get5(const struct dc_context *ctx, uint32_t addr,
		uint8_t shift1, uint32_t mask1, uint32_t *field_value1,
		uint8_t shift2, uint32_t mask2, uint32_t *field_value2,
		uint8_t shift3, uint32_t mask3, uint32_t *field_value3,
		uint8_t shift4, uint32_t mask4, uint32_t *field_value4,
		uint8_t shift5, uint32_t mask5, uint32_t *field_value5)
{
	uint32_t reg_val = dm_read_reg(ctx, addr);
	*field_value1 = get_reg_field_value_ex(reg_val, mask1, shift1);
	*field_value2 = get_reg_field_value_ex(reg_val, mask2, shift2);
	*field_value3 = get_reg_field_value_ex(reg_val, mask3, shift3);
	*field_value4 = get_reg_field_value_ex(reg_val, mask4, shift4);
	*field_value5 = get_reg_field_value_ex(reg_val, mask5, shift5);
	return reg_val;
}

uint32_t generic_reg_get6(const struct dc_context *ctx, uint32_t addr,
		uint8_t shift1, uint32_t mask1, uint32_t *field_value1,
		uint8_t shift2, uint32_t mask2, uint32_t *field_value2,
		uint8_t shift3, uint32_t mask3, uint32_t *field_value3,
		uint8_t shift4, uint32_t mask4, uint32_t *field_value4,
		uint8_t shift5, uint32_t mask5, uint32_t *field_value5,
		uint8_t shift6, uint32_t mask6, uint32_t *field_value6)
{
	uint32_t reg_val = dm_read_reg(ctx, addr);
	*field_value1 = get_reg_field_value_ex(reg_val, mask1, shift1);
	*field_value2 = get_reg_field_value_ex(reg_val, mask2, shift2);
	*field_value3 = get_reg_field_value_ex(reg_val, mask3, shift3);
	*field_value4 = get_reg_field_value_ex(reg_val, mask4, shift4);
	*field_value5 = get_reg_field_value_ex(reg_val, mask5, shift5);
	*field_value6 = get_reg_field_value_ex(reg_val, mask6, shift6);
	return reg_val;
}

uint32_t generic_reg_get7(const struct dc_context *ctx, uint32_t addr,
		uint8_t shift1, uint32_t mask1, uint32_t *field_value1,
		uint8_t shift2, uint32_t mask2, uint32_t *field_value2,
		uint8_t shift3, uint32_t mask3, uint32_t *field_value3,
		uint8_t shift4, uint32_t mask4, uint32_t *field_value4,
		uint8_t shift5, uint32_t mask5, uint32_t *field_value5,
		uint8_t shift6, uint32_t mask6, uint32_t *field_value6,
		uint8_t shift7, uint32_t mask7, uint32_t *field_value7)
{
	uint32_t reg_val = dm_read_reg(ctx, addr);
	*field_value1 = get_reg_field_value_ex(reg_val, mask1, shift1);
	*field_value2 = get_reg_field_value_ex(reg_val, mask2, shift2);
	*field_value3 = get_reg_field_value_ex(reg_val, mask3, shift3);
	*field_value4 = get_reg_field_value_ex(reg_val, mask4, shift4);
	*field_value5 = get_reg_field_value_ex(reg_val, mask5, shift5);
	*field_value6 = get_reg_field_value_ex(reg_val, mask6, shift6);
	*field_value7 = get_reg_field_value_ex(reg_val, mask7, shift7);
	return reg_val;
}

uint32_t generic_reg_get8(const struct dc_context *ctx, uint32_t addr,
		uint8_t shift1, uint32_t mask1, uint32_t *field_value1,
		uint8_t shift2, uint32_t mask2, uint32_t *field_value2,
		uint8_t shift3, uint32_t mask3, uint32_t *field_value3,
		uint8_t shift4, uint32_t mask4, uint32_t *field_value4,
		uint8_t shift5, uint32_t mask5, uint32_t *field_value5,
		uint8_t shift6, uint32_t mask6, uint32_t *field_value6,
		uint8_t shift7, uint32_t mask7, uint32_t *field_value7,
		uint8_t shift8, uint32_t mask8, uint32_t *field_value8)
{
	uint32_t reg_val = dm_read_reg(ctx, addr);
	*field_value1 = get_reg_field_value_ex(reg_val, mask1, shift1);
	*field_value2 = get_reg_field_value_ex(reg_val, mask2, shift2);
	*field_value3 = get_reg_field_value_ex(reg_val, mask3, shift3);
	*field_value4 = get_reg_field_value_ex(reg_val, mask4, shift4);
	*field_value5 = get_reg_field_value_ex(reg_val, mask5, shift5);
	*field_value6 = get_reg_field_value_ex(reg_val, mask6, shift6);
	*field_value7 = get_reg_field_value_ex(reg_val, mask7, shift7);
	*field_value8 = get_reg_field_value_ex(reg_val, mask8, shift8);
	return reg_val;
}
/* note:  va version of this is pretty bad idea, since there is a output parameter pass by pointer
 * compiler won't be able to check for size match and is prone to stack corruption type of bugs

uint32_t generic_reg_get(const struct dc_context *ctx,
		uint32_t addr, int n, ...)
{
	uint32_t shift, mask;
	uint32_t *field_value;
	uint32_t reg_val;
	int i = 0;

	reg_val = dm_read_reg(ctx, addr);

	va_list ap;
	va_start(ap, n);

	while (i < n) {
		shift = va_arg(ap, uint32_t);
		mask = va_arg(ap, uint32_t);
		field_value = va_arg(ap, uint32_t *);

		*field_value = get_reg_field_value_ex(reg_val, mask, shift);
		i++;
	}

	va_end(ap);

	return reg_val;
}
*/

void generic_reg_wait(const struct dc_context *ctx,
	uint32_t addr, uint32_t shift, uint32_t mask, uint32_t condition_value,
	unsigned int delay_between_poll_us, unsigned int time_out_num_tries,
	const char *func_name, int line)
{
	uint32_t field_value;
	uint32_t reg_val;
	int i;

	/* something is terribly wrong if time out is > 200ms. (5Hz) */
	ASSERT(delay_between_poll_us * time_out_num_tries <= 200000);

	for (i = 0; i <= time_out_num_tries; i++) {
		if (i) {
			if (delay_between_poll_us >= 1000)
				msleep(delay_between_poll_us/1000);
			else if (delay_between_poll_us > 0)
				udelay(delay_between_poll_us);
		}

		reg_val = dm_read_reg(ctx, addr);

		field_value = get_reg_field_value_ex(reg_val, mask, shift);

		if (field_value == condition_value) {
			if (i * delay_between_poll_us > 1000 &&
					!IS_FPGA_MAXIMUS_DC(ctx->dce_environment))
				DC_LOG_DC("REG_WAIT taking a while: %dms in %s line:%d\n",
						delay_between_poll_us * i / 1000,
						func_name, line);
			return;
		}
	}

	DC_LOG_WARNING("REG_WAIT timeout %dus * %d tries - %s line:%d\n",
			delay_between_poll_us, time_out_num_tries,
			func_name, line);

	if (!IS_FPGA_MAXIMUS_DC(ctx->dce_environment))
		BREAK_TO_DEBUGGER();
}

void generic_write_indirect_reg(const struct dc_context *ctx,
		uint32_t addr_index, uint32_t addr_data,
		uint32_t index, uint32_t data)
{
	dm_write_reg(ctx, addr_index, index);
	dm_write_reg(ctx, addr_data, data);
}

uint32_t generic_read_indirect_reg(const struct dc_context *ctx,
		uint32_t addr_index, uint32_t addr_data,
		uint32_t index)
{
	uint32_t value = 0;

	dm_write_reg(ctx, addr_index, index);
	value = dm_read_reg(ctx, addr_data);

	return value;
}


uint32_t generic_indirect_reg_update_ex(const struct dc_context *ctx,
		uint32_t addr_index, uint32_t addr_data,
		uint32_t index, uint32_t reg_val, int n,
		uint8_t shift1, uint32_t mask1, uint32_t field_value1,
		...)
{
	uint32_t shift, mask, field_value;
	int i = 1;

	va_list ap;

	va_start(ap, field_value1);

	reg_val = set_reg_field_value_ex(reg_val, field_value1, mask1, shift1);

	while (i < n) {
		shift = va_arg(ap, uint32_t);
		mask = va_arg(ap, uint32_t);
		field_value = va_arg(ap, uint32_t);

		reg_val = set_reg_field_value_ex(reg_val, field_value, mask, shift);
		i++;
	}

	generic_write_indirect_reg(ctx, addr_index, addr_data, index, reg_val);
	va_end(ap);

	return reg_val;
}<|MERGE_RESOLUTION|>--- conflicted
+++ resolved
@@ -51,30 +51,16 @@
 	field_value_mask->mask = field_value_mask->mask | mask;
 }
 
-<<<<<<< HEAD
-uint32_t generic_reg_update_ex(const struct dc_context *ctx,
-		uint32_t addr, uint32_t reg_val, int n,
-=======
 static void set_reg_field_values(struct dc_reg_value_masks *field_value_mask,
 		uint32_t addr, int n,
->>>>>>> 0ecfebd2
 		uint8_t shift1, uint32_t mask1, uint32_t field_value1,
 		va_list ap)
 {
-	struct dc_reg_value_masks field_value_mask = {0};
 	uint32_t shift, mask, field_value;
 	int i = 1;
 
-<<<<<<< HEAD
-	va_list ap;
-	va_start(ap, field_value1);
-
-	/* gather all bits value/mask getting updated in this register */
-	set_reg_field_value_masks(&field_value_mask,
-=======
 	/* gather all bits value/mask getting updated in this register */
 	set_reg_field_value_masks(field_value_mask,
->>>>>>> 0ecfebd2
 			field_value1, mask1, shift1);
 
 	while (i < n) {
@@ -82,12 +68,6 @@
 		mask = va_arg(ap, uint32_t);
 		field_value = va_arg(ap, uint32_t);
 
-<<<<<<< HEAD
-		set_reg_field_value_masks(&field_value_mask,
-				field_value, mask, shift);
-		i++;
-	}
-=======
 		set_reg_field_value_masks(field_value_mask,
 				field_value, mask, shift);
 		i++;
@@ -130,7 +110,6 @@
 	set_reg_field_values(&field_value_mask, addr, n, shift1, mask1,
 			field_value1, ap);
 
->>>>>>> 0ecfebd2
 	va_end(ap);
 
 
