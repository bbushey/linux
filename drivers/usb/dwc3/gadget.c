// SPDX-License-Identifier: GPL-2.0
/*
 * gadget.c - DesignWare USB3 DRD Controller Gadget Framework Link
 *
 * Copyright (C) 2010-2011 Texas Instruments Incorporated - http://www.ti.com
 *
 * Authors: Felipe Balbi <balbi@ti.com>,
 *	    Sebastian Andrzej Siewior <bigeasy@linutronix.de>
 */

#include <linux/kernel.h>
#include <linux/delay.h>
#include <linux/slab.h>
#include <linux/spinlock.h>
#include <linux/platform_device.h>
#include <linux/pm_runtime.h>
#include <linux/interrupt.h>
#include <linux/io.h>
#include <linux/list.h>
#include <linux/dma-mapping.h>

#include <linux/usb/ch9.h>
#include <linux/usb/gadget.h>

#include "debug.h"
#include "core.h"
#include "gadget.h"
#include "io.h"

#define DWC3_ALIGN_FRAME(d)	(((d)->frame_number + (d)->interval) \
					& ~((d)->interval - 1))

/**
 * dwc3_gadget_set_test_mode - enables usb2 test modes
 * @dwc: pointer to our context structure
 * @mode: the mode to set (J, K SE0 NAK, Force Enable)
 *
 * Caller should take care of locking. This function will return 0 on
 * success or -EINVAL if wrong Test Selector is passed.
 */
int dwc3_gadget_set_test_mode(struct dwc3 *dwc, int mode)
{
	u32		reg;

	reg = dwc3_readl(dwc->regs, DWC3_DCTL);
	reg &= ~DWC3_DCTL_TSTCTRL_MASK;

	switch (mode) {
	case TEST_J:
	case TEST_K:
	case TEST_SE0_NAK:
	case TEST_PACKET:
	case TEST_FORCE_EN:
		reg |= mode << 1;
		break;
	default:
		return -EINVAL;
	}

	dwc3_writel(dwc->regs, DWC3_DCTL, reg);

	return 0;
}

/**
 * dwc3_gadget_get_link_state - gets current state of usb link
 * @dwc: pointer to our context structure
 *
 * Caller should take care of locking. This function will
 * return the link state on success (>= 0) or -ETIMEDOUT.
 */
int dwc3_gadget_get_link_state(struct dwc3 *dwc)
{
	u32		reg;

	reg = dwc3_readl(dwc->regs, DWC3_DSTS);

	return DWC3_DSTS_USBLNKST(reg);
}

/**
 * dwc3_gadget_set_link_state - sets usb link to a particular state
 * @dwc: pointer to our context structure
 * @state: the state to put link into
 *
 * Caller should take care of locking. This function will
 * return 0 on success or -ETIMEDOUT.
 */
int dwc3_gadget_set_link_state(struct dwc3 *dwc, enum dwc3_link_state state)
{
	int		retries = 10000;
	u32		reg;

	/*
	 * Wait until device controller is ready. Only applies to 1.94a and
	 * later RTL.
	 */
	if (dwc->revision >= DWC3_REVISION_194A) {
		while (--retries) {
			reg = dwc3_readl(dwc->regs, DWC3_DSTS);
			if (reg & DWC3_DSTS_DCNRD)
				udelay(5);
			else
				break;
		}

		if (retries <= 0)
			return -ETIMEDOUT;
	}

	reg = dwc3_readl(dwc->regs, DWC3_DCTL);
	reg &= ~DWC3_DCTL_ULSTCHNGREQ_MASK;

	/* set requested state */
	reg |= DWC3_DCTL_ULSTCHNGREQ(state);
	dwc3_writel(dwc->regs, DWC3_DCTL, reg);

	/*
	 * The following code is racy when called from dwc3_gadget_wakeup,
	 * and is not needed, at least on newer versions
	 */
	if (dwc->revision >= DWC3_REVISION_194A)
		return 0;

	/* wait for a change in DSTS */
	retries = 10000;
	while (--retries) {
		reg = dwc3_readl(dwc->regs, DWC3_DSTS);

		if (DWC3_DSTS_USBLNKST(reg) == state)
			return 0;

		udelay(5);
	}

	return -ETIMEDOUT;
}

/**
 * dwc3_ep_inc_trb - increment a trb index.
 * @index: Pointer to the TRB index to increment.
 *
 * The index should never point to the link TRB. After incrementing,
 * if it is point to the link TRB, wrap around to the beginning. The
 * link TRB is always at the last TRB entry.
 */
static void dwc3_ep_inc_trb(u8 *index)
{
	(*index)++;
	if (*index == (DWC3_TRB_NUM - 1))
		*index = 0;
}

/**
 * dwc3_ep_inc_enq - increment endpoint's enqueue pointer
 * @dep: The endpoint whose enqueue pointer we're incrementing
 */
static void dwc3_ep_inc_enq(struct dwc3_ep *dep)
{
	dwc3_ep_inc_trb(&dep->trb_enqueue);
}

/**
 * dwc3_ep_inc_deq - increment endpoint's dequeue pointer
 * @dep: The endpoint whose enqueue pointer we're incrementing
 */
static void dwc3_ep_inc_deq(struct dwc3_ep *dep)
{
	dwc3_ep_inc_trb(&dep->trb_dequeue);
}

static void dwc3_gadget_del_and_unmap_request(struct dwc3_ep *dep,
		struct dwc3_request *req, int status)
{
	struct dwc3			*dwc = dep->dwc;

	req->started = false;
	list_del(&req->list);
	req->remaining = 0;

	if (req->request.status == -EINPROGRESS)
		req->request.status = status;

	if (req->trb)
		usb_gadget_unmap_request_by_dev(dwc->sysdev,
				&req->request, req->direction);

	req->trb = NULL;
	trace_dwc3_gadget_giveback(req);

	if (dep->number > 1)
		pm_runtime_put(dwc->dev);
}

/**
 * dwc3_gadget_giveback - call struct usb_request's ->complete callback
 * @dep: The endpoint to whom the request belongs to
 * @req: The request we're giving back
 * @status: completion code for the request
 *
 * Must be called with controller's lock held and interrupts disabled. This
 * function will unmap @req and call its ->complete() callback to notify upper
 * layers that it has completed.
 */
void dwc3_gadget_giveback(struct dwc3_ep *dep, struct dwc3_request *req,
		int status, bool giveback)
{
	struct dwc3			*dwc = dep->dwc;

<<<<<<< HEAD
	req->started = false;
	list_del_init(&req->list);
	req->remaining = 0;
=======
	if (dep->stream_capable && timer_pending(&req->stream_timeout_timer))
		del_timer(&req->stream_timeout_timer);
>>>>>>> 9c71c6e9

	dwc3_gadget_del_and_unmap_request(dep, req, status);

<<<<<<< HEAD
	if (giveback) {
		spin_unlock(&dwc->lock);
		usb_gadget_giveback_request(&dep->endpoint, &req->request);
		spin_lock(&dwc->lock);
	}

	if (dep->number > 1)
		pm_runtime_put(dwc->dev);
=======
	spin_unlock(&dwc->lock);
	usb_gadget_giveback_request(&dep->endpoint, &req->request);
	spin_lock(&dwc->lock);
>>>>>>> 9c71c6e9
}

/**
 * dwc3_send_gadget_generic_command - issue a generic command for the controller
 * @dwc: pointer to the controller context
 * @cmd: the command to be issued
 * @param: command parameter
 *
 * Caller should take care of locking. Issue @cmd with a given @param to @dwc
 * and wait for its completion.
 */
int dwc3_send_gadget_generic_command(struct dwc3 *dwc, unsigned cmd, u32 param)
{
	u32		timeout = 500;
	int		status = 0;
	int		ret = 0;
	u32		reg;

	dwc3_writel(dwc->regs, DWC3_DGCMDPAR, param);
	dwc3_writel(dwc->regs, DWC3_DGCMD, cmd | DWC3_DGCMD_CMDACT);

	do {
		reg = dwc3_readl(dwc->regs, DWC3_DGCMD);
		if (!(reg & DWC3_DGCMD_CMDACT)) {
			status = DWC3_DGCMD_STATUS(reg);
			if (status)
				ret = -EINVAL;
			break;
		}
	} while (--timeout);

	if (!timeout) {
		ret = -ETIMEDOUT;
		status = -ETIMEDOUT;
	}

	trace_dwc3_gadget_generic_cmd(cmd, param, status);

	return ret;
}

static int __dwc3_gadget_wakeup(struct dwc3 *dwc);

/**
 * dwc3_send_gadget_ep_cmd - issue an endpoint command
 * @dep: the endpoint to which the command is going to be issued
 * @cmd: the command to be issued
 * @params: parameters to the command
 *
 * Caller should handle locking. This function will issue @cmd with given
 * @params to @dep and wait for its completion.
 */
int dwc3_send_gadget_ep_cmd(struct dwc3_ep *dep, unsigned cmd,
		struct dwc3_gadget_ep_cmd_params *params)
{
	const struct usb_endpoint_descriptor *desc = dep->endpoint.desc;
	struct dwc3		*dwc = dep->dwc;
	u32			timeout = 1000;
	u32			reg;

	int			cmd_status = 0;
	int			susphy = false;
	int			ret = -EINVAL;

	/*
	 * Synopsys Databook 2.60a states, on section 6.3.2.5.[1-8], that if
	 * we're issuing an endpoint command, we must check if
	 * GUSB2PHYCFG.SUSPHY bit is set. If it is, then we need to clear it.
	 *
	 * We will also set SUSPHY bit to what it was before returning as stated
	 * by the same section on Synopsys databook.
	 */
	if (dwc->gadget.speed <= USB_SPEED_HIGH) {
		reg = dwc3_readl(dwc->regs, DWC3_GUSB2PHYCFG(0));
		if (unlikely(reg & DWC3_GUSB2PHYCFG_SUSPHY)) {
			susphy = true;
			reg &= ~DWC3_GUSB2PHYCFG_SUSPHY;
			dwc3_writel(dwc->regs, DWC3_GUSB2PHYCFG(0), reg);
		}
	}

	if (DWC3_DEPCMD_CMD(cmd) == DWC3_DEPCMD_STARTTRANSFER) {
		int		needs_wakeup;

		needs_wakeup = (dwc->link_state == DWC3_LINK_STATE_U1 ||
				dwc->link_state == DWC3_LINK_STATE_U2 ||
				dwc->link_state == DWC3_LINK_STATE_U3);

		if (unlikely(needs_wakeup)) {
			ret = __dwc3_gadget_wakeup(dwc);
			dev_WARN_ONCE(dwc->dev, ret, "wakeup failed --> %d\n",
					ret);
		}
	}

	dwc3_writel(dep->regs, DWC3_DEPCMDPAR0, params->param0);
	dwc3_writel(dep->regs, DWC3_DEPCMDPAR1, params->param1);
	dwc3_writel(dep->regs, DWC3_DEPCMDPAR2, params->param2);

	/*
	 * Synopsys Databook 2.60a states in section 6.3.2.5.6 of that if we're
	 * not relying on XferNotReady, we can make use of a special "No
	 * Response Update Transfer" command where we should clear both CmdAct
	 * and CmdIOC bits.
	 *
	 * With this, we don't need to wait for command completion and can
	 * straight away issue further commands to the endpoint.
	 *
	 * NOTICE: We're making an assumption that control endpoints will never
	 * make use of Update Transfer command. This is a safe assumption
	 * because we can never have more than one request at a time with
	 * Control Endpoints. If anybody changes that assumption, this chunk
	 * needs to be updated accordingly.
	 */
	if (DWC3_DEPCMD_CMD(cmd) == DWC3_DEPCMD_UPDATETRANSFER &&
			!usb_endpoint_xfer_isoc(desc))
		cmd &= ~(DWC3_DEPCMD_CMDIOC | DWC3_DEPCMD_CMDACT);
	else
		cmd |= DWC3_DEPCMD_CMDACT;

	dwc3_writel(dep->regs, DWC3_DEPCMD, cmd);
	do {
		reg = dwc3_readl(dep->regs, DWC3_DEPCMD);
		if (!(reg & DWC3_DEPCMD_CMDACT)) {
			cmd_status = DWC3_DEPCMD_STATUS(reg);

			switch (cmd_status) {
			case 0:
				ret = 0;
				break;
			case DEPEVT_TRANSFER_NO_RESOURCE:
				ret = -EINVAL;
				break;
			case DEPEVT_TRANSFER_BUS_EXPIRY:
				/*
				 * SW issues START TRANSFER command to
				 * isochronous ep with future frame interval. If
				 * future interval time has already passed when
				 * core receives the command, it will respond
				 * with an error status of 'Bus Expiry'.
				 *
				 * Instead of always returning -EINVAL, let's
				 * give a hint to the gadget driver that this is
				 * the case by returning -EAGAIN.
				 */
				ret = -EAGAIN;
				break;
			default:
				dev_WARN(dwc->dev, "UNKNOWN cmd status\n");
			}

			break;
		}
	} while (--timeout);

	if (timeout == 0) {
		ret = -ETIMEDOUT;
		cmd_status = -ETIMEDOUT;
	}

	trace_dwc3_gadget_ep_cmd(dep, cmd, params, cmd_status);

	if (ret == 0) {
		switch (DWC3_DEPCMD_CMD(cmd)) {
		case DWC3_DEPCMD_STARTTRANSFER:
			dep->flags |= DWC3_EP_TRANSFER_STARTED;
			dwc3_gadget_ep_get_transfer_index(dep);
			break;
		case DWC3_DEPCMD_ENDTRANSFER:
			dep->flags &= ~DWC3_EP_TRANSFER_STARTED;
			break;
		default:
			/* nothing */
			break;
		}
	}

	if (unlikely(susphy)) {
		reg = dwc3_readl(dwc->regs, DWC3_GUSB2PHYCFG(0));
		reg |= DWC3_GUSB2PHYCFG_SUSPHY;
		dwc3_writel(dwc->regs, DWC3_GUSB2PHYCFG(0), reg);
	}

	return ret;
}

static int dwc3_send_clear_stall_ep_cmd(struct dwc3_ep *dep)
{
	struct dwc3 *dwc = dep->dwc;
	struct dwc3_gadget_ep_cmd_params params;
	u32 cmd = DWC3_DEPCMD_CLEARSTALL;

	/*
	 * As of core revision 2.60a the recommended programming model
	 * is to set the ClearPendIN bit when issuing a Clear Stall EP
	 * command for IN endpoints. This is to prevent an issue where
	 * some (non-compliant) hosts may not send ACK TPs for pending
	 * IN transfers due to a mishandled error condition. Synopsys
	 * STAR 9000614252.
	 */
	if (dep->direction && (dwc->revision >= DWC3_REVISION_260A) &&
	    (dwc->gadget.speed >= USB_SPEED_SUPER))
		cmd |= DWC3_DEPCMD_CLEARPENDIN;

	memset(&params, 0, sizeof(params));

	return dwc3_send_gadget_ep_cmd(dep, cmd, &params);
}

dma_addr_t dwc3_trb_dma_offset(struct dwc3_ep *dep, struct dwc3_trb *trb)
{
	u32		offset = (char *) trb - (char *) dep->trb_pool;

	return dep->trb_pool_dma + offset;
}

static int dwc3_alloc_trb_pool(struct dwc3_ep *dep)
{
	struct dwc3		*dwc = dep->dwc;

	if (dep->trb_pool)
		return 0;

	dep->trb_pool = dma_alloc_coherent(dwc->sysdev,
			sizeof(struct dwc3_trb) * DWC3_TRB_NUM,
			&dep->trb_pool_dma, GFP_KERNEL);
	if (!dep->trb_pool) {
		dev_err(dep->dwc->dev, "failed to allocate trb pool for %s\n",
				dep->name);
		return -ENOMEM;
	}

	return 0;
}

static void dwc3_free_trb_pool(struct dwc3_ep *dep)
{
	struct dwc3		*dwc = dep->dwc;

	dma_free_coherent(dwc->sysdev, sizeof(struct dwc3_trb) * DWC3_TRB_NUM,
			dep->trb_pool, dep->trb_pool_dma);

	dep->trb_pool = NULL;
	dep->trb_pool_dma = 0;
}

static int dwc3_gadget_set_xfer_resource(struct dwc3_ep *dep)
{
	struct dwc3_gadget_ep_cmd_params params;

	memset(&params, 0x00, sizeof(params));

	params.param0 = DWC3_DEPXFERCFG_NUM_XFER_RES(1);

	return dwc3_send_gadget_ep_cmd(dep, DWC3_DEPCMD_SETTRANSFRESOURCE,
			&params);
}

/**
 * dwc3_gadget_start_config - configure ep resources
 * @dep: endpoint that is being enabled
 *
 * Issue a %DWC3_DEPCMD_DEPSTARTCFG command to @dep. After the command's
 * completion, it will set Transfer Resource for all available endpoints.
 *
 * The assignment of transfer resources cannot perfectly follow the data book
 * due to the fact that the controller driver does not have all knowledge of the
 * configuration in advance. It is given this information piecemeal by the
 * composite gadget framework after every SET_CONFIGURATION and
 * SET_INTERFACE. Trying to follow the databook programming model in this
 * scenario can cause errors. For two reasons:
 *
 * 1) The databook says to do %DWC3_DEPCMD_DEPSTARTCFG for every
 * %USB_REQ_SET_CONFIGURATION and %USB_REQ_SET_INTERFACE (8.1.5). This is
 * incorrect in the scenario of multiple interfaces.
 *
 * 2) The databook does not mention doing more %DWC3_DEPCMD_DEPXFERCFG for new
 * endpoint on alt setting (8.1.6).
 *
 * The following simplified method is used instead:
 *
 * All hardware endpoints can be assigned a transfer resource and this setting
 * will stay persistent until either a core reset or hibernation. So whenever we
 * do a %DWC3_DEPCMD_DEPSTARTCFG(0) we can go ahead and do
 * %DWC3_DEPCMD_DEPXFERCFG for every hardware endpoint as well. We are
 * guaranteed that there are as many transfer resources as endpoints.
 *
 * This function is called for each endpoint when it is being enabled but is
 * triggered only when called for EP0-out, which always happens first, and which
 * should only happen in one of the above conditions.
 */
static int dwc3_gadget_start_config(struct dwc3_ep *dep)
{
	struct dwc3_gadget_ep_cmd_params params;
	struct dwc3		*dwc;
	u32			cmd;
	int			i;
	int			ret;

	if (dep->number)
		return 0;

	memset(&params, 0x00, sizeof(params));
	cmd = DWC3_DEPCMD_DEPSTARTCFG;
	dwc = dep->dwc;

	ret = dwc3_send_gadget_ep_cmd(dep, cmd, &params);
	if (ret)
		return ret;

	for (i = 0; i < DWC3_ENDPOINTS_NUM; i++) {
		struct dwc3_ep *dep = dwc->eps[i];

		if (!dep)
			continue;

		ret = dwc3_gadget_set_xfer_resource(dep);
		if (ret)
			return ret;
	}

	return 0;
}

static void stream_timeout_function(struct timer_list *arg)
{
	struct dwc3_request	*req = from_timer(req, arg, stream_timeout_timer);
	struct dwc3_ep		*dep = req->dep;
	struct dwc3		*dwc = dep->dwc;
	unsigned long		flags;

	spin_lock_irqsave(&dwc->lock, flags);
<<<<<<< HEAD
	dwc3_stop_active_transfer(dwc, dep->number, true);
	__dwc3_gadget_kick_transfer(dep, 0, true);
=======
	dwc3_stop_active_transfer(dep, true);
	__dwc3_gadget_kick_transfer(dep);
>>>>>>> 9c71c6e9
	spin_unlock_irqrestore(&dwc->lock, flags);
}

static int dwc3_gadget_set_ep_config(struct dwc3_ep *dep, unsigned int action)
{
	const struct usb_ss_ep_comp_descriptor *comp_desc;
	const struct usb_endpoint_descriptor *desc;
	struct dwc3_gadget_ep_cmd_params params;
	struct dwc3 *dwc = dep->dwc;

	comp_desc = dep->endpoint.comp_desc;
	desc = dep->endpoint.desc;

	memset(&params, 0x00, sizeof(params));

	params.param0 = DWC3_DEPCFG_EP_TYPE(usb_endpoint_type(desc))
		| DWC3_DEPCFG_MAX_PACKET_SIZE(usb_endpoint_maxp(desc));

	/* Burst size is only needed in SuperSpeed mode */
	if (dwc->gadget.speed >= USB_SPEED_SUPER) {
		u32 burst = dep->endpoint.maxburst;
		params.param0 |= DWC3_DEPCFG_BURST_SIZE(burst - 1);
	}

	params.param0 |= action;
	if (action == DWC3_DEPCFG_ACTION_RESTORE)
		params.param2 |= dep->saved_state;

	if (usb_endpoint_xfer_control(desc))
		params.param1 = DWC3_DEPCFG_XFER_COMPLETE_EN;

	if (dep->number <= 1 || usb_endpoint_xfer_isoc(desc))
		params.param1 |= DWC3_DEPCFG_XFER_NOT_READY_EN;

	if (usb_ss_max_streams(comp_desc) && usb_endpoint_xfer_bulk(desc)) {
		params.param1 |= DWC3_DEPCFG_STREAM_CAPABLE
			| DWC3_DEPCFG_STREAM_EVENT_EN
			| DWC3_DEPCFG_XFER_COMPLETE_EN;
		dep->stream_capable = true;
	}

	if (!usb_endpoint_xfer_control(desc))
		params.param1 |= DWC3_DEPCFG_XFER_IN_PROGRESS_EN;

	/*
	 * We are doing 1:1 mapping for endpoints, meaning
	 * Physical Endpoints 2 maps to Logical Endpoint 2 and
	 * so on. We consider the direction bit as part of the physical
	 * endpoint number. So USB endpoint 0x81 is 0x03.
	 */
	params.param1 |= DWC3_DEPCFG_EP_NUMBER(dep->number);

	/*
	 * We must use the lower 16 TX FIFOs even though
	 * HW might have more
	 */
	if (dep->direction)
		params.param0 |= DWC3_DEPCFG_FIFO_NUMBER(dep->number >> 1);

	if (desc->bInterval) {
		params.param1 |= DWC3_DEPCFG_BINTERVAL_M1(desc->bInterval - 1);
		dep->interval = 1 << (desc->bInterval - 1);
	}

	return dwc3_send_gadget_ep_cmd(dep, DWC3_DEPCMD_SETEPCONFIG, &params);
}

/**
 * __dwc3_gadget_ep_enable - initializes a hw endpoint
 * @dep: endpoint to be initialized
 * @action: one of INIT, MODIFY or RESTORE
 *
 * Caller should take care of locking. Execute all necessary commands to
 * initialize a HW endpoint so it can be used by a gadget driver.
 */
int __dwc3_gadget_ep_enable(struct dwc3_ep *dep, unsigned int action)
{
	const struct usb_endpoint_descriptor *desc = dep->endpoint.desc;
	struct dwc3		*dwc = dep->dwc;

	u32			reg;
	int			ret;

	if (!(dep->flags & DWC3_EP_ENABLED) || dwc->is_hibernated) {
		ret = dwc3_gadget_start_config(dep);
		if (ret)
			return ret;
	}

	ret = dwc3_gadget_set_ep_config(dep, action);
	if (ret)
		return ret;

	if (!(dep->flags & DWC3_EP_ENABLED) || dwc->is_hibernated) {
		struct dwc3_trb	*trb_st_hw;
		struct dwc3_trb	*trb_link;

		dep->type = usb_endpoint_type(desc);
		dep->flags |= DWC3_EP_ENABLED;
		dep->flags &= ~DWC3_EP_END_TRANSFER_PENDING;

		reg = dwc3_readl(dwc->regs, DWC3_DALEPENA);
		reg |= DWC3_DALEPENA_EP(dep->number);
		dwc3_writel(dwc->regs, DWC3_DALEPENA, reg);

		init_waitqueue_head(&dep->wait_end_transfer);

		if (usb_endpoint_xfer_control(desc))
			goto out;

		if (!dwc->is_hibernated) {
			/* Initialize the TRB ring */
			dep->trb_dequeue = 0;
			dep->trb_enqueue = 0;
			memset(dep->trb_pool, 0,
			       sizeof(struct dwc3_trb) * DWC3_TRB_NUM);
		}

		/* Link TRB. The HWO bit is never reset */
		trb_st_hw = &dep->trb_pool[0];

		trb_link = &dep->trb_pool[DWC3_TRB_NUM - 1];
		trb_link->bpl = lower_32_bits(dwc3_trb_dma_offset(dep, trb_st_hw));
		trb_link->bph = upper_32_bits(dwc3_trb_dma_offset(dep, trb_st_hw));
		trb_link->ctrl |= DWC3_TRBCTL_LINK_TRB;
		trb_link->ctrl |= DWC3_TRB_CTRL_HWO;
	}

	/*
	 * Issue StartTransfer here with no-op TRB so we can always rely on No
	 * Response Update Transfer command.
	 */
	if (((usb_endpoint_xfer_bulk(desc) && !dep->stream_capable) ||
	     usb_endpoint_xfer_int(desc)) && !dwc->is_hibernated) {
		struct dwc3_gadget_ep_cmd_params params;
		struct dwc3_trb	*trb;
		dma_addr_t trb_dma;
		u32 cmd;

		memset(&params, 0, sizeof(params));
		trb = &dep->trb_pool[0];
		trb_dma = dwc3_trb_dma_offset(dep, trb);

		params.param0 = upper_32_bits(trb_dma);
		params.param1 = lower_32_bits(trb_dma);

		cmd = DWC3_DEPCMD_STARTTRANSFER;

		ret = dwc3_send_gadget_ep_cmd(dep, cmd, &params);
		if (ret < 0)
			return ret;
	}

out:
	trace_dwc3_gadget_ep_enable(dep);

	return 0;
}

static void dwc3_remove_requests(struct dwc3 *dwc, struct dwc3_ep *dep)
{
	struct dwc3_request		*req;

	dwc3_stop_active_transfer(dep, true);

	/* - giveback all requests to gadget driver */
	while (!list_empty(&dep->started_list)) {
		req = next_request(&dep->started_list);

		dwc3_gadget_giveback(dep, req, -ESHUTDOWN, true);
	}

	while (!list_empty(&dep->pending_list)) {
		req = next_request(&dep->pending_list);

		dwc3_gadget_giveback(dep, req, -ESHUTDOWN, true);
	}
}

/**
 * __dwc3_gadget_ep_disable - disables a hw endpoint
 * @dep: the endpoint to disable
 *
 * This function undoes what __dwc3_gadget_ep_enable did and also removes
 * requests which are currently being processed by the hardware and those which
 * are not yet scheduled.
 *
 * Caller should take care of locking.
 */
int __dwc3_gadget_ep_disable(struct dwc3_ep *dep)
{
	struct dwc3		*dwc = dep->dwc;
	u32			reg;

	trace_dwc3_gadget_ep_disable(dep);

	dwc3_remove_requests(dwc, dep);

	/* make sure HW endpoint isn't stalled */
	if (dep->flags & DWC3_EP_STALL)
		__dwc3_gadget_ep_set_halt(dep, 0, false);

	reg = dwc3_readl(dwc->regs, DWC3_DALEPENA);
	reg &= ~DWC3_DALEPENA_EP(dep->number);
	dwc3_writel(dwc->regs, DWC3_DALEPENA, reg);

	dep->stream_capable = false;
	dep->type = 0;
	dep->flags &= DWC3_EP_END_TRANSFER_PENDING;

	/* Clear out the ep descriptors for non-ep0 */
	if (dep->number > 1) {
		dep->endpoint.comp_desc = NULL;
		dep->endpoint.desc = NULL;
	}

	return 0;
}

/* -------------------------------------------------------------------------- */

static int dwc3_gadget_ep0_enable(struct usb_ep *ep,
		const struct usb_endpoint_descriptor *desc)
{
	return -EINVAL;
}

static int dwc3_gadget_ep0_disable(struct usb_ep *ep)
{
	return -EINVAL;
}

/* -------------------------------------------------------------------------- */

static int dwc3_gadget_ep_enable(struct usb_ep *ep,
		const struct usb_endpoint_descriptor *desc)
{
	struct dwc3_ep			*dep;
	struct dwc3			*dwc;
	unsigned long			flags;
	int				ret;

	if (!ep || !desc || desc->bDescriptorType != USB_DT_ENDPOINT) {
		pr_debug("dwc3: invalid parameters\n");
		return -EINVAL;
	}

	if (!desc->wMaxPacketSize) {
		pr_debug("dwc3: missing wMaxPacketSize\n");
		return -EINVAL;
	}

	dep = to_dwc3_ep(ep);
	dwc = dep->dwc;

	if (dev_WARN_ONCE(dwc->dev, dep->flags & DWC3_EP_ENABLED,
					"%s is already enabled\n",
					dep->name))
		return 0;

	spin_lock_irqsave(&dwc->lock, flags);
	ret = __dwc3_gadget_ep_enable(dep, DWC3_DEPCFG_ACTION_INIT);
	spin_unlock_irqrestore(&dwc->lock, flags);

	return ret;
}

static int dwc3_gadget_ep_disable(struct usb_ep *ep)
{
	struct dwc3_ep			*dep;
	struct dwc3			*dwc;
	unsigned long			flags;
	int				ret;

	if (!ep) {
		pr_debug("dwc3: invalid parameters\n");
		return -EINVAL;
	}

	dep = to_dwc3_ep(ep);
	dwc = dep->dwc;

	if (dev_WARN_ONCE(dwc->dev, !(dep->flags & DWC3_EP_ENABLED),
					"%s is already disabled\n",
					dep->name))
		return 0;

	spin_lock_irqsave(&dwc->lock, flags);
	ret = __dwc3_gadget_ep_disable(dep);
	spin_unlock_irqrestore(&dwc->lock, flags);

	return ret;
}

static struct usb_request *dwc3_gadget_ep_alloc_request(struct usb_ep *ep,
		gfp_t gfp_flags)
{
	struct dwc3_request		*req;
	struct dwc3_ep			*dep = to_dwc3_ep(ep);

	req = kzalloc(sizeof(*req), gfp_flags);
	if (!req)
		return NULL;

	req->direction	= dep->direction;
	req->epnum	= dep->number;
	req->dep	= dep;
	INIT_LIST_HEAD(&req->list);

	trace_dwc3_alloc_request(req);

	return &req->request;
}

static void dwc3_gadget_ep_free_request(struct usb_ep *ep,
		struct usb_request *request)
{
	struct dwc3_request		*req = to_dwc3_request(request);

	trace_dwc3_free_request(req);
	kfree(req);
}

/**
 * dwc3_ep_prev_trb - returns the previous TRB in the ring
 * @dep: The endpoint with the TRB ring
 * @index: The index of the current TRB in the ring
 *
 * Returns the TRB prior to the one pointed to by the index. If the
 * index is 0, we will wrap backwards, skip the link TRB, and return
 * the one just before that.
 */
static struct dwc3_trb *dwc3_ep_prev_trb(struct dwc3_ep *dep, u8 index)
{
	u8 tmp = index;

	if (!tmp)
		tmp = DWC3_TRB_NUM - 1;

	return &dep->trb_pool[tmp - 1];
}

static u32 dwc3_calc_trbs_left(struct dwc3_ep *dep)
{
	struct dwc3_trb		*tmp;
	u8			trbs_left;

	/*
	 * If enqueue & dequeue are equal than it is either full or empty.
	 *
	 * One way to know for sure is if the TRB right before us has HWO bit
	 * set or not. If it has, then we're definitely full and can't fit any
	 * more transfers in our ring.
	 */
	if (dep->trb_enqueue == dep->trb_dequeue) {
		tmp = dwc3_ep_prev_trb(dep, dep->trb_enqueue);
		if (tmp->ctrl & DWC3_TRB_CTRL_HWO)
			return 0;

		return DWC3_TRB_NUM - 1;
	}

	trbs_left = dep->trb_dequeue - dep->trb_enqueue;
	trbs_left &= (DWC3_TRB_NUM - 1);

	if (dep->trb_dequeue < dep->trb_enqueue)
		trbs_left--;

	return trbs_left;
}

static void __dwc3_prepare_one_trb(struct dwc3_ep *dep, struct dwc3_trb *trb,
		dma_addr_t dma, unsigned length, unsigned chain, unsigned node,
		unsigned stream_id, unsigned short_not_ok, unsigned no_interrupt)
{
	struct dwc3		*dwc = dep->dwc;
	struct usb_gadget	*gadget = &dwc->gadget;
	enum usb_device_speed	speed = gadget->speed;

	trb->size = DWC3_TRB_SIZE_LENGTH(length);
	trb->bpl = lower_32_bits(dma);
	trb->bph = upper_32_bits(dma);

	switch (usb_endpoint_type(dep->endpoint.desc)) {
	case USB_ENDPOINT_XFER_CONTROL:
		trb->ctrl = DWC3_TRBCTL_CONTROL_SETUP;
		break;

	case USB_ENDPOINT_XFER_ISOC:
		if (!node) {
			trb->ctrl = DWC3_TRBCTL_ISOCHRONOUS_FIRST;

			/*
			 * USB Specification 2.0 Section 5.9.2 states that: "If
			 * there is only a single transaction in the microframe,
			 * only a DATA0 data packet PID is used.  If there are
			 * two transactions per microframe, DATA1 is used for
			 * the first transaction data packet and DATA0 is used
			 * for the second transaction data packet.  If there are
			 * three transactions per microframe, DATA2 is used for
			 * the first transaction data packet, DATA1 is used for
			 * the second, and DATA0 is used for the third."
			 *
			 * IOW, we should satisfy the following cases:
			 *
			 * 1) length <= maxpacket
			 *	- DATA0
			 *
			 * 2) maxpacket < length <= (2 * maxpacket)
			 *	- DATA1, DATA0
			 *
			 * 3) (2 * maxpacket) < length <= (3 * maxpacket)
			 *	- DATA2, DATA1, DATA0
			 */
			if (speed == USB_SPEED_HIGH) {
				struct usb_ep *ep = &dep->endpoint;
				unsigned int mult = 2;
				unsigned int maxp = usb_endpoint_maxp(ep->desc);

				if (length <= (2 * maxp))
					mult--;

				if (length <= maxp)
					mult--;

				trb->size |= DWC3_TRB_SIZE_PCM1(mult);
			}
		} else {
			trb->ctrl = DWC3_TRBCTL_ISOCHRONOUS;
		}

		/* always enable Interrupt on Missed ISOC */
		trb->ctrl |= DWC3_TRB_CTRL_ISP_IMI;
		break;

	case USB_ENDPOINT_XFER_BULK:
	case USB_ENDPOINT_XFER_INT:
		trb->ctrl = DWC3_TRBCTL_NORMAL;
		break;
	default:
		/*
		 * This is only possible with faulty memory because we
		 * checked it already :)
		 */
		dev_WARN(dwc->dev, "Unknown endpoint type %d\n",
				usb_endpoint_type(dep->endpoint.desc));
	}

	/* always enable Continue on Short Packet */
	if (usb_endpoint_dir_out(dep->endpoint.desc)) {
		trb->ctrl |= DWC3_TRB_CTRL_CSP;

		if (short_not_ok)
			trb->ctrl |= DWC3_TRB_CTRL_ISP_IMI;
	}

	if ((!no_interrupt && !chain) ||
	    (dwc3_calc_trbs_left(dep) == 1))
		trb->ctrl |= DWC3_TRB_CTRL_IOC;

	if (chain)
		trb->ctrl |= DWC3_TRB_CTRL_CHN;
	/*
	 * To start transfer on another stream number endpoint need to relase
	 * previously acquired transfer resource for doing that there is two
	 * ways 1. end transfer 2. set lst bit of control trb
	 *
	 * by using lst bit in ctrl trb we will be able to save the time of
	 * ending transfer hence improved performance
	 */
	else if (dep->stream_capable)
		trb->ctrl |= DWC3_TRB_CTRL_LST;

	if (usb_endpoint_xfer_bulk(dep->endpoint.desc) && dep->stream_capable)
		trb->ctrl |= DWC3_TRB_CTRL_SID_SOFN(stream_id);

	trb->ctrl |= DWC3_TRB_CTRL_HWO;

	dwc3_ep_inc_enq(dep);

	trace_dwc3_prepare_trb(dep, trb);
}

/**
 * dwc3_prepare_one_trb - setup one TRB from one request
 * @dep: endpoint for which this request is prepared
 * @req: dwc3_request pointer
 * @chain: should this TRB be chained to the next?
 * @node: only for isochronous endpoints. First TRB needs different type.
 */
static void dwc3_prepare_one_trb(struct dwc3_ep *dep,
		struct dwc3_request *req, unsigned chain, unsigned node)
{
	struct dwc3_trb		*trb;
	unsigned int		length;
	dma_addr_t		dma;
	unsigned		stream_id = req->request.stream_id;
	unsigned		short_not_ok = req->request.short_not_ok;
	unsigned		no_interrupt = req->request.no_interrupt;

	if (req->request.num_sgs > 0) {
		length = sg_dma_len(req->start_sg);
		dma = sg_dma_address(req->start_sg);
	} else {
		length = req->request.length;
		dma = req->request.dma;
	}

	trb = &dep->trb_pool[dep->trb_enqueue];

	if (!req->trb) {
		dwc3_gadget_move_started_request(req);
		req->trb = trb;
		req->trb_dma = dwc3_trb_dma_offset(dep, trb);
	}

	__dwc3_prepare_one_trb(dep, trb, dma, length, chain, node,
			stream_id, short_not_ok, no_interrupt);
}

static void dwc3_prepare_one_trb_sg(struct dwc3_ep *dep,
		struct dwc3_request *req)
{
	struct scatterlist *sg = req->start_sg;
	struct scatterlist *s;
	int		i;

	unsigned int remaining = req->request.num_mapped_sgs
		- req->num_queued_sgs;

	for_each_sg(sg, s, remaining, i) {
		unsigned int length = req->request.length;
		unsigned int maxp = usb_endpoint_maxp(dep->endpoint.desc);
		unsigned int rem = length % maxp;
		unsigned chain = true;

		if (sg_is_last(s))
			chain = false;

		if (rem && usb_endpoint_dir_out(dep->endpoint.desc) && !chain) {
			struct dwc3	*dwc = dep->dwc;
			struct dwc3_trb	*trb;

			req->unaligned = true;

			/* prepare normal TRB */
			dwc3_prepare_one_trb(dep, req, true, i);

			/* Now prepare one extra TRB to align transfer size */
			trb = &dep->trb_pool[dep->trb_enqueue];
			__dwc3_prepare_one_trb(dep, trb, dwc->bounce_addr,
					maxp - rem, false, 0,
					req->request.stream_id,
					req->request.short_not_ok,
					req->request.no_interrupt);
		} else {
			dwc3_prepare_one_trb(dep, req, chain, i);
		}

		/*
		 * There can be a situation where all sgs in sglist are not
		 * queued because of insufficient trb number. To handle this
		 * case, update start_sg to next sg to be queued, so that
		 * we have free trbs we can continue queuing from where we
		 * previously stopped
		 */
		if (chain)
			req->start_sg = sg_next(s);

		req->num_queued_sgs++;

		if (!dwc3_calc_trbs_left(dep))
			break;
	}
}

static void dwc3_prepare_one_trb_linear(struct dwc3_ep *dep,
		struct dwc3_request *req)
{
	unsigned int length = req->request.length;
	unsigned int maxp = usb_endpoint_maxp(dep->endpoint.desc);
	unsigned int rem = length % maxp;

	if (rem && usb_endpoint_dir_out(dep->endpoint.desc)) {
		struct dwc3	*dwc = dep->dwc;
		struct dwc3_trb	*trb;

		req->unaligned = true;

		/* prepare normal TRB */
		dwc3_prepare_one_trb(dep, req, true, 0);

		/* Now prepare one extra TRB to align transfer size */
		trb = &dep->trb_pool[dep->trb_enqueue];
		__dwc3_prepare_one_trb(dep, trb, dwc->bounce_addr, maxp - rem,
				false, 0, req->request.stream_id,
				req->request.short_not_ok,
				req->request.no_interrupt);
	} else if (req->request.zero && req->request.length &&
		   (IS_ALIGNED(req->request.length, maxp))) {
		struct dwc3	*dwc = dep->dwc;
		struct dwc3_trb	*trb;

		req->zero = true;

		/* prepare normal TRB */
		dwc3_prepare_one_trb(dep, req, true, 0);

		/* Now prepare one extra TRB to handle ZLP */
		trb = &dep->trb_pool[dep->trb_enqueue];
		__dwc3_prepare_one_trb(dep, trb, dwc->bounce_addr, 0,
				false, 0, req->request.stream_id,
				req->request.short_not_ok,
				req->request.no_interrupt);
	} else {
		dwc3_prepare_one_trb(dep, req, false, 0);
	}
}

/*
 * dwc3_prepare_trbs - setup TRBs from requests
 * @dep: endpoint for which requests are being prepared
 *
 * The function goes through the requests list and sets up TRBs for the
 * transfers. The function returns once there are no more TRBs available or
 * it runs out of requests.
 */
static void dwc3_prepare_trbs(struct dwc3_ep *dep)
{
	struct dwc3_request	*req, *n;

	BUILD_BUG_ON_NOT_POWER_OF_2(DWC3_TRB_NUM);

	/*
	 * We can get in a situation where there's a request in the started list
	 * but there weren't enough TRBs to fully kick it in the first time
	 * around, so it has been waiting for more TRBs to be freed up.
	 *
	 * In that case, we should check if we have a request with pending_sgs
	 * in the started list and prepare TRBs for that request first,
	 * otherwise we will prepare TRBs completely out of order and that will
	 * break things.
	 */
	list_for_each_entry(req, &dep->started_list, list) {
		if (req->num_pending_sgs > 0)
			dwc3_prepare_one_trb_sg(dep, req);

		if (!dwc3_calc_trbs_left(dep))
			return;
	}

	list_for_each_entry_safe(req, n, &dep->pending_list, list) {
		struct dwc3	*dwc = dep->dwc;
		int		ret;

		ret = usb_gadget_map_request_by_dev(dwc->sysdev, &req->request,
						    dep->direction);
		if (ret)
			return;

		req->sg			= req->request.sg;
		req->start_sg		= req->sg;
		req->num_queued_sgs	= 0;
		req->num_pending_sgs	= req->request.num_mapped_sgs;

		if (req->num_pending_sgs > 0)
			dwc3_prepare_one_trb_sg(dep, req);
		else
			dwc3_prepare_one_trb_linear(dep, req);

		if (!dwc3_calc_trbs_left(dep))
			return;
	}
}

<<<<<<< HEAD
int __dwc3_gadget_kick_transfer(struct dwc3_ep *dep, u16 cmd_param, bool giveback)
=======
int __dwc3_gadget_kick_transfer(struct dwc3_ep *dep)
>>>>>>> 9c71c6e9
{
	struct dwc3_gadget_ep_cmd_params params;
	struct dwc3_request		*req;
	int				starting;
	int				ret;
	u32				cmd;

	if (!dwc3_calc_trbs_left(dep))
		return 0;

	starting = !(dep->flags & DWC3_EP_TRANSFER_STARTED);

	dwc3_prepare_trbs(dep);
	req = next_request(&dep->started_list);
	if (!req) {
		dep->flags |= DWC3_EP_PENDING_REQUEST;
		return 0;
	}

	memset(&params, 0, sizeof(params));

	if (starting) {
		params.param0 = upper_32_bits(req->trb_dma);
		params.param1 = lower_32_bits(req->trb_dma);
		cmd = DWC3_DEPCMD_STARTTRANSFER;

		if (dep->stream_capable)
			cmd = cmd | DWC3_DEPCMD_PARAM(req->request.stream_id);

		if (usb_endpoint_xfer_isoc(dep->endpoint.desc))
			cmd |= DWC3_DEPCMD_PARAM(dep->frame_number);

	} else {
		cmd = DWC3_DEPCMD_UPDATETRANSFER |
			DWC3_DEPCMD_PARAM(dep->resource_index);
	}

	ret = dwc3_send_gadget_ep_cmd(dep, cmd, &params);
	if (ret < 0) {
		/*
		 * FIXME we need to iterate over the list of requests
		 * here and stop, unmap, free and del each of the linked
		 * requests instead of what we do now.
		 */
		if (req->trb)
			memset(req->trb, 0, sizeof(struct dwc3_trb));
<<<<<<< HEAD
		dep->queued_requests--;
		dwc3_gadget_giveback(dep, req, ret, giveback);
		return ret;
	}

	dep->flags |= DWC3_EP_BUSY;

	if (starting) {
		/* FIXME: Enable this again once it works properly */
		if (dep->stream_capable && 0) {
			dep->stream_timeout_timer.expires = jiffies +
					msecs_to_jiffies(STREAM_TIMEOUT);
			add_timer(&dep->stream_timeout_timer);
		}
		dep->resource_index = dwc3_gadget_ep_get_transfer_index(dep);
		WARN_ON_ONCE(!dep->resource_index);
=======
		dwc3_gadget_del_and_unmap_request(dep, req, ret);
		return ret;
	}

	if (starting && dep->stream_capable) {
		req->stream_timeout_timer.expires = jiffies +
				msecs_to_jiffies(STREAM_TIMEOUT_MS);
		mod_timer(&req->stream_timeout_timer,
			  req->stream_timeout_timer.expires);
>>>>>>> 9c71c6e9
	}

	return 0;
}

static int __dwc3_gadget_get_frame(struct dwc3 *dwc)
{
	u32			reg;

	reg = dwc3_readl(dwc->regs, DWC3_DSTS);
	return DWC3_DSTS_SOFFN(reg);
}

static void __dwc3_gadget_start_isoc(struct dwc3_ep *dep)
{
	if (list_empty(&dep->pending_list)) {
		dev_info(dep->dwc->dev, "%s: ran out of requests\n",
				dep->name);
		dep->flags |= DWC3_EP_PENDING_REQUEST;
		return;
	}

<<<<<<< HEAD
	/*
	 * Schedule the first trb for one interval in the future or at
	 * least 4 microframes.
	 */
	uf = cur_uf + max_t(u32, 4, dep->interval);

	__dwc3_gadget_kick_transfer(dep, uf, true);
}

static void dwc3_gadget_start_isoc(struct dwc3 *dwc,
		struct dwc3_ep *dep, const struct dwc3_event_depevt *event)
{
	u32 cur_uf, mask;

	mask = ~(dep->interval - 1);
	cur_uf = event->parameters & mask;

	__dwc3_gadget_start_isoc(dwc, dep, cur_uf);
=======
	dep->frame_number = DWC3_ALIGN_FRAME(dep);
	__dwc3_gadget_kick_transfer(dep);
	dep->flags &= ~DWC3_EP_PENDING_REQUEST;
>>>>>>> 9c71c6e9
}

static void dwc3_gadget_wakeup_interrupt(struct dwc3 *dwc);
static int __dwc3_gadget_ep_queue(struct dwc3_ep *dep, struct dwc3_request *req)
{
	struct dwc3		*dwc = dep->dwc;

	if (!dep->endpoint.desc) {
		dev_err(dwc->dev, "%s: can't queue to disabled endpoint\n",
				dep->name);
		return -ESHUTDOWN;
	}

	if (WARN(req->dep != dep, "request %pK belongs to '%s'\n",
				&req->request, req->dep->name))
		return -EINVAL;

	pm_runtime_get(dwc->dev);

	req->request.actual	= 0;
	req->request.status	= -EINPROGRESS;

	if (dep->stream_capable)
		timer_setup(&req->stream_timeout_timer,
			    stream_timeout_function, 0);

	trace_dwc3_ep_queue(req);

	list_add_tail(&req->list, &dep->pending_list);

	/* If core is hibernated, need to wakeup (remote wakeup) */
	if (dwc->is_hibernated) {
		dwc->force_hiber_wake = true;
		gadget_wakeup_interrupt(dwc);
		dwc->force_hiber_wake = false;
	}

	/*
	 * NOTICE: Isochronous endpoints should NEVER be prestarted. We must
	 * wait for a XferNotReady event so we will know what's the current
	 * (micro-)frame number.
	 *
	 * Without this trick, we are very, very likely gonna get Bus Expiry
	 * errors which will force us issue EndTransfer command.
	 */
	if (usb_endpoint_xfer_isoc(dep->endpoint.desc)) {
		if (!(dep->flags & DWC3_EP_PENDING_REQUEST) &&
		    !(dep->flags & DWC3_EP_TRANSFER_STARTED))
			return 0;

		if (dep->flags & DWC3_EP_PENDING_REQUEST) {
			if (dep->flags & DWC3_EP_TRANSFER_STARTED) {
				/*
				 * If there are not entries in request list
				 * then PENDING flag would be set, so that END
				 * TRANSFER is issued when an entry is added
				 * into request list.
				 */
				dwc3_stop_active_transfer(dep, true);
				dep->flags = DWC3_EP_ENABLED;
			}

<<<<<<< HEAD
		if ((dep->flags & DWC3_EP_BUSY) &&
		    !(dep->flags & DWC3_EP_MISSED_ISOC)) {
			WARN_ON_ONCE(!dep->resource_index);
			ret = __dwc3_gadget_kick_transfer(dep,
							  dep->resource_index, false);
=======
			/* Rest is taken care by DWC3_DEPEVT_XFERNOTREADY */
			return 0;
>>>>>>> 9c71c6e9
		}
	}

<<<<<<< HEAD
	if (!dwc3_calc_trbs_left(dep))
		return 0;

	ret = __dwc3_gadget_kick_transfer(dep, 0, false);
out:
	if (ret == -EBUSY)
		ret = 0;

	return ret;
=======
	return __dwc3_gadget_kick_transfer(dep);
>>>>>>> 9c71c6e9
}

static int dwc3_gadget_ep_queue(struct usb_ep *ep, struct usb_request *request,
	gfp_t gfp_flags)
{
	struct dwc3_request		*req = to_dwc3_request(request);
	struct dwc3_ep			*dep = to_dwc3_ep(ep);
	struct dwc3			*dwc = dep->dwc;

	unsigned long			flags;

	int				ret;

	spin_lock_irqsave(&dwc->lock, flags);
	ret = __dwc3_gadget_ep_queue(dep, req);
	spin_unlock_irqrestore(&dwc->lock, flags);

	return ret;
}

static int dwc3_gadget_ep_dequeue(struct usb_ep *ep,
		struct usb_request *request)
{
	struct dwc3_request		*req = to_dwc3_request(request);
	struct dwc3_request		*r = NULL;

	struct dwc3_ep			*dep = to_dwc3_ep(ep);
	struct dwc3			*dwc = dep->dwc;

	unsigned long			flags;
	int				ret = 0;

	trace_dwc3_ep_dequeue(req);

	spin_lock_irqsave(&dwc->lock, flags);

<<<<<<< HEAD
	/* Not queued, nothing to do */
	if (list_empty(&req->list))
		goto out0;
=======
	if (dep->stream_capable && timer_pending(&req->stream_timeout_timer))
		del_timer(&req->stream_timeout_timer);
>>>>>>> 9c71c6e9

	list_for_each_entry(r, &dep->pending_list, list) {
		if (r == req)
			goto out1;
	}

	list_for_each_entry(r, &dep->started_list, list) {
		if (r == req)
			break;
	}

	if (r != req) {
<<<<<<< HEAD
=======
		list_for_each_entry(r, &dep->started_list, list) {
			if (r == req)
				break;
		}
		if (r == req) {
			/* wait until it is processed */
			dwc3_stop_active_transfer(dep, true);

			/*
			 * If request was already started, this means we had to
			 * stop the transfer. With that we also need to ignore
			 * all TRBs used by the request, however TRBs can only
			 * be modified after completion of END_TRANSFER
			 * command. So what we do here is that we wait for
			 * END_TRANSFER completion and only after that, we jump
			 * over TRBs by clearing HWO and incrementing dequeue
			 * pointer.
			 *
			 * Note that we have 2 possible types of transfers here:
			 *
			 * i) Linear buffer request
			 * ii) SG-list based request
			 *
			 * SG-list based requests will have r->num_pending_sgs
			 * set to a valid number (> 0). Linear requests,
			 * normally use a single TRB.
			 *
			 * For each of these two cases, if r->unaligned flag is
			 * set, one extra TRB has been used to align transfer
			 * size to wMaxPacketSize.
			 *
			 * All of these cases need to be taken into
			 * consideration so we don't mess up our TRB ring
			 * pointers.
			 */
			wait_event_lock_irq(dep->wait_end_transfer,
					!(dep->flags & DWC3_EP_END_TRANSFER_PENDING),
					dwc->lock);

			if (!r->trb)
				goto out0;

			if (r->num_pending_sgs) {
				struct dwc3_trb *trb;
				int i = 0;

				for (i = 0; i < r->num_pending_sgs; i++) {
					trb = r->trb + i;
					trb->ctrl &= ~DWC3_TRB_CTRL_HWO;
					dwc3_ep_inc_deq(dep);
				}

				if (r->unaligned || r->zero) {
					trb = r->trb + r->num_pending_sgs + 1;
					trb->ctrl &= ~DWC3_TRB_CTRL_HWO;
					dwc3_ep_inc_deq(dep);
				}
			} else {
				struct dwc3_trb *trb = r->trb;

				trb->ctrl &= ~DWC3_TRB_CTRL_HWO;
				dwc3_ep_inc_deq(dep);

				if (r->unaligned || r->zero) {
					trb = r->trb + 1;
					trb->ctrl &= ~DWC3_TRB_CTRL_HWO;
					dwc3_ep_inc_deq(dep);
				}
			}
			goto out1;
		}
>>>>>>> 9c71c6e9
		dev_err(dwc->dev, "request %pK was not queued to %s\n",
				request, ep->name);
		ret = -EINVAL;
		goto out0;
	}

	if (dep->stream_capable)
		del_timer(&dep->stream_timeout_timer);

	dep->aborted_trbs = r->trb;
	if (r->num_pending_sgs)
		dep->num_aborted_trbs = r->num_pending_sgs;
	else
		dep->num_aborted_trbs = 1;

	if (r->unaligned || r->zero)
		dep->num_aborted_trbs += 1;

	dwc3_stop_active_transfer(dwc, dep->number, true);

out1:
	/* giveback the request */
<<<<<<< HEAD
	dep->queued_requests--;
	dwc3_gadget_giveback(dep, req, -ECONNRESET, true);
=======

	dwc3_gadget_giveback(dep, req, -ECONNRESET);
>>>>>>> 9c71c6e9

out0:
	spin_unlock_irqrestore(&dwc->lock, flags);

	return ret;
}

int __dwc3_gadget_ep_set_halt(struct dwc3_ep *dep, int value, int protocol)
{
	struct dwc3_gadget_ep_cmd_params	params;
	struct dwc3				*dwc = dep->dwc;
	int					ret;

	if (usb_endpoint_xfer_isoc(dep->endpoint.desc)) {
		dev_err(dwc->dev, "%s is of Isochronous type\n", dep->name);
		return -EINVAL;
	}

	memset(&params, 0x00, sizeof(params));

	if (value) {
		struct dwc3_trb *trb;

		unsigned transfer_in_flight;
		unsigned started;

		if (dep->flags & DWC3_EP_STALL)
			return 0;

		if (dep->number > 1)
			trb = dwc3_ep_prev_trb(dep, dep->trb_enqueue);
		else
			trb = &dwc->ep0_trb[dep->trb_enqueue];

		transfer_in_flight = trb->ctrl & DWC3_TRB_CTRL_HWO;
		started = !list_empty(&dep->started_list);

		if (!protocol && ((dep->direction && transfer_in_flight) ||
				(!dep->direction && started))) {
			return -EAGAIN;
		}

		ret = dwc3_send_gadget_ep_cmd(dep, DWC3_DEPCMD_SETSTALL,
				&params);
		if (ret)
			dev_err(dwc->dev, "failed to set STALL on %s\n",
					dep->name);
		else
			dep->flags |= DWC3_EP_STALL;
	} else {
		if (!(dep->flags & DWC3_EP_STALL))
			return 0;

		ret = dwc3_send_clear_stall_ep_cmd(dep);
		if (ret)
			dev_err(dwc->dev, "failed to clear STALL on %s\n",
					dep->name);
		else
			dep->flags &= ~(DWC3_EP_STALL | DWC3_EP_WEDGE);
	}

	return ret;
}

static int dwc3_gadget_ep_set_halt(struct usb_ep *ep, int value)
{
	struct dwc3_ep			*dep = to_dwc3_ep(ep);
	struct dwc3			*dwc = dep->dwc;

	unsigned long			flags;

	int				ret;

	spin_lock_irqsave(&dwc->lock, flags);
	ret = __dwc3_gadget_ep_set_halt(dep, value, false);
	spin_unlock_irqrestore(&dwc->lock, flags);

	return ret;
}

static int dwc3_gadget_ep_set_wedge(struct usb_ep *ep)
{
	struct dwc3_ep			*dep = to_dwc3_ep(ep);
	struct dwc3			*dwc = dep->dwc;
	unsigned long			flags;
	int				ret;

	spin_lock_irqsave(&dwc->lock, flags);
	dep->flags |= DWC3_EP_WEDGE;

	if (dep->number == 0 || dep->number == 1)
		ret = __dwc3_gadget_ep0_set_halt(ep, 1);
	else
		ret = __dwc3_gadget_ep_set_halt(dep, 1, false);
	spin_unlock_irqrestore(&dwc->lock, flags);

	return ret;
}

/* -------------------------------------------------------------------------- */

static struct usb_endpoint_descriptor dwc3_gadget_ep0_desc = {
	.bLength	= USB_DT_ENDPOINT_SIZE,
	.bDescriptorType = USB_DT_ENDPOINT,
	.bmAttributes	= USB_ENDPOINT_XFER_CONTROL,
};

static const struct usb_ep_ops dwc3_gadget_ep0_ops = {
	.enable		= dwc3_gadget_ep0_enable,
	.disable	= dwc3_gadget_ep0_disable,
	.alloc_request	= dwc3_gadget_ep_alloc_request,
	.free_request	= dwc3_gadget_ep_free_request,
	.queue		= dwc3_gadget_ep0_queue,
	.dequeue	= dwc3_gadget_ep_dequeue,
	.set_halt	= dwc3_gadget_ep0_set_halt,
	.set_wedge	= dwc3_gadget_ep_set_wedge,
};

static const struct usb_ep_ops dwc3_gadget_ep_ops = {
	.enable		= dwc3_gadget_ep_enable,
	.disable	= dwc3_gadget_ep_disable,
	.alloc_request	= dwc3_gadget_ep_alloc_request,
	.free_request	= dwc3_gadget_ep_free_request,
	.queue		= dwc3_gadget_ep_queue,
	.dequeue	= dwc3_gadget_ep_dequeue,
	.set_halt	= dwc3_gadget_ep_set_halt,
	.set_wedge	= dwc3_gadget_ep_set_wedge,
};

/* -------------------------------------------------------------------------- */

static int dwc3_gadget_get_frame(struct usb_gadget *g)
{
	struct dwc3		*dwc = gadget_to_dwc(g);

	return __dwc3_gadget_get_frame(dwc);
}

static int __dwc3_gadget_wakeup(struct dwc3 *dwc)
{
	int			retries;

	int			ret;
	u32			reg;

	u8			link_state;
	u8			speed;

	/*
	 * According to the Databook Remote wakeup request should
	 * be issued only when the device is in early suspend state.
	 *
	 * We can check that via USB Link State bits in DSTS register.
	 */
	reg = dwc3_readl(dwc->regs, DWC3_DSTS);

	speed = reg & DWC3_DSTS_CONNECTSPD;
	if ((speed == DWC3_DSTS_SUPERSPEED) ||
	    (speed == DWC3_DSTS_SUPERSPEED_PLUS))
		return 0;

	link_state = DWC3_DSTS_USBLNKST(reg);

	switch (link_state) {
	case DWC3_LINK_STATE_RX_DET:	/* in HS, means Early Suspend */
	case DWC3_LINK_STATE_U3:	/* in HS, means SUSPEND */
		break;
	default:
		return -EINVAL;
	}

	ret = dwc3_gadget_set_link_state(dwc, DWC3_LINK_STATE_RECOV);
	if (ret < 0) {
		dev_err(dwc->dev, "failed to put link in Recovery\n");
		return ret;
	}

	/* Recent versions do this automatically */
	if (dwc->revision < DWC3_REVISION_194A) {
		/* write zeroes to Link Change Request */
		reg = dwc3_readl(dwc->regs, DWC3_DCTL);
		reg &= ~DWC3_DCTL_ULSTCHNGREQ_MASK;
		dwc3_writel(dwc->regs, DWC3_DCTL, reg);
	}

	/* poll until Link State changes to ON */
	retries = 20000;

	while (retries--) {
		reg = dwc3_readl(dwc->regs, DWC3_DSTS);

		/* in HS, means ON */
		if (DWC3_DSTS_USBLNKST(reg) == DWC3_LINK_STATE_U0)
			break;
	}

	if (DWC3_DSTS_USBLNKST(reg) != DWC3_LINK_STATE_U0) {
		dev_err(dwc->dev, "failed to send remote wakeup\n");
		return -EINVAL;
	}

	return 0;
}

static int dwc3_gadget_wakeup(struct usb_gadget *g)
{
	struct dwc3		*dwc = gadget_to_dwc(g);
	unsigned long		flags;
	int			ret;

	spin_lock_irqsave(&dwc->lock, flags);
	ret = __dwc3_gadget_wakeup(dwc);
	spin_unlock_irqrestore(&dwc->lock, flags);

	return ret;
}

static int dwc3_gadget_set_selfpowered(struct usb_gadget *g,
		int is_selfpowered)
{
	struct dwc3		*dwc = gadget_to_dwc(g);
	unsigned long		flags;

	spin_lock_irqsave(&dwc->lock, flags);
	g->is_selfpowered = !!is_selfpowered;
	spin_unlock_irqrestore(&dwc->lock, flags);

	return 0;
}

int dwc3_gadget_run_stop(struct dwc3 *dwc, int is_on, int suspend)
{
	u32			reg;
	u32			timeout = 500;

	if (pm_runtime_suspended(dwc->dev))
		return 0;

	reg = dwc3_readl(dwc->regs, DWC3_DCTL);
	if (is_on) {
		if (dwc->revision <= DWC3_REVISION_187A) {
			reg &= ~DWC3_DCTL_TRGTULST_MASK;
			reg |= DWC3_DCTL_TRGTULST_RX_DET;
		}

		if (dwc->revision >= DWC3_REVISION_194A)
			reg &= ~DWC3_DCTL_KEEP_CONNECT;
		reg |= DWC3_DCTL_RUN_STOP;

		if (dwc->has_hibernation)
			reg |= DWC3_DCTL_KEEP_CONNECT;

		dwc->pullups_connected = true;
	} else {
		reg &= ~DWC3_DCTL_RUN_STOP;

		if (dwc->has_hibernation && !suspend)
			reg &= ~DWC3_DCTL_KEEP_CONNECT;

		dwc->pullups_connected = false;
	}

	dwc3_writel(dwc->regs, DWC3_DCTL, reg);

	do {
		reg = dwc3_readl(dwc->regs, DWC3_DSTS);
		reg &= DWC3_DSTS_DEVCTRLHLT;
	} while (--timeout && !(!is_on ^ !reg));

	if (!timeout)
		return -ETIMEDOUT;

	return 0;
}

static int dwc3_gadget_pullup(struct usb_gadget *g, int is_on)
{
	struct dwc3		*dwc = gadget_to_dwc(g);
	unsigned long		flags;
	int			ret;

	is_on = !!is_on;

	/*
	 * Per databook, when we want to stop the gadget, if a control transfer
	 * is still in process, complete it and get the core into setup phase.
	 */
	if (!is_on && dwc->ep0state != EP0_SETUP_PHASE) {
		reinit_completion(&dwc->ep0_in_setup);

		ret = wait_for_completion_timeout(&dwc->ep0_in_setup,
				msecs_to_jiffies(DWC3_PULL_UP_TIMEOUT));
		if (ret == 0) {
			dev_err(dwc->dev, "timed out waiting for SETUP phase\n");
			return -ETIMEDOUT;
		}
	}

	spin_lock_irqsave(&dwc->lock, flags);
	ret = dwc3_gadget_run_stop(dwc, is_on, false);
	spin_unlock_irqrestore(&dwc->lock, flags);

	return ret;
}

void dwc3_gadget_enable_irq(struct dwc3 *dwc)
{
	u32			reg;

	/* Enable all but Start and End of Frame IRQs */
	reg = (DWC3_DEVTEN_VNDRDEVTSTRCVEDEN |
			DWC3_DEVTEN_EVNTOVERFLOWEN |
			DWC3_DEVTEN_CMDCMPLTEN |
			DWC3_DEVTEN_ERRTICERREN |
			DWC3_DEVTEN_WKUPEVTEN |
			DWC3_DEVTEN_CONNECTDONEEN |
			DWC3_DEVTEN_USBRSTEN |
			DWC3_DEVTEN_DISCONNEVTEN);

	/* Enable hibernation IRQ */
	if (dwc->has_hibernation)
		reg |= DWC3_DEVTEN_HIBERNATIONREQEVTEN;

	if (dwc->revision < DWC3_REVISION_250A)
		reg |= DWC3_DEVTEN_ULSTCNGEN;

	dwc3_writel(dwc->regs, DWC3_DEVTEN, reg);
}

void dwc3_gadget_disable_irq(struct dwc3 *dwc)
{
	/* mask all interrupts */
	dwc3_writel(dwc->regs, DWC3_DEVTEN, 0x00);
}

static irqreturn_t dwc3_interrupt(int irq, void *_dwc);
static irqreturn_t dwc3_thread_interrupt(int irq, void *_dwc);

/**
 * dwc3_gadget_setup_nump - calculate and initialize NUMP field of %DWC3_DCFG
 * @dwc: pointer to our context structure
 *
 * The following looks like complex but it's actually very simple. In order to
 * calculate the number of packets we can burst at once on OUT transfers, we're
 * gonna use RxFIFO size.
 *
 * To calculate RxFIFO size we need two numbers:
 * MDWIDTH = size, in bits, of the internal memory bus
 * RAM2_DEPTH = depth, in MDWIDTH, of internal RAM2 (where RxFIFO sits)
 *
 * Given these two numbers, the formula is simple:
 *
 * RxFIFO Size = (RAM2_DEPTH * MDWIDTH / 8) - 24 - 16;
 *
 * 24 bytes is for 3x SETUP packets
 * 16 bytes is a clock domain crossing tolerance
 *
 * Given RxFIFO Size, NUMP = RxFIFOSize / 1024;
 */
static void dwc3_gadget_setup_nump(struct dwc3 *dwc)
{
	u32 ram2_depth;
	u32 mdwidth;
	u32 nump;
	u32 reg;

	ram2_depth = DWC3_GHWPARAMS7_RAM2_DEPTH(dwc->hwparams.hwparams7);
	mdwidth = DWC3_GHWPARAMS0_MDWIDTH(dwc->hwparams.hwparams0);

	nump = ((ram2_depth * mdwidth / 8) - 24 - 16) / 1024;
	nump = min_t(u32, nump, 16);

	/* update NumP */
	reg = dwc3_readl(dwc->regs, DWC3_DCFG);
	reg &= ~DWC3_DCFG_NUMP_MASK;
	reg |= nump << DWC3_DCFG_NUMP_SHIFT;
	dwc3_writel(dwc->regs, DWC3_DCFG, reg);
}

static int __dwc3_gadget_start(struct dwc3 *dwc)
{
	struct dwc3_ep		*dep;
	int			ret = 0;
	u32			reg;

	/*
	 * Use IMOD if enabled via dwc->imod_interval. Otherwise, if
	 * the core supports IMOD, disable it.
	 */
	if (dwc->imod_interval) {
		dwc3_writel(dwc->regs, DWC3_DEV_IMOD(0), dwc->imod_interval);
		dwc3_writel(dwc->regs, DWC3_GEVNTCOUNT(0), DWC3_GEVNTCOUNT_EHB);
	} else if (dwc3_has_imod(dwc)) {
		dwc3_writel(dwc->regs, DWC3_DEV_IMOD(0), 0);
	}

	/*
	 * We are telling dwc3 that we want to use DCFG.NUMP as ACK TP's NUMP
	 * field instead of letting dwc3 itself calculate that automatically.
	 *
	 * This way, we maximize the chances that we'll be able to get several
	 * bursts of data without going through any sort of endpoint throttling.
	 */
	reg = dwc3_readl(dwc->regs, DWC3_GRXTHRCFG);
	if (dwc3_is_usb31(dwc))
		reg &= ~DWC31_GRXTHRCFG_PKTCNTSEL;
	else
		reg &= ~DWC3_GRXTHRCFG_PKTCNTSEL;

	dwc3_writel(dwc->regs, DWC3_GRXTHRCFG, reg);

	dwc3_gadget_setup_nump(dwc);

	/* For OTG mode, check if the core is currently in Host mode.
	 * This is not an error condition as there are times when the core is
	 * working as host and kernel is told to initiate bind operation with
	 * gadget class driver module.
	 * The below remaining operations are handled in OTG driver whenever
	 * required.
	 */
	if (dwc3_readl(dwc->regs, DWC3_GSTS) & DWC3_GSTS_CUR_MODE)
		return 0;

	/* Start with SuperSpeed Default */
	dwc3_gadget_ep0_desc.wMaxPacketSize = cpu_to_le16(512);

	dep = dwc->eps[0];
	ret = __dwc3_gadget_ep_enable(dep, DWC3_DEPCFG_ACTION_INIT);
	if (ret) {
		dev_err(dwc->dev, "failed to enable %s\n", dep->name);
		goto err0;
	}

	dep = dwc->eps[1];
	ret = __dwc3_gadget_ep_enable(dep, DWC3_DEPCFG_ACTION_INIT);
	if (ret) {
		dev_err(dwc->dev, "failed to enable %s\n", dep->name);
		goto err1;
	}

	/* begin to receive SETUP packets */
	dwc->ep0state = EP0_SETUP_PHASE;
	dwc3_ep0_out_start(dwc);

	dwc3_gadget_enable_irq(dwc);

	return 0;

err1:
	__dwc3_gadget_ep_disable(dwc->eps[0]);

err0:
	return ret;
}

static irqreturn_t wakeup_interrupt(int irq, void *_dwc);
static int dwc3_gadget_start(struct usb_gadget *g,
		struct usb_gadget_driver *driver)
{
	struct dwc3		*dwc = gadget_to_dwc(g);
	unsigned long		flags;
	int			ret = 0;
	int			irq;

	irq = dwc->irq_gadget;
	ret = request_threaded_irq(irq, dwc3_interrupt, dwc3_thread_interrupt,
			IRQF_SHARED, "dwc3", dwc->ev_buf);
	if (ret) {
		dev_err(dwc->dev, "failed to request irq #%d --> %d\n",
				irq, ret);
		goto err0;
	}

	/* look for wakeup interrupt if hibernation is supported */
	if (dwc->has_hibernation) {
		irq = dwc->irq_wakeup;
		ret = devm_request_irq(dwc->dev, irq, wakeup_interrupt,
				       IRQF_SHARED, "usb-wakeup", dwc);
		if (ret) {
			dev_err(dwc->dev, "failed to request wakeup irq #%d --> %d\n",
				irq, ret);
			goto err0;
		}
	}

	spin_lock_irqsave(&dwc->lock, flags);
	if (dwc->gadget_driver) {
		dev_err(dwc->dev, "%s is already bound to %s\n",
				dwc->gadget.name,
				dwc->gadget_driver->driver.name);
		ret = -EBUSY;
		goto err1;
	}

	dwc->gadget_driver	= driver;

	if (pm_runtime_active(dwc->dev))
		__dwc3_gadget_start(dwc);

	spin_unlock_irqrestore(&dwc->lock, flags);

	return 0;

err1:
	spin_unlock_irqrestore(&dwc->lock, flags);
	if (dwc->irq_gadget)
		free_irq(dwc->irq_gadget, dwc->ev_buf);
	if (dwc->irq_wakeup)
		free_irq(dwc->irq_wakeup, dwc);

err0:
	return ret;
}

static void __dwc3_gadget_stop(struct dwc3 *dwc)
{
	dwc3_gadget_disable_irq(dwc);
	__dwc3_gadget_ep_disable(dwc->eps[0]);
	__dwc3_gadget_ep_disable(dwc->eps[1]);
}

static int dwc3_gadget_stop(struct usb_gadget *g)
{
	struct dwc3		*dwc = gadget_to_dwc(g);
	unsigned long		flags;
	int			epnum;
	u32			tmo_eps = 0;

	spin_lock_irqsave(&dwc->lock, flags);

	if (pm_runtime_suspended(dwc->dev))
		goto out;

	__dwc3_gadget_stop(dwc);

	for (epnum = 2; epnum < DWC3_ENDPOINTS_NUM; epnum++) {
		struct dwc3_ep  *dep = dwc->eps[epnum];
		int ret;

		if (!dep)
			continue;

		if (!(dep->flags & DWC3_EP_END_TRANSFER_PENDING))
			continue;

		ret = wait_event_interruptible_lock_irq_timeout(dep->wait_end_transfer,
			    !(dep->flags & DWC3_EP_END_TRANSFER_PENDING),
			    dwc->lock, msecs_to_jiffies(5));

		if (ret <= 0) {
			/* Timed out or interrupted! There's nothing much
			 * we can do so we just log here and print which
			 * endpoints timed out at the end.
			 */
			tmo_eps |= 1 << epnum;
			dep->flags &= DWC3_EP_END_TRANSFER_PENDING;
		}
	}

	if (tmo_eps) {
		dev_err(dwc->dev,
			"end transfer timed out on endpoints 0x%x [bitmap]\n",
			tmo_eps);
	}

out:
	dwc->gadget_driver	= NULL;
	spin_unlock_irqrestore(&dwc->lock, flags);

	free_irq(dwc->irq_gadget, dwc->ev_buf);
	free_irq(dwc->irq_wakeup, dwc);

	return 0;
}

static void dwc3_gadget_set_speed(struct usb_gadget *g,
				  enum usb_device_speed speed)
{
	struct dwc3		*dwc = gadget_to_dwc(g);
	unsigned long		flags;
	u32			reg;

	spin_lock_irqsave(&dwc->lock, flags);
	reg = dwc3_readl(dwc->regs, DWC3_DCFG);
	reg &= ~(DWC3_DCFG_SPEED_MASK);

	/*
	 * WORKAROUND: DWC3 revision < 2.20a have an issue
	 * which would cause metastability state on Run/Stop
	 * bit if we try to force the IP to USB2-only mode.
	 *
	 * Because of that, we cannot configure the IP to any
	 * speed other than the SuperSpeed
	 *
	 * Refers to:
	 *
	 * STAR#9000525659: Clock Domain Crossing on DCTL in
	 * USB 2.0 Mode
	 */
	if (dwc->revision < DWC3_REVISION_220A &&
	    !dwc->dis_metastability_quirk) {
		reg |= DWC3_DCFG_SUPERSPEED;
	} else {
		switch (speed) {
		case USB_SPEED_LOW:
			reg |= DWC3_DCFG_LOWSPEED;
			break;
		case USB_SPEED_FULL:
			reg |= DWC3_DCFG_FULLSPEED;
			break;
		case USB_SPEED_HIGH:
			reg |= DWC3_DCFG_HIGHSPEED;
			break;
		case USB_SPEED_SUPER:
			reg |= DWC3_DCFG_SUPERSPEED;
			break;
		case USB_SPEED_SUPER_PLUS:
			if (dwc3_is_usb31(dwc))
				reg |= DWC3_DCFG_SUPERSPEED_PLUS;
			else
				reg |= DWC3_DCFG_SUPERSPEED;
			break;
		default:
			dev_err(dwc->dev, "invalid speed (%d)\n", speed);

			if (dwc->revision & DWC3_REVISION_IS_DWC31)
				reg |= DWC3_DCFG_SUPERSPEED_PLUS;
			else
				reg |= DWC3_DCFG_SUPERSPEED;
		}
	}
	dwc3_writel(dwc->regs, DWC3_DCFG, reg);

	spin_unlock_irqrestore(&dwc->lock, flags);
}

static const struct usb_gadget_ops dwc3_gadget_ops = {
	.get_frame		= dwc3_gadget_get_frame,
	.wakeup			= dwc3_gadget_wakeup,
	.set_selfpowered	= dwc3_gadget_set_selfpowered,
	.pullup			= dwc3_gadget_pullup,
	.udc_start		= dwc3_gadget_start,
	.udc_stop		= dwc3_gadget_stop,
	.udc_set_speed		= dwc3_gadget_set_speed,
};

/* -------------------------------------------------------------------------- */

static int dwc3_gadget_init_control_endpoint(struct dwc3_ep *dep)
{
	struct dwc3 *dwc = dep->dwc;

	usb_ep_set_maxpacket_limit(&dep->endpoint, 512);
	dep->endpoint.maxburst = 1;
	dep->endpoint.ops = &dwc3_gadget_ep0_ops;
	if (!dep->direction)
		dwc->gadget.ep0 = &dep->endpoint;

	dep->endpoint.caps.type_control = true;

	return 0;
}

static int dwc3_gadget_init_in_endpoint(struct dwc3_ep *dep)
{
	struct dwc3 *dwc = dep->dwc;
	int mdwidth;
	int kbytes;
	int size;

	mdwidth = DWC3_MDWIDTH(dwc->hwparams.hwparams0);
	/* MDWIDTH is represented in bits, we need it in bytes */
	mdwidth /= 8;

	size = dwc3_readl(dwc->regs, DWC3_GTXFIFOSIZ(dep->number >> 1));
	if (dwc3_is_usb31(dwc))
		size = DWC31_GTXFIFOSIZ_TXFDEF(size);
	else
		size = DWC3_GTXFIFOSIZ_TXFDEF(size);

	/* FIFO Depth is in MDWDITH bytes. Multiply */
	size *= mdwidth;

	kbytes = size / 1024;
	if (kbytes == 0)
		kbytes = 1;

	/*
	 * FIFO sizes account an extra MDWIDTH * (kbytes + 1) bytes for
	 * internal overhead. We don't really know how these are used,
	 * but documentation say it exists.
	 */
	size -= mdwidth * (kbytes + 1);
	size /= kbytes;

	usb_ep_set_maxpacket_limit(&dep->endpoint, size);

	dep->endpoint.max_streams = 15;
	dep->endpoint.ops = &dwc3_gadget_ep_ops;
	list_add_tail(&dep->endpoint.ep_list,
			&dwc->gadget.ep_list);
	dep->endpoint.caps.type_iso = true;
	dep->endpoint.caps.type_bulk = true;
	dep->endpoint.caps.type_int = true;

	return dwc3_alloc_trb_pool(dep);
}

static int dwc3_gadget_init_out_endpoint(struct dwc3_ep *dep)
{
	struct dwc3 *dwc = dep->dwc;

	usb_ep_set_maxpacket_limit(&dep->endpoint, 1024);
	dep->endpoint.max_streams = 15;
	dep->endpoint.ops = &dwc3_gadget_ep_ops;
	list_add_tail(&dep->endpoint.ep_list,
			&dwc->gadget.ep_list);
	dep->endpoint.caps.type_iso = true;
	dep->endpoint.caps.type_bulk = true;
	dep->endpoint.caps.type_int = true;

	return dwc3_alloc_trb_pool(dep);
}

static int dwc3_gadget_init_endpoint(struct dwc3 *dwc, u8 epnum)
{
	struct dwc3_ep			*dep;
	bool				direction = epnum & 1;
	int				ret;
	u8				num = epnum >> 1;

	dep = kzalloc(sizeof(*dep), GFP_KERNEL);
	if (!dep)
		return -ENOMEM;

	dep->dwc = dwc;
	dep->number = epnum;
	dep->direction = direction;
	dep->regs = dwc->regs + DWC3_DEP_BASE(epnum);
	dwc->eps[epnum] = dep;

	snprintf(dep->name, sizeof(dep->name), "ep%u%s", num,
			direction ? "in" : "out");

	dep->endpoint.name = dep->name;

	if (!(dep->number > 1)) {
		dep->endpoint.desc = &dwc3_gadget_ep0_desc;
		dep->endpoint.comp_desc = NULL;
	}

	spin_lock_init(&dep->lock);

	if (num == 0)
		ret = dwc3_gadget_init_control_endpoint(dep);
	else if (direction)
		ret = dwc3_gadget_init_in_endpoint(dep);
	else
		ret = dwc3_gadget_init_out_endpoint(dep);

	if (ret)
		return ret;

	dep->endpoint.caps.dir_in = direction;
	dep->endpoint.caps.dir_out = !direction;

	INIT_LIST_HEAD(&dep->pending_list);
	INIT_LIST_HEAD(&dep->started_list);

	return 0;
}

static int dwc3_gadget_init_endpoints(struct dwc3 *dwc, u8 total)
{
	u8				epnum;

	INIT_LIST_HEAD(&dwc->gadget.ep_list);

	for (epnum = 0; epnum < total; epnum++) {
		int			ret;

		ret = dwc3_gadget_init_endpoint(dwc, epnum);
		if (ret)
			return ret;
	}

	return 0;
}

static void dwc3_gadget_free_endpoints(struct dwc3 *dwc)
{
	struct dwc3_ep			*dep;
	u8				epnum;

	for (epnum = 0; epnum < DWC3_ENDPOINTS_NUM; epnum++) {
		dep = dwc->eps[epnum];
		if (!dep)
			continue;
		/*
		 * Physical endpoints 0 and 1 are special; they form the
		 * bi-directional USB endpoint 0.
		 *
		 * For those two physical endpoints, we don't allocate a TRB
		 * pool nor do we add them the endpoints list. Due to that, we
		 * shouldn't do these two operations otherwise we would end up
		 * with all sorts of bugs when removing dwc3.ko.
		 */
		if (epnum != 0 && epnum != 1) {
			dwc3_free_trb_pool(dep);
			list_del(&dep->endpoint.ep_list);
		}

		kfree(dep);
	}
}

/* -------------------------------------------------------------------------- */

static int dwc3_gadget_ep_reclaim_completed_trb(struct dwc3_ep *dep,
		struct dwc3_request *req, struct dwc3_trb *trb,
		const struct dwc3_event_depevt *event, int status, int chain)
{
	unsigned int		count;

	dwc3_ep_inc_deq(dep);

	trace_dwc3_complete_trb(dep, trb);

	/*
	 * If we're in the middle of series of chained TRBs and we
	 * receive a short transfer along the way, DWC3 will skip
	 * through all TRBs including the last TRB in the chain (the
	 * where CHN bit is zero. DWC3 will also avoid clearing HWO
	 * bit and SW has to do it manually.
	 *
	 * We're going to do that here to avoid problems of HW trying
	 * to use bogus TRBs for transfers.
	 */
	if (chain && (trb->ctrl & DWC3_TRB_CTRL_HWO))
		trb->ctrl &= ~DWC3_TRB_CTRL_HWO;

	/*
	 * If we're dealing with unaligned size OUT transfer, we will be left
	 * with one TRB pending in the ring. We need to manually clear HWO bit
	 * from that TRB.
	 */
	if ((req->zero || req->unaligned) && (trb->ctrl & DWC3_TRB_CTRL_HWO)) {
		trb->ctrl &= ~DWC3_TRB_CTRL_HWO;
		return 1;
	}

	count = trb->size & DWC3_TRB_SIZE_MASK;
	req->remaining += count;

	if ((trb->ctrl & DWC3_TRB_CTRL_HWO) && status != -ESHUTDOWN)
		return 1;

	if (event->status & DEPEVT_STATUS_SHORT && !chain)
		return 1;

	if ((event->status & DEPEVT_STATUS_IOC) &&
	    (trb->ctrl & DWC3_TRB_CTRL_IOC))
		return 1;

	if ((event->status & DEPEVT_STATUS_LST) &&
	    (trb->ctrl & DWC3_TRB_CTRL_LST))
		return 1;

	return 0;
}

static int dwc3_gadget_ep_reclaim_trb_sg(struct dwc3_ep *dep,
		struct dwc3_request *req, const struct dwc3_event_depevt *event,
		int status)
{
	struct dwc3_trb *trb = &dep->trb_pool[dep->trb_dequeue];
	struct scatterlist *sg = req->sg;
	struct scatterlist *s;
	unsigned int pending = req->num_pending_sgs;
	unsigned int i;
	int ret = 0;

	for_each_sg(sg, s, pending, i) {
		trb = &dep->trb_pool[dep->trb_dequeue];

		if (trb->ctrl & DWC3_TRB_CTRL_HWO)
			break;

		req->sg = sg_next(s);
		req->num_pending_sgs--;

		ret = dwc3_gadget_ep_reclaim_completed_trb(dep, req,
				trb, event, status, true);
		if (ret)
			break;
	}

<<<<<<< HEAD
		if ((req->request.actual < length) || req->num_pending_sgs) {
			/* There could be cases where the whole req can't be
			 * mapped into TRB's available. In that case, we need
			 * to kick transfer again if (req->num_pending_sgs > 0)
			 */
			if (req->num_pending_sgs)
				return __dwc3_gadget_kick_transfer(dep, 0, true);
		}

		dwc3_gadget_giveback(dep, req, status, true);
=======
	return ret;
}

static int dwc3_gadget_ep_reclaim_trb_linear(struct dwc3_ep *dep,
		struct dwc3_request *req, const struct dwc3_event_depevt *event,
		int status)
{
	struct dwc3_trb *trb = &dep->trb_pool[dep->trb_dequeue];
>>>>>>> 9c71c6e9

	return dwc3_gadget_ep_reclaim_completed_trb(dep, req, trb,
			event, status, false);
}

static bool dwc3_gadget_ep_request_completed(struct dwc3_request *req)
{
	return req->request.actual == req->request.length;
}

static int dwc3_gadget_ep_cleanup_completed_request(struct dwc3_ep *dep,
		const struct dwc3_event_depevt *event,
		struct dwc3_request *req, int status)
{
	int ret;

	if (req->num_pending_sgs)
		ret = dwc3_gadget_ep_reclaim_trb_sg(dep, req, event,
				status);
	else
		ret = dwc3_gadget_ep_reclaim_trb_linear(dep, req, event,
				status);

	if (req->unaligned || req->zero) {
		ret = dwc3_gadget_ep_reclaim_trb_linear(dep, req, event,
				status);
		req->unaligned = false;
		req->zero = false;
	}

	req->request.actual = req->request.length - req->remaining;

	if ((!dwc3_gadget_ep_request_completed(req) &&
	     req->num_pending_sgs) || req->num_pending_sgs) {
		if (!(event->status &
			(DEPEVT_STATUS_SHORT | DEPEVT_STATUS_LST))) {
			__dwc3_gadget_kick_transfer(dep);
			goto out;
		}
	}

	dwc3_gadget_giveback(dep, req, status);

out:
	return ret;
}

static void dwc3_gadget_ep_cleanup_completed_requests(struct dwc3_ep *dep,
		const struct dwc3_event_depevt *event, int status)
{
	struct dwc3_request	*req;
	struct dwc3_request	*tmp;

	list_for_each_entry_safe(req, tmp, &dep->started_list, list) {
		int ret;

		ret = dwc3_gadget_ep_cleanup_completed_request(dep, event,
				req, status);
		if (ret)
			break;
	}
}

static void dwc3_gadget_endpoint_frame_from_event(struct dwc3_ep *dep,
		const struct dwc3_event_depevt *event)
{
	dep->frame_number = event->parameters;
}

static void dwc3_gadget_endpoint_transfer_in_progress(struct dwc3_ep *dep,
		const struct dwc3_event_depevt *event)
{
	struct dwc3		*dwc = dep->dwc;
	unsigned		status = 0;
	bool			stop = false;

	dwc3_gadget_endpoint_frame_from_event(dep, event);

	if (event->status & DEPEVT_STATUS_BUSERR)
		status = -ECONNRESET;

	if ((event->status & DEPEVT_STATUS_MISSED_ISOC) &&
	    usb_endpoint_xfer_isoc(dep->endpoint.desc))
		status = -EXDEV;

	dwc3_gadget_ep_cleanup_completed_requests(dep, event, status);

	if (dep->stream_capable && !list_empty(&dep->started_list))
		__dwc3_gadget_kick_transfer(dep);

	if (usb_endpoint_xfer_isoc(dep->endpoint.desc) &&
	    list_empty(&dep->started_list)) {
		if (list_empty(&dep->pending_list))
			/*
			 * If there is no entry in request list then do
			 * not issue END TRANSFER now. Just set PENDING
			 * flag, so that END TRANSFER is issued when an
			 * entry is added into request list.
			 */
			dep->flags |= DWC3_EP_PENDING_REQUEST;
		else
			stop = true;
	}

	if (stop) {
		dwc3_stop_active_transfer(dep, true);
		dep->flags = DWC3_EP_ENABLED;
	}

	/*
	 * WORKAROUND: This is the 2nd half of U1/U2 -> U0 workaround.
	 * See dwc3_gadget_linksts_change_interrupt() for 1st half.
	 */
	if (dwc->revision < DWC3_REVISION_183A) {
		u32		reg;
		int		i;

		for (i = 0; i < DWC3_ENDPOINTS_NUM; i++) {
			dep = dwc->eps[i];

			if (!(dep->flags & DWC3_EP_ENABLED))
				continue;

			if (!list_empty(&dep->started_list))
				return;
		}

		reg = dwc3_readl(dwc->regs, DWC3_DCTL);
		reg |= dwc->u1u2;
		dwc3_writel(dwc->regs, DWC3_DCTL, reg);

		dwc->u1u2 = 0;
	}
}

static void dwc3_gadget_endpoint_transfer_not_ready(struct dwc3_ep *dep,
		const struct dwc3_event_depevt *event)
{
	dwc3_gadget_endpoint_frame_from_event(dep, event);
	__dwc3_gadget_start_isoc(dep);
}

static void dwc3_endpoint_stream_event(struct dwc3 *dwc,
				       const struct dwc3_event_depevt *event)
{
	struct dwc3_ep		*dep;
	struct dwc3_request	*req;
	u8			epnum = event->endpoint_number;
	u8			stream_id;

	dep = dwc->eps[epnum];

<<<<<<< HEAD
		ret = __dwc3_gadget_kick_transfer(dep, 0, true);
		if (!ret || ret == -EBUSY)
			return;
=======
	stream_id = event->parameters;

	/* Check for request matching the streamid and delete the timer */
	list_for_each_entry(req, &dep->started_list, list) {
		if (req->request.stream_id == stream_id) {
			if (timer_pending(&req->stream_timeout_timer))
				del_timer(&req->stream_timeout_timer);
			break;
		}
>>>>>>> 9c71c6e9
	}
}

static void dwc3_endpoint_interrupt(struct dwc3 *dwc,
		const struct dwc3_event_depevt *event)
{
	struct dwc3_ep		*dep;
	u8			epnum = event->endpoint_number;
	u8			cmd;

	dep = dwc->eps[epnum];

	if (!(dep->flags & DWC3_EP_ENABLED)) {
		if (!(dep->flags & DWC3_EP_END_TRANSFER_PENDING))
			return;

		/* Handle only EPCMDCMPLT when EP disabled */
		if (event->endpoint_event != DWC3_DEPEVT_EPCMDCMPLT)
			return;
	}

	if (epnum == 0 || epnum == 1) {
		dwc3_ep0_interrupt(dwc, event);
		return;
	}

	switch (event->endpoint_event) {
	case DWC3_DEPEVT_XFERCOMPLETE:
		if (!dep->stream_capable)
			break;
		dep->flags &= ~DWC3_EP_TRANSFER_STARTED;
		/* Fall Through */
	case DWC3_DEPEVT_XFERINPROGRESS:
		dwc3_gadget_endpoint_transfer_in_progress(dep, event);
		break;
	case DWC3_DEPEVT_XFERNOTREADY:
<<<<<<< HEAD
		if (usb_endpoint_xfer_isoc(dep->endpoint.desc)) {
			dwc3_gadget_start_isoc(dwc, dep, event);
		} else {
			int ret;

			ret = __dwc3_gadget_kick_transfer(dep, 0, true);
			if (!ret || ret == -EBUSY)
				return;
		}

=======
		dwc3_gadget_endpoint_transfer_not_ready(dep, event);
>>>>>>> 9c71c6e9
		break;
	case DWC3_DEPEVT_STREAMEVT:
		if (event->status == DEPEVT_STREAMEVT_FOUND)
			dwc3_endpoint_stream_event(dwc, event);
		break;
	case DWC3_DEPEVT_EPCMDCMPLT:
		cmd = DEPEVT_PARAMETER_CMD(event->parameters);

		if (cmd == DWC3_DEPCMD_ENDTRANSFER) {
			if (dep->aborted_trbs) {
				struct dwc3_trb *trb = dep->aborted_trbs;
				int i = 0;

				for (i = 0; i < dep->num_aborted_trbs; i++) {
					trb->ctrl &= ~DWC3_TRB_CTRL_HWO;
					dwc3_ep_inc_deq(dep);
					trb++;
				}

				dep->aborted_trbs = NULL;
				dep->num_aborted_trbs = 0;
			}
			dep->flags &= ~DWC3_EP_END_TRANSFER_PENDING;
			wake_up(&dep->wait_end_transfer);
		}
		break;
	case DWC3_DEPEVT_RXTXFIFOEVT:
		break;
	}
}

static void dwc3_disconnect_gadget(struct dwc3 *dwc)
{
	if (dwc->gadget_driver && dwc->gadget_driver->disconnect) {
		spin_unlock(&dwc->lock);
		dwc->gadget_driver->disconnect(&dwc->gadget);
		spin_lock(&dwc->lock);
	}
}

static void dwc3_suspend_gadget(struct dwc3 *dwc)
{
	if (dwc->gadget_driver && dwc->gadget_driver->suspend) {
		spin_unlock(&dwc->lock);
		dwc->gadget_driver->suspend(&dwc->gadget);
		spin_lock(&dwc->lock);
	}
}

static void dwc3_resume_gadget(struct dwc3 *dwc)
{
	if (dwc->gadget_driver && dwc->gadget_driver->resume) {
		spin_unlock(&dwc->lock);
		dwc->gadget_driver->resume(&dwc->gadget);
		spin_lock(&dwc->lock);
	}
}

static void dwc3_reset_gadget(struct dwc3 *dwc)
{
	if (!dwc->gadget_driver)
		return;

	if (dwc->gadget.speed != USB_SPEED_UNKNOWN) {
		spin_unlock(&dwc->lock);
		usb_gadget_udc_reset(&dwc->gadget, dwc->gadget_driver);
		spin_lock(&dwc->lock);
	}
}

void dwc3_stop_active_transfer(struct dwc3_ep *dep, bool force)
{
	struct dwc3 *dwc = dep->dwc;
	struct dwc3_gadget_ep_cmd_params params;
	u32 cmd;
	int ret;

	if ((dep->flags & DWC3_EP_END_TRANSFER_PENDING) ||
	    !dep->resource_index)
		return;

	/*
	 * NOTICE: We are violating what the Databook says about the
	 * EndTransfer command. Ideally we would _always_ wait for the
	 * EndTransfer Command Completion IRQ, but that's causing too
	 * much trouble synchronizing between us and gadget driver.
	 *
	 * We have discussed this with the IP Provider and it was
	 * suggested to giveback all requests here, but give HW some
	 * extra time to synchronize with the interconnect. We're using
	 * an arbitrary 100us delay for that.
	 *
	 * Note also that a similar handling was tested by Synopsys
	 * (thanks a lot Paul) and nothing bad has come out of it.
	 * In short, what we're doing is:
	 *
	 * - Issue EndTransfer WITH CMDIOC bit set
	 * - Wait 100us
	 *
	 * As of IP version 3.10a of the DWC_usb3 IP, the controller
	 * supports a mode to work around the above limitation. The
	 * software can poll the CMDACT bit in the DEPCMD register
	 * after issuing a EndTransfer command. This mode is enabled
	 * by writing GUCTL2[14]. This polling is already done in the
	 * dwc3_send_gadget_ep_cmd() function so if the mode is
	 * enabled, the EndTransfer command will have completed upon
	 * returning from this function and we don't need to delay for
	 * 100us.
	 *
	 * This mode is NOT available on the DWC_usb31 IP.
	 */

	cmd = DWC3_DEPCMD_ENDTRANSFER;
	cmd |= force ? DWC3_DEPCMD_HIPRI_FORCERM : 0;
	cmd |= DWC3_DEPCMD_CMDIOC;
	cmd |= DWC3_DEPCMD_PARAM(dep->resource_index);
	memset(&params, 0, sizeof(params));
	ret = dwc3_send_gadget_ep_cmd(dep, cmd, &params);
<<<<<<< HEAD
	WARN_ON_ONCE(ret && ret != -ETIMEDOUT);
	dep->flags &= ~DWC3_EP_BUSY;
=======
	WARN_ON_ONCE(ret);
	dep->resource_index = 0;
>>>>>>> 9c71c6e9

	/*
	 * when transfer is stopped with force rm bit false, it can be
	 * restarted by passing resource_index in params; don't loose it
	 */
	if (force)
		dep->resource_index = 0;

	if (dwc3_is_usb31(dwc) || dwc->revision < DWC3_REVISION_310A) {
		/*
		 * CMD COMPLETE interrupt is not getting generated for isoc
		 * endpoints, so don't set DWC3_EP_END_TRANSFER_PENDING flag
		 */
		if (!usb_endpoint_xfer_isoc(dep->endpoint.desc))
			dep->flags |= DWC3_EP_END_TRANSFER_PENDING;

		udelay(100);
	}
}

static void dwc3_clear_stall_all_ep(struct dwc3 *dwc)
{
	u32 epnum;

	for (epnum = 1; epnum < DWC3_ENDPOINTS_NUM; epnum++) {
		struct dwc3_ep *dep;
		int ret;

		dep = dwc->eps[epnum];
		if (!dep)
			continue;

		if (!(dep->flags & DWC3_EP_STALL))
			continue;

		dep->flags &= ~DWC3_EP_STALL;

		ret = dwc3_send_clear_stall_ep_cmd(dep);
		WARN_ON_ONCE(ret);
	}
}

static void dwc3_gadget_disconnect_interrupt(struct dwc3 *dwc)
{
	int			reg;

	reg = dwc3_readl(dwc->regs, DWC3_DCTL);
	reg &= ~DWC3_DCTL_INITU1ENA;
	dwc3_writel(dwc->regs, DWC3_DCTL, reg);

	reg &= ~DWC3_DCTL_INITU2ENA;
	dwc3_writel(dwc->regs, DWC3_DCTL, reg);

	dwc3_disconnect_gadget(dwc);

	/* In USB 2.0, to avoid hibernation interrupt at the time of connection
	 * clear DWC3_DCTL_KEEP_CONNECT bit.
	 */
	if (dwc->has_hibernation) {
		reg = dwc3_readl(dwc->regs, DWC3_DCTL);
		reg &= ~DWC3_DCTL_KEEP_CONNECT;
		dwc3_writel(dwc->regs, DWC3_DCTL, reg);
	}

	dwc->gadget.speed = USB_SPEED_UNKNOWN;
	dwc->setup_packet_pending = false;
	usb_gadget_set_state(&dwc->gadget, USB_STATE_NOTATTACHED);

	dwc->connected = false;
}

static void dwc3_gadget_reset_interrupt(struct dwc3 *dwc)
{
	u32			reg;

	dwc->connected = true;

	/*
	 * WORKAROUND: DWC3 revisions <1.88a have an issue which
	 * would cause a missing Disconnect Event if there's a
	 * pending Setup Packet in the FIFO.
	 *
	 * There's no suggested workaround on the official Bug
	 * report, which states that "unless the driver/application
	 * is doing any special handling of a disconnect event,
	 * there is no functional issue".
	 *
	 * Unfortunately, it turns out that we _do_ some special
	 * handling of a disconnect event, namely complete all
	 * pending transfers, notify gadget driver of the
	 * disconnection, and so on.
	 *
	 * Our suggested workaround is to follow the Disconnect
	 * Event steps here, instead, based on a setup_packet_pending
	 * flag. Such flag gets set whenever we have a SETUP_PENDING
	 * status for EP0 TRBs and gets cleared on XferComplete for the
	 * same endpoint.
	 *
	 * Refers to:
	 *
	 * STAR#9000466709: RTL: Device : Disconnect event not
	 * generated if setup packet pending in FIFO
	 */
	if (dwc->revision < DWC3_REVISION_188A) {
		if (dwc->setup_packet_pending)
			dwc3_gadget_disconnect_interrupt(dwc);
	}

	dwc3_reset_gadget(dwc);

	reg = dwc3_readl(dwc->regs, DWC3_DCTL);
	reg &= ~DWC3_DCTL_TSTCTRL_MASK;
	dwc3_writel(dwc->regs, DWC3_DCTL, reg);
	dwc->test_mode = false;
	dwc3_clear_stall_all_ep(dwc);

	/* Reset device address to zero */
	reg = dwc3_readl(dwc->regs, DWC3_DCFG);
	reg &= ~(DWC3_DCFG_DEVADDR_MASK);
	dwc3_writel(dwc->regs, DWC3_DCFG, reg);
}

static void dwc3_gadget_conndone_interrupt(struct dwc3 *dwc)
{
	struct dwc3_ep		*dep;
	int			ret;
	u32			reg;
	u8			speed;

	reg = dwc3_readl(dwc->regs, DWC3_DSTS);
	speed = reg & DWC3_DSTS_CONNECTSPD;
	dwc->speed = speed;

	/*
	 * RAMClkSel is reset to 0 after USB reset, so it must be reprogrammed
	 * each time on Connect Done.
	 *
	 * Currently we always use the reset value. If any platform
	 * wants to set this to a different value, we need to add a
	 * setting and update GCTL.RAMCLKSEL here.
	 */

	switch (speed) {
	case DWC3_DSTS_SUPERSPEED_PLUS:
		dwc3_gadget_ep0_desc.wMaxPacketSize = cpu_to_le16(512);
		dwc->gadget.ep0->maxpacket = 512;
		dwc->gadget.speed = USB_SPEED_SUPER_PLUS;
		break;
	case DWC3_DSTS_SUPERSPEED:
		/*
		 * WORKAROUND: DWC3 revisions <1.90a have an issue which
		 * would cause a missing USB3 Reset event.
		 *
		 * In such situations, we should force a USB3 Reset
		 * event by calling our dwc3_gadget_reset_interrupt()
		 * routine.
		 *
		 * Refers to:
		 *
		 * STAR#9000483510: RTL: SS : USB3 reset event may
		 * not be generated always when the link enters poll
		 */
		if (dwc->revision < DWC3_REVISION_190A)
			dwc3_gadget_reset_interrupt(dwc);

		dwc3_gadget_ep0_desc.wMaxPacketSize = cpu_to_le16(512);
		dwc->gadget.ep0->maxpacket = 512;
		dwc->gadget.speed = USB_SPEED_SUPER;
		break;
	case DWC3_DSTS_HIGHSPEED:
		dwc3_gadget_ep0_desc.wMaxPacketSize = cpu_to_le16(64);
		dwc->gadget.ep0->maxpacket = 64;
		dwc->gadget.speed = USB_SPEED_HIGH;
		break;
	case DWC3_DSTS_FULLSPEED:
		dwc3_gadget_ep0_desc.wMaxPacketSize = cpu_to_le16(64);
		dwc->gadget.ep0->maxpacket = 64;
		dwc->gadget.speed = USB_SPEED_FULL;
		break;
	case DWC3_DSTS_LOWSPEED:
		dwc3_gadget_ep0_desc.wMaxPacketSize = cpu_to_le16(8);
		dwc->gadget.ep0->maxpacket = 8;
		dwc->gadget.speed = USB_SPEED_LOW;
		break;
	}

	dwc->eps[1]->endpoint.maxpacket = dwc->gadget.ep0->maxpacket;

	/* Enable USB2 LPM Capability */

	if ((dwc->revision > DWC3_REVISION_194A) &&
	    (speed != DWC3_DSTS_SUPERSPEED) &&
	    (speed != DWC3_DSTS_SUPERSPEED_PLUS)) {
		reg = dwc3_readl(dwc->regs, DWC3_DCFG);
		reg |= DWC3_DCFG_LPM_CAP;
		dwc3_writel(dwc->regs, DWC3_DCFG, reg);

		reg = dwc3_readl(dwc->regs, DWC3_DCTL);
		reg &= ~(DWC3_DCTL_HIRD_THRES_MASK | DWC3_DCTL_L1_HIBER_EN);

		reg |= DWC3_DCTL_HIRD_THRES(dwc->hird_threshold);

		/*
		 * When dwc3 revisions >= 2.40a, LPM Erratum is enabled and
		 * DCFG.LPMCap is set, core responses with an ACK and the
		 * BESL value in the LPM token is less than or equal to LPM
		 * NYET threshold.
		 */
		WARN_ONCE(dwc->revision < DWC3_REVISION_240A
				&& dwc->has_lpm_erratum,
				"LPM Erratum not available on dwc3 revisions < 2.40a\n");

		if (dwc->has_lpm_erratum && dwc->revision >= DWC3_REVISION_240A)
			reg |= DWC3_DCTL_LPM_ERRATA(dwc->lpm_nyet_threshold);

		dwc3_writel(dwc->regs, DWC3_DCTL, reg);
	} else {
		reg = dwc3_readl(dwc->regs, DWC3_DCTL);
		reg &= ~DWC3_DCTL_HIRD_THRES_MASK;
		dwc3_writel(dwc->regs, DWC3_DCTL, reg);
	}

	dep = dwc->eps[0];
	ret = __dwc3_gadget_ep_enable(dep, DWC3_DEPCFG_ACTION_MODIFY);
	if (ret) {
		dev_err(dwc->dev, "failed to enable %s\n", dep->name);
		return;
	}

	dep = dwc->eps[1];
	ret = __dwc3_gadget_ep_enable(dep, DWC3_DEPCFG_ACTION_MODIFY);
	if (ret) {
		dev_err(dwc->dev, "failed to enable %s\n", dep->name);
		return;
	}

	/*
	 * In USB 2.0, to avoid hibernation interrupt at the time of connection
	 * set DWC3_DCTL_KEEP_CONNECT bit here
	 */
	if (dwc->has_hibernation) {
		reg = dwc3_readl(dwc->regs, DWC3_DCTL);
		reg |= DWC3_DCTL_KEEP_CONNECT;
		dwc3_writel(dwc->regs, DWC3_DCTL, reg);
	}

	/*
	 * Configure PHY via GUSB3PIPECTLn if required.
	 *
	 * Update GTXFIFOSIZn
	 *
	 * In both cases reset values should be sufficient.
	 */
}

static void dwc3_gadget_wakeup_interrupt(struct dwc3 *dwc)
{
	/*
	 * TODO take core out of low power mode when that's
	 * implemented.
	 */

	if (dwc->gadget_driver && dwc->gadget_driver->resume) {
		spin_unlock(&dwc->lock);
		dwc->gadget_driver->resume(&dwc->gadget);
		spin_lock(&dwc->lock);
	}
}

static irqreturn_t wakeup_interrupt(int irq, void *_dwc)
{
	struct dwc3 *dwc = (struct dwc3 *)_dwc;

	spin_lock(&dwc->lock);
	gadget_wakeup_interrupt(dwc);
	spin_unlock(&dwc->lock);

	return IRQ_HANDLED;
}

static void dwc3_gadget_linksts_change_interrupt(struct dwc3 *dwc,
		unsigned int evtinfo)
{
	enum dwc3_link_state	next = evtinfo & DWC3_LINK_STATE_MASK;
	unsigned int		pwropt;

	/*
	 * WORKAROUND: DWC3 < 2.50a have an issue when configured without
	 * Hibernation mode enabled which would show up when device detects
	 * host-initiated U3 exit.
	 *
	 * In that case, device will generate a Link State Change Interrupt
	 * from U3 to RESUME which is only necessary if Hibernation is
	 * configured in.
	 *
	 * There are no functional changes due to such spurious event and we
	 * just need to ignore it.
	 *
	 * Refers to:
	 *
	 * STAR#9000570034 RTL: SS Resume event generated in non-Hibernation
	 * operational mode
	 */
	pwropt = DWC3_GHWPARAMS1_EN_PWROPT(dwc->hwparams.hwparams1);
	if ((dwc->revision < DWC3_REVISION_250A) &&
			(pwropt != DWC3_GHWPARAMS1_EN_PWROPT_HIB)) {
		if ((dwc->link_state == DWC3_LINK_STATE_U3) &&
				(next == DWC3_LINK_STATE_RESUME)) {
			return;
		}
	}

	/*
	 * WORKAROUND: DWC3 Revisions <1.83a have an issue which, depending
	 * on the link partner, the USB session might do multiple entry/exit
	 * of low power states before a transfer takes place.
	 *
	 * Due to this problem, we might experience lower throughput. The
	 * suggested workaround is to disable DCTL[12:9] bits if we're
	 * transitioning from U1/U2 to U0 and enable those bits again
	 * after a transfer completes and there are no pending transfers
	 * on any of the enabled endpoints.
	 *
	 * This is the first half of that workaround.
	 *
	 * Refers to:
	 *
	 * STAR#9000446952: RTL: Device SS : if U1/U2 ->U0 takes >128us
	 * core send LGO_Ux entering U0
	 */
	if (dwc->revision < DWC3_REVISION_183A) {
		if (next == DWC3_LINK_STATE_U0) {
			u32	u1u2;
			u32	reg;

			switch (dwc->link_state) {
			case DWC3_LINK_STATE_U1:
			case DWC3_LINK_STATE_U2:
				reg = dwc3_readl(dwc->regs, DWC3_DCTL);
				u1u2 = reg & (DWC3_DCTL_INITU2ENA
						| DWC3_DCTL_ACCEPTU2ENA
						| DWC3_DCTL_INITU1ENA
						| DWC3_DCTL_ACCEPTU1ENA);

				if (!dwc->u1u2)
					dwc->u1u2 = reg & u1u2;

				reg &= ~u1u2;

				dwc3_writel(dwc->regs, DWC3_DCTL, reg);
				break;
			default:
				/* do nothing */
				break;
			}
		}
	}

	switch (next) {
	case DWC3_LINK_STATE_U1:
		if (dwc->speed == USB_SPEED_SUPER)
			dwc3_suspend_gadget(dwc);
		break;
	case DWC3_LINK_STATE_U2:
	case DWC3_LINK_STATE_U3:
		dwc3_suspend_gadget(dwc);
		break;
	case DWC3_LINK_STATE_RESUME:
		dwc3_resume_gadget(dwc);
		break;
	default:
		/* do nothing */
		break;
	}

	dwc->link_state = next;
}

static void dwc3_gadget_suspend_interrupt(struct dwc3 *dwc,
					  unsigned int evtinfo)
{
	enum dwc3_link_state next = evtinfo & DWC3_LINK_STATE_MASK;

	if (dwc->link_state != next && next == DWC3_LINK_STATE_U3)
		dwc3_suspend_gadget(dwc);

	dwc->link_state = next;
}

static void dwc3_gadget_hibernation_interrupt(struct dwc3 *dwc,
		unsigned int evtinfo)
{
	unsigned int is_ss = evtinfo & BIT(4);

	/*
	 * WORKAROUND: DWC3 revison 2.20a with hibernation support
	 * have a known issue which can cause USB CV TD.9.23 to fail
	 * randomly.
	 *
	 * Because of this issue, core could generate bogus hibernation
	 * events which SW needs to ignore.
	 *
	 * Refers to:
	 *
	 * STAR#9000546576: Device Mode Hibernation: Issue in USB 2.0
	 * Device Fallback from SuperSpeed
	 */
	if ((!!is_ss ^ (dwc->speed >= DWC3_DSTS_SUPERSPEED)) &&
	    (!(dwc->has_hibernation)))
		return;

	/* enter hibernation here */
	gadget_hibernation_interrupt(dwc);
}

static void dwc3_gadget_interrupt(struct dwc3 *dwc,
		const struct dwc3_event_devt *event)
{
	switch (event->type) {
	case DWC3_DEVICE_EVENT_DISCONNECT:
		dwc3_gadget_disconnect_interrupt(dwc);
		break;
	case DWC3_DEVICE_EVENT_RESET:
		dwc3_gadget_reset_interrupt(dwc);
		break;
	case DWC3_DEVICE_EVENT_CONNECT_DONE:
		dwc3_gadget_conndone_interrupt(dwc);
		break;
	case DWC3_DEVICE_EVENT_WAKEUP:
		dwc3_gadget_wakeup_interrupt(dwc);
		break;
	case DWC3_DEVICE_EVENT_HIBER_REQ:
		if (dev_WARN_ONCE(dwc->dev, !dwc->has_hibernation,
					"unexpected hibernation event\n"))
			break;

		dwc3_gadget_hibernation_interrupt(dwc, event->event_info);
		break;
	case DWC3_DEVICE_EVENT_LINK_STATUS_CHANGE:
		dwc3_gadget_linksts_change_interrupt(dwc, event->event_info);
		break;
	case DWC3_DEVICE_EVENT_EOPF:
		/* It changed to be suspend event for version 2.30a and above */
		if (dwc->revision >= DWC3_REVISION_230A) {
			/*
			 * Ignore suspend event until the gadget enters into
			 * USB_STATE_CONFIGURED state.
			 */
			if (dwc->gadget.state >= USB_STATE_CONFIGURED)
				dwc3_gadget_suspend_interrupt(dwc,
						event->event_info);
		}
		break;
	case DWC3_DEVICE_EVENT_SOF:
	case DWC3_DEVICE_EVENT_ERRATIC_ERROR:
	case DWC3_DEVICE_EVENT_CMD_CMPL:
	case DWC3_DEVICE_EVENT_OVERFLOW:
		break;
	default:
		dev_WARN(dwc->dev, "UNKNOWN IRQ %d\n", event->type);
	}
}

static void dwc3_process_event_entry(struct dwc3 *dwc,
		const union dwc3_event *event)
{
	trace_dwc3_event(event->raw, dwc);

	if (!event->type.is_devspec)
		dwc3_endpoint_interrupt(dwc, &event->depevt);
	else if (event->type.type == DWC3_EVENT_TYPE_DEV)
		dwc3_gadget_interrupt(dwc, &event->devt);
	else
		dev_err(dwc->dev, "UNKNOWN IRQ type %d\n", event->raw);
}

static irqreturn_t dwc3_process_event_buf(struct dwc3_event_buffer *evt)
{
	struct dwc3 *dwc = evt->dwc;
	irqreturn_t ret = IRQ_NONE;
	int left;
	u32 reg;

	left = evt->count;

	if (!(evt->flags & DWC3_EVENT_PENDING))
		return IRQ_NONE;

	while (left > 0) {
		union dwc3_event event;

		event.raw = *(u32 *) (evt->cache + evt->lpos);

		dwc3_process_event_entry(dwc, &event);

		/*
		 * FIXME we wrap around correctly to the next entry as
		 * almost all entries are 4 bytes in size. There is one
		 * entry which has 12 bytes which is a regular entry
		 * followed by 8 bytes data. ATM I don't know how
		 * things are organized if we get next to the a
		 * boundary so I worry about that once we try to handle
		 * that.
		 */
		evt->lpos = (evt->lpos + 4) % evt->length;
		left -= 4;

		if (dwc->is_hibernated)
			break;
	}

	evt->count = 0;
	evt->flags &= ~DWC3_EVENT_PENDING;
	ret = IRQ_HANDLED;

	if (dwc->is_hibernated)
		return ret;

	/* Unmask interrupt */
	reg = dwc3_readl(dwc->regs, DWC3_GEVNTSIZ(0));
	reg &= ~DWC3_GEVNTSIZ_INTMASK;
	dwc3_writel(dwc->regs, DWC3_GEVNTSIZ(0), reg);

	if (dwc->imod_interval) {
		dwc3_writel(dwc->regs, DWC3_GEVNTCOUNT(0), DWC3_GEVNTCOUNT_EHB);
		dwc3_writel(dwc->regs, DWC3_DEV_IMOD(0), dwc->imod_interval);
	}

	return ret;
}

static irqreturn_t dwc3_thread_interrupt(int irq, void *_evt)
{
	struct dwc3_event_buffer *evt = _evt;
	struct dwc3 *dwc = evt->dwc;
	unsigned long flags;
	irqreturn_t ret = IRQ_NONE;

	spin_lock_irqsave(&dwc->lock, flags);
	ret = dwc3_process_event_buf(evt);
	spin_unlock_irqrestore(&dwc->lock, flags);

	return ret;
}

static irqreturn_t dwc3_check_event_buf(struct dwc3_event_buffer *evt)
{
	struct dwc3 *dwc = evt->dwc;
	u32 amount;
	u32 count;
	u32 reg;

	if (pm_runtime_suspended(dwc->dev)) {
		pm_runtime_get(dwc->dev);
		disable_irq_nosync(dwc->irq_gadget);
		dwc->pending_events = true;
		return IRQ_HANDLED;
	}

	if (dwc->is_hibernated)
		return IRQ_HANDLED;

	/*
	 * With PCIe legacy interrupt, test shows that top-half irq handler can
	 * be called again after HW interrupt deassertion. Check if bottom-half
	 * irq event handler completes before caching new event to prevent
	 * losing events.
	 */
	if (evt->flags & DWC3_EVENT_PENDING)
		return IRQ_HANDLED;

	count = dwc3_readl(dwc->regs, DWC3_GEVNTCOUNT(0));
	count &= DWC3_GEVNTCOUNT_MASK;
	if (!count)
		return IRQ_NONE;

	evt->count = count;
	evt->flags |= DWC3_EVENT_PENDING;

	/* Mask interrupt */
	reg = dwc3_readl(dwc->regs, DWC3_GEVNTSIZ(0));
	reg |= DWC3_GEVNTSIZ_INTMASK;
	dwc3_writel(dwc->regs, DWC3_GEVNTSIZ(0), reg);

	amount = min(count, evt->length - evt->lpos);
	memcpy(evt->cache + evt->lpos, evt->buf + evt->lpos, amount);

	if (amount < count)
		memcpy(evt->cache, evt->buf, count - amount);

	dwc3_writel(dwc->regs, DWC3_GEVNTCOUNT(0), count);

	return IRQ_WAKE_THREAD;
}

static irqreturn_t dwc3_interrupt(int irq, void *_evt)
{
	struct dwc3_event_buffer	*evt = _evt;

	return dwc3_check_event_buf(evt);
}

static int dwc3_gadget_get_irq(struct dwc3 *dwc)
{
	struct platform_device *dwc3_pdev = to_platform_device(dwc->dev);
	int irq, irq_hiber;

	irq = platform_get_irq_byname(dwc3_pdev, "peripheral");
	if (irq > 0)
		goto out;

	if (irq == -EPROBE_DEFER)
		goto out;

	irq = platform_get_irq_byname(dwc3_pdev, "dwc_usb3");
	if (irq > 0)
		goto out;

	if (irq == -EPROBE_DEFER)
		goto out;

	irq = platform_get_irq(dwc3_pdev, 0);
	if (irq > 0)
		dwc->irq_gadget = irq;

	if (irq == -EPROBE_DEFER)
		goto out;
out:
	/* look for wakeup interrupt if hibernation is supported */
	if (dwc->has_hibernation) {
		irq_hiber = platform_get_irq_byname(dwc3_pdev, "hiber");
		if (irq_hiber > 0) {
			dwc->irq_wakeup = irq_hiber;
		} else {
			irq_hiber = platform_get_irq(dwc3_pdev, 2);
			if (irq_hiber > 0)
				dwc->irq_wakeup = irq_hiber;
		}
	}

	return irq;
}

/**
 * dwc3_gadget_init - initializes gadget related registers
 * @dwc: pointer to our controller context structure
 *
 * Returns 0 on success otherwise negative errno.
 */
int dwc3_gadget_init(struct dwc3 *dwc)
{
	int ret;
	int irq;

	irq = dwc3_gadget_get_irq(dwc);
	if (irq < 0) {
		ret = irq;
		goto err0;
	}

	dwc->irq_gadget = irq;

	dwc->ep0_trb = dma_alloc_coherent(dwc->sysdev,
					  sizeof(*dwc->ep0_trb) * 2,
					  &dwc->ep0_trb_addr, GFP_KERNEL);
	if (!dwc->ep0_trb) {
		dev_err(dwc->dev, "failed to allocate ep0 trb\n");
		ret = -ENOMEM;
		goto err0;
	}

	dwc->setup_buf = kzalloc(DWC3_EP0_SETUP_SIZE, GFP_KERNEL);
	if (!dwc->setup_buf) {
		ret = -ENOMEM;
		goto err1;
	}

	dwc->bounce = dma_alloc_coherent(dwc->sysdev, DWC3_BOUNCE_SIZE,
			&dwc->bounce_addr, GFP_KERNEL);
	if (!dwc->bounce) {
		ret = -ENOMEM;
		goto err2;
	}

	init_completion(&dwc->ep0_in_setup);

	dwc->gadget.ops			= &dwc3_gadget_ops;
	dwc->gadget.speed		= USB_SPEED_UNKNOWN;
	dwc->gadget.sg_supported	= true;
	dwc->gadget.name		= "dwc3-gadget";
	dwc->gadget.is_otg		= dwc->dr_mode == USB_DR_MODE_OTG;

	/*
	 * FIXME We might be setting max_speed to <SUPER, however versions
	 * <2.20a of dwc3 have an issue with metastability (documented
	 * elsewhere in this driver) which tells us we can't set max speed to
	 * anything lower than SUPER.
	 *
	 * Because gadget.max_speed is only used by composite.c and function
	 * drivers (i.e. it won't go into dwc3's registers) we are allowing this
	 * to happen so we avoid sending SuperSpeed Capability descriptor
	 * together with our BOS descriptor as that could confuse host into
	 * thinking we can handle super speed.
	 *
	 * Note that, in fact, we won't even support GetBOS requests when speed
	 * is less than super speed because we don't have means, yet, to tell
	 * composite.c that we are USB 2.0 + LPM ECN.
	 */
	if (dwc->revision < DWC3_REVISION_220A &&
	    !dwc->dis_metastability_quirk)
		dev_info(dwc->dev, "changing max_speed on rev %08x\n",
				dwc->revision);

	dwc->gadget.max_speed		= dwc->maximum_speed;

	/*
	 * REVISIT: Here we should clear all pending IRQs to be
	 * sure we're starting from a well known location.
	 */

	ret = dwc3_gadget_init_endpoints(dwc, dwc->num_eps);
	if (ret)
		goto err3;

	ret = usb_add_gadget_udc(dwc->dev, &dwc->gadget);
	if (ret) {
		dev_err(dwc->dev, "failed to register udc\n");
		goto err4;
	}

	if (dwc->dr_mode == USB_DR_MODE_OTG) {
		struct usb_phy *phy;

		phy = usb_get_phy(USB_PHY_TYPE_USB3);
		if (!IS_ERR(phy)) {
			if (phy && phy->otg) {
				ret = otg_set_peripheral(phy->otg,
							 &dwc->gadget);
				if (ret) {
					dev_err(dwc->dev,
						"otg_set_peripheral failed\n");
					usb_put_phy(phy);
					phy = NULL;
					goto err4;
				}
			} else {
				usb_put_phy(phy);
				phy = NULL;
			}
		}
	}

	return 0;

err4:
	dwc3_gadget_free_endpoints(dwc);

err3:
	dma_free_coherent(dwc->sysdev, DWC3_BOUNCE_SIZE, dwc->bounce,
			dwc->bounce_addr);

err2:
	kfree(dwc->setup_buf);

err1:
	dma_free_coherent(dwc->sysdev, sizeof(*dwc->ep0_trb) * 2,
			dwc->ep0_trb, dwc->ep0_trb_addr);

err0:
	return ret;
}

/* -------------------------------------------------------------------------- */

void dwc3_gadget_exit(struct dwc3 *dwc)
{
	usb_del_gadget_udc(&dwc->gadget);
	dwc3_gadget_free_endpoints(dwc);
	dma_free_coherent(dwc->sysdev, DWC3_BOUNCE_SIZE, dwc->bounce,
			  dwc->bounce_addr);
	kfree(dwc->setup_buf);
	dma_free_coherent(dwc->sysdev, sizeof(*dwc->ep0_trb) * 2,
			  dwc->ep0_trb, dwc->ep0_trb_addr);
}

int dwc3_gadget_suspend(struct dwc3 *dwc)
{
	if (!dwc->gadget_driver)
		return 0;

	if (dwc->is_hibernated) {
		/*
		 * As we are about to suspend, wake the controller from
		 * D3 & hibernation states
		 */
		dwc->force_hiber_wake = true;
		gadget_wakeup_interrupt(dwc);
		dwc->force_hiber_wake = false;
	}

	dwc3_gadget_run_stop(dwc, false, false);
	dwc3_disconnect_gadget(dwc);
	__dwc3_gadget_stop(dwc);

	return 0;
}

int dwc3_gadget_resume(struct dwc3 *dwc)
{
	int			ret;
	u32			reg;

	if (!dwc->gadget_driver)
		return 0;

	ret = __dwc3_gadget_start(dwc);
	if (ret < 0)
		goto err0;

	ret = dwc3_gadget_run_stop(dwc, true, false);
	if (ret < 0)
		goto err1;

	/* In USB 2.0, to avoid hibernation interrupt at the time of connection
	 * set DWC3_DCTL_KEEP_CONNECT bit.
	 */
	if (dwc->has_hibernation) {
		reg = dwc3_readl(dwc->regs, DWC3_DCTL);
		reg |= DWC3_DCTL_KEEP_CONNECT;
		dwc3_writel(dwc->regs, DWC3_DCTL, reg);
	}

	return 0;

err1:
	__dwc3_gadget_stop(dwc);

err0:
	return ret;
}

void dwc3_gadget_process_pending_events(struct dwc3 *dwc)
{
	if (dwc->pending_events) {
		dwc3_interrupt(dwc->irq_gadget, dwc->ev_buf);
		dwc->pending_events = false;
		enable_irq(dwc->irq_gadget);
	}
}<|MERGE_RESOLUTION|>--- conflicted
+++ resolved
@@ -175,7 +175,7 @@
 	struct dwc3			*dwc = dep->dwc;
 
 	req->started = false;
-	list_del(&req->list);
+	list_del_init(&req->list);
 	req->remaining = 0;
 
 	if (req->request.status == -EINPROGRESS)
@@ -203,35 +203,18 @@
  * layers that it has completed.
  */
 void dwc3_gadget_giveback(struct dwc3_ep *dep, struct dwc3_request *req,
-		int status, bool giveback)
+		int status)
 {
 	struct dwc3			*dwc = dep->dwc;
 
-<<<<<<< HEAD
-	req->started = false;
-	list_del_init(&req->list);
-	req->remaining = 0;
-=======
 	if (dep->stream_capable && timer_pending(&req->stream_timeout_timer))
 		del_timer(&req->stream_timeout_timer);
->>>>>>> 9c71c6e9
 
 	dwc3_gadget_del_and_unmap_request(dep, req, status);
 
-<<<<<<< HEAD
-	if (giveback) {
-		spin_unlock(&dwc->lock);
-		usb_gadget_giveback_request(&dep->endpoint, &req->request);
-		spin_lock(&dwc->lock);
-	}
-
-	if (dep->number > 1)
-		pm_runtime_put(dwc->dev);
-=======
 	spin_unlock(&dwc->lock);
 	usb_gadget_giveback_request(&dep->endpoint, &req->request);
 	spin_lock(&dwc->lock);
->>>>>>> 9c71c6e9
 }
 
 /**
@@ -564,13 +547,8 @@
 	unsigned long		flags;
 
 	spin_lock_irqsave(&dwc->lock, flags);
-<<<<<<< HEAD
-	dwc3_stop_active_transfer(dwc, dep->number, true);
-	__dwc3_gadget_kick_transfer(dep, 0, true);
-=======
 	dwc3_stop_active_transfer(dep, true);
 	__dwc3_gadget_kick_transfer(dep);
->>>>>>> 9c71c6e9
 	spin_unlock_irqrestore(&dwc->lock, flags);
 }
 
@@ -740,13 +718,13 @@
 	while (!list_empty(&dep->started_list)) {
 		req = next_request(&dep->started_list);
 
-		dwc3_gadget_giveback(dep, req, -ESHUTDOWN, true);
+		dwc3_gadget_giveback(dep, req, -ESHUTDOWN);
 	}
 
 	while (!list_empty(&dep->pending_list)) {
 		req = next_request(&dep->pending_list);
 
-		dwc3_gadget_giveback(dep, req, -ESHUTDOWN, true);
+		dwc3_gadget_giveback(dep, req, -ESHUTDOWN);
 	}
 }
 
@@ -1246,11 +1224,7 @@
 	}
 }
 
-<<<<<<< HEAD
-int __dwc3_gadget_kick_transfer(struct dwc3_ep *dep, u16 cmd_param, bool giveback)
-=======
 int __dwc3_gadget_kick_transfer(struct dwc3_ep *dep)
->>>>>>> 9c71c6e9
 {
 	struct dwc3_gadget_ep_cmd_params params;
 	struct dwc3_request		*req;
@@ -1297,24 +1271,6 @@
 		 */
 		if (req->trb)
 			memset(req->trb, 0, sizeof(struct dwc3_trb));
-<<<<<<< HEAD
-		dep->queued_requests--;
-		dwc3_gadget_giveback(dep, req, ret, giveback);
-		return ret;
-	}
-
-	dep->flags |= DWC3_EP_BUSY;
-
-	if (starting) {
-		/* FIXME: Enable this again once it works properly */
-		if (dep->stream_capable && 0) {
-			dep->stream_timeout_timer.expires = jiffies +
-					msecs_to_jiffies(STREAM_TIMEOUT);
-			add_timer(&dep->stream_timeout_timer);
-		}
-		dep->resource_index = dwc3_gadget_ep_get_transfer_index(dep);
-		WARN_ON_ONCE(!dep->resource_index);
-=======
 		dwc3_gadget_del_and_unmap_request(dep, req, ret);
 		return ret;
 	}
@@ -1324,7 +1280,6 @@
 				msecs_to_jiffies(STREAM_TIMEOUT_MS);
 		mod_timer(&req->stream_timeout_timer,
 			  req->stream_timeout_timer.expires);
->>>>>>> 9c71c6e9
 	}
 
 	return 0;
@@ -1347,30 +1302,9 @@
 		return;
 	}
 
-<<<<<<< HEAD
-	/*
-	 * Schedule the first trb for one interval in the future or at
-	 * least 4 microframes.
-	 */
-	uf = cur_uf + max_t(u32, 4, dep->interval);
-
-	__dwc3_gadget_kick_transfer(dep, uf, true);
-}
-
-static void dwc3_gadget_start_isoc(struct dwc3 *dwc,
-		struct dwc3_ep *dep, const struct dwc3_event_depevt *event)
-{
-	u32 cur_uf, mask;
-
-	mask = ~(dep->interval - 1);
-	cur_uf = event->parameters & mask;
-
-	__dwc3_gadget_start_isoc(dwc, dep, cur_uf);
-=======
 	dep->frame_number = DWC3_ALIGN_FRAME(dep);
 	__dwc3_gadget_kick_transfer(dep);
 	dep->flags &= ~DWC3_EP_PENDING_REQUEST;
->>>>>>> 9c71c6e9
 }
 
 static void dwc3_gadget_wakeup_interrupt(struct dwc3 *dwc);
@@ -1433,32 +1367,12 @@
 				dep->flags = DWC3_EP_ENABLED;
 			}
 
-<<<<<<< HEAD
-		if ((dep->flags & DWC3_EP_BUSY) &&
-		    !(dep->flags & DWC3_EP_MISSED_ISOC)) {
-			WARN_ON_ONCE(!dep->resource_index);
-			ret = __dwc3_gadget_kick_transfer(dep,
-							  dep->resource_index, false);
-=======
 			/* Rest is taken care by DWC3_DEPEVT_XFERNOTREADY */
 			return 0;
->>>>>>> 9c71c6e9
 		}
 	}
 
-<<<<<<< HEAD
-	if (!dwc3_calc_trbs_left(dep))
-		return 0;
-
-	ret = __dwc3_gadget_kick_transfer(dep, 0, false);
-out:
-	if (ret == -EBUSY)
-		ret = 0;
-
-	return ret;
-=======
 	return __dwc3_gadget_kick_transfer(dep);
->>>>>>> 9c71c6e9
 }
 
 static int dwc3_gadget_ep_queue(struct usb_ep *ep, struct usb_request *request,
@@ -1495,14 +1409,12 @@
 
 	spin_lock_irqsave(&dwc->lock, flags);
 
-<<<<<<< HEAD
+	if (dep->stream_capable && timer_pending(&req->stream_timeout_timer))
+		del_timer(&req->stream_timeout_timer);
+
 	/* Not queued, nothing to do */
 	if (list_empty(&req->list))
 		goto out0;
-=======
-	if (dep->stream_capable && timer_pending(&req->stream_timeout_timer))
-		del_timer(&req->stream_timeout_timer);
->>>>>>> 9c71c6e9
 
 	list_for_each_entry(r, &dep->pending_list, list) {
 		if (r == req)
@@ -1515,88 +1427,11 @@
 	}
 
 	if (r != req) {
-<<<<<<< HEAD
-=======
-		list_for_each_entry(r, &dep->started_list, list) {
-			if (r == req)
-				break;
-		}
-		if (r == req) {
-			/* wait until it is processed */
-			dwc3_stop_active_transfer(dep, true);
-
-			/*
-			 * If request was already started, this means we had to
-			 * stop the transfer. With that we also need to ignore
-			 * all TRBs used by the request, however TRBs can only
-			 * be modified after completion of END_TRANSFER
-			 * command. So what we do here is that we wait for
-			 * END_TRANSFER completion and only after that, we jump
-			 * over TRBs by clearing HWO and incrementing dequeue
-			 * pointer.
-			 *
-			 * Note that we have 2 possible types of transfers here:
-			 *
-			 * i) Linear buffer request
-			 * ii) SG-list based request
-			 *
-			 * SG-list based requests will have r->num_pending_sgs
-			 * set to a valid number (> 0). Linear requests,
-			 * normally use a single TRB.
-			 *
-			 * For each of these two cases, if r->unaligned flag is
-			 * set, one extra TRB has been used to align transfer
-			 * size to wMaxPacketSize.
-			 *
-			 * All of these cases need to be taken into
-			 * consideration so we don't mess up our TRB ring
-			 * pointers.
-			 */
-			wait_event_lock_irq(dep->wait_end_transfer,
-					!(dep->flags & DWC3_EP_END_TRANSFER_PENDING),
-					dwc->lock);
-
-			if (!r->trb)
-				goto out0;
-
-			if (r->num_pending_sgs) {
-				struct dwc3_trb *trb;
-				int i = 0;
-
-				for (i = 0; i < r->num_pending_sgs; i++) {
-					trb = r->trb + i;
-					trb->ctrl &= ~DWC3_TRB_CTRL_HWO;
-					dwc3_ep_inc_deq(dep);
-				}
-
-				if (r->unaligned || r->zero) {
-					trb = r->trb + r->num_pending_sgs + 1;
-					trb->ctrl &= ~DWC3_TRB_CTRL_HWO;
-					dwc3_ep_inc_deq(dep);
-				}
-			} else {
-				struct dwc3_trb *trb = r->trb;
-
-				trb->ctrl &= ~DWC3_TRB_CTRL_HWO;
-				dwc3_ep_inc_deq(dep);
-
-				if (r->unaligned || r->zero) {
-					trb = r->trb + 1;
-					trb->ctrl &= ~DWC3_TRB_CTRL_HWO;
-					dwc3_ep_inc_deq(dep);
-				}
-			}
-			goto out1;
-		}
->>>>>>> 9c71c6e9
 		dev_err(dwc->dev, "request %pK was not queued to %s\n",
 				request, ep->name);
 		ret = -EINVAL;
 		goto out0;
 	}
-
-	if (dep->stream_capable)
-		del_timer(&dep->stream_timeout_timer);
 
 	dep->aborted_trbs = r->trb;
 	if (r->num_pending_sgs)
@@ -1607,17 +1442,12 @@
 	if (r->unaligned || r->zero)
 		dep->num_aborted_trbs += 1;
 
-	dwc3_stop_active_transfer(dwc, dep->number, true);
+	dwc3_stop_active_transfer(dep, dep->number);
 
 out1:
 	/* giveback the request */
-<<<<<<< HEAD
-	dep->queued_requests--;
-	dwc3_gadget_giveback(dep, req, -ECONNRESET, true);
-=======
 
 	dwc3_gadget_giveback(dep, req, -ECONNRESET);
->>>>>>> 9c71c6e9
 
 out0:
 	spin_unlock_irqrestore(&dwc->lock, flags);
@@ -2515,18 +2345,6 @@
 			break;
 	}
 
-<<<<<<< HEAD
-		if ((req->request.actual < length) || req->num_pending_sgs) {
-			/* There could be cases where the whole req can't be
-			 * mapped into TRB's available. In that case, we need
-			 * to kick transfer again if (req->num_pending_sgs > 0)
-			 */
-			if (req->num_pending_sgs)
-				return __dwc3_gadget_kick_transfer(dep, 0, true);
-		}
-
-		dwc3_gadget_giveback(dep, req, status, true);
-=======
 	return ret;
 }
 
@@ -2535,7 +2353,6 @@
 		int status)
 {
 	struct dwc3_trb *trb = &dep->trb_pool[dep->trb_dequeue];
->>>>>>> 9c71c6e9
 
 	return dwc3_gadget_ep_reclaim_completed_trb(dep, req, trb,
 			event, status, false);
@@ -2688,11 +2505,6 @@
 
 	dep = dwc->eps[epnum];
 
-<<<<<<< HEAD
-		ret = __dwc3_gadget_kick_transfer(dep, 0, true);
-		if (!ret || ret == -EBUSY)
-			return;
-=======
 	stream_id = event->parameters;
 
 	/* Check for request matching the streamid and delete the timer */
@@ -2702,7 +2514,6 @@
 				del_timer(&req->stream_timeout_timer);
 			break;
 		}
->>>>>>> 9c71c6e9
 	}
 }
 
@@ -2739,20 +2550,7 @@
 		dwc3_gadget_endpoint_transfer_in_progress(dep, event);
 		break;
 	case DWC3_DEPEVT_XFERNOTREADY:
-<<<<<<< HEAD
-		if (usb_endpoint_xfer_isoc(dep->endpoint.desc)) {
-			dwc3_gadget_start_isoc(dwc, dep, event);
-		} else {
-			int ret;
-
-			ret = __dwc3_gadget_kick_transfer(dep, 0, true);
-			if (!ret || ret == -EBUSY)
-				return;
-		}
-
-=======
 		dwc3_gadget_endpoint_transfer_not_ready(dep, event);
->>>>>>> 9c71c6e9
 		break;
 	case DWC3_DEPEVT_STREAMEVT:
 		if (event->status == DEPEVT_STREAMEVT_FOUND)
@@ -2871,13 +2669,8 @@
 	cmd |= DWC3_DEPCMD_PARAM(dep->resource_index);
 	memset(&params, 0, sizeof(params));
 	ret = dwc3_send_gadget_ep_cmd(dep, cmd, &params);
-<<<<<<< HEAD
-	WARN_ON_ONCE(ret && ret != -ETIMEDOUT);
-	dep->flags &= ~DWC3_EP_BUSY;
-=======
 	WARN_ON_ONCE(ret);
 	dep->resource_index = 0;
->>>>>>> 9c71c6e9
 
 	/*
 	 * when transfer is stopped with force rm bit false, it can be
