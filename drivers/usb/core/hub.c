--- conflicted
+++ resolved
@@ -1679,14 +1679,10 @@
 	 */
 	pm_runtime_set_autosuspend_delay(&hdev->dev, 0);
 
-<<<<<<< HEAD
 	/* Hubs have proper suspend/resume support. */
 #ifdef CONFIG_USB_ZYNQ_PHY
 	usb_disable_autosuspend(hdev);
 #else
-	usb_enable_autosuspend(hdev);
-#endif
-=======
 	/*
 	 * Hubs have proper suspend/resume support, except for root hubs
 	 * where the controller driver doesn't have bus_suspend and
@@ -1700,7 +1696,7 @@
 		if (drv->bus_suspend && drv->bus_resume)
 			usb_enable_autosuspend(hdev);
 	}
->>>>>>> c0cbbdeb
+#endif
 
 	if (hdev->level == MAX_TOPO_LEVEL) {
 		dev_err(&intf->dev,
