// SPDX-License-Identifier: GPL-2.0-only
/*
 * SPI-Engine SPI controller driver
 * Copyright 2015 Analog Devices Inc.
 *  Author: Lars-Peter Clausen <lars@metafoo.de>
 */

#include <linux/clk.h>
#include <linux/interrupt.h>
#include <linux/io.h>
#include <linux/of.h>
#include <linux/module.h>
#include <linux/platform_device.h>
#include <linux/spi/spi.h>
#include <linux/timer.h>

#define SPI_ENGINE_VERSION_MAJOR(x)	((x >> 16) & 0xff)
#define SPI_ENGINE_VERSION_MINOR(x)	((x >> 8) & 0xff)
#define SPI_ENGINE_VERSION_PATCH(x)	(x & 0xff)

#define SPI_ENGINE_REG_VERSION			0x00

#define SPI_ENGINE_REG_RESET			0x40

#define SPI_ENGINE_REG_INT_ENABLE		0x80
#define SPI_ENGINE_REG_INT_PENDING		0x84
#define SPI_ENGINE_REG_INT_SOURCE		0x88

#define SPI_ENGINE_REG_SYNC_ID			0xc0

#define SPI_ENGINE_REG_CMD_FIFO_ROOM		0xd0
#define SPI_ENGINE_REG_SDO_FIFO_ROOM		0xd4
#define SPI_ENGINE_REG_SDI_FIFO_LEVEL		0xd8

#define SPI_ENGINE_REG_CMD_FIFO			0xe0
#define SPI_ENGINE_REG_SDO_DATA_FIFO		0xe4
#define SPI_ENGINE_REG_SDI_DATA_FIFO		0xe8
#define SPI_ENGINE_REG_SDI_DATA_FIFO_PEEK	0xec

#define SPI_ENGINE_REG_OFFLOAD_CTRL(x)		(0x100 + (0x20 * x))
#define SPI_ENGINE_REG_OFFLOAD_STATUS(x)	(0x104 + (0x20 * x))
#define SPI_ENGINE_REG_OFFLOAD_RESET(x)		(0x108 + (0x20 * x))
#define SPI_ENGINE_REG_OFFLOAD_CMD_MEM(x)	(0x110 + (0x20 * x))
#define SPI_ENGINE_REG_OFFLOAD_SDO_MEM(x)	(0x114 + (0x20 * x))

#define SPI_ENGINE_INT_CMD_ALMOST_EMPTY		BIT(0)
#define SPI_ENGINE_INT_SDO_ALMOST_EMPTY		BIT(1)
#define SPI_ENGINE_INT_SDI_ALMOST_FULL		BIT(2)
#define SPI_ENGINE_INT_SYNC			BIT(3)

#define SPI_ENGINE_OFFLOAD_CTRL_ENABLE		BIT(0)
#define SPI_ENGINE_OFFLOAD_STATUS_ENABLED	BIT(0)

#define SPI_ENGINE_CONFIG_CPHA			BIT(0)
#define SPI_ENGINE_CONFIG_CPOL			BIT(1)
#define SPI_ENGINE_CONFIG_3WIRE			BIT(2)

#define SPI_ENGINE_INST_TRANSFER		0x0
#define SPI_ENGINE_INST_ASSERT			0x1
#define SPI_ENGINE_INST_WRITE			0x2
#define SPI_ENGINE_INST_MISC			0x3

#define SPI_ENGINE_CMD_REG_CLK_DIV		0x0
#define SPI_ENGINE_CMD_REG_CONFIG		0x1
#define SPI_ENGINE_CMD_REG_WORD_LENGTH		0x2

#define SPI_ENGINE_MISC_SYNC			0x0
#define SPI_ENGINE_MISC_SLEEP			0x1

#define SPI_ENGINE_TRANSFER_WRITE		0x1
#define SPI_ENGINE_TRANSFER_READ		0x2

#define SPI_ENGINE_CMD(inst, arg1, arg2) \
	(((inst) << 12) | ((arg1) << 8) | (arg2))

#define SPI_ENGINE_CMD_TRANSFER(flags, n) \
	SPI_ENGINE_CMD(SPI_ENGINE_INST_TRANSFER, (flags), (n))
#define SPI_ENGINE_CMD_ASSERT(delay, cs) \
	SPI_ENGINE_CMD(SPI_ENGINE_INST_ASSERT, (delay), (cs))
#define SPI_ENGINE_CMD_WRITE(reg, val) \
	SPI_ENGINE_CMD(SPI_ENGINE_INST_WRITE, (reg), (val))
#define SPI_ENGINE_CMD_SLEEP(delay) \
	SPI_ENGINE_CMD(SPI_ENGINE_INST_MISC, SPI_ENGINE_MISC_SLEEP, (delay))
#define SPI_ENGINE_CMD_SYNC(id) \
	SPI_ENGINE_CMD(SPI_ENGINE_INST_MISC, SPI_ENGINE_MISC_SYNC, (id))

struct spi_engine_program {
	unsigned int length;
	uint16_t instructions[];
};

struct spi_engine {
	struct clk *clk;
	struct clk *ref_clk;

	struct spi_master *master;

	spinlock_t lock;

	void __iomem *base;

	struct spi_message *msg;
	struct spi_engine_program *p;
	unsigned cmd_length;
	const uint16_t *cmd_buf;

	struct spi_transfer *tx_xfer;
	unsigned int tx_length;
	const uint8_t *tx_buf;

	struct spi_transfer *rx_xfer;
	unsigned int rx_length;
	uint8_t *rx_buf;

	unsigned int sync_id;
	unsigned int completed_id;

	unsigned int int_enable;

	struct timer_list watchdog_timer;
	unsigned int word_length;
};

static void spi_engine_program_add_cmd(struct spi_engine_program *p,
	bool dry, uint16_t cmd)
{
	if (!dry)
		p->instructions[p->length] = cmd;
	p->length++;
}

static unsigned int spi_engine_get_config(struct spi_device *spi)
{
	unsigned int config = 0;

	if (spi->mode & SPI_CPOL)
		config |= SPI_ENGINE_CONFIG_CPOL;
	if (spi->mode & SPI_CPHA)
		config |= SPI_ENGINE_CONFIG_CPHA;
	if (spi->mode & SPI_3WIRE)
		config |= SPI_ENGINE_CONFIG_3WIRE;

	return config;
}

static unsigned int spi_engine_get_clk_div(struct spi_engine *spi_engine,
	struct spi_device *spi, struct spi_transfer *xfer)
{
	unsigned int clk_div;
	unsigned int speed;

	if (xfer->speed_hz)
		speed = xfer->speed_hz;
	else
		speed = spi->max_speed_hz;

	clk_div = DIV_ROUND_UP(clk_get_rate(spi_engine->ref_clk),
		speed * 2);
	if (clk_div > 255)
		clk_div = 255;
	else if (clk_div > 0)
		clk_div -= 1;

	return clk_div;
}

static unsigned int spi_engine_get_word_length(struct spi_engine *spi_engine,
	struct spi_device *spi, struct spi_transfer *xfer)
{
	/* if bits_per_word is 0 this will default to 8 bit words */
	if (xfer->bits_per_word)
		return xfer->bits_per_word;
	else if (spi->bits_per_word)
		return spi->bits_per_word;
	else
		return 8;
}

static void spi_engine_update_xfer_len(struct spi_engine *spi_engine,
				       struct spi_transfer *xfer)
{
	unsigned int word_length = spi_engine->word_length;
	unsigned int word_len_bytes = word_length / 8;

	if ((xfer->len * 8) < word_length)
		xfer->len = 1;
	else
		xfer->len = DIV_ROUND_UP(xfer->len, word_len_bytes);
}

static void spi_engine_gen_xfer(struct spi_engine_program *p, bool dry,
	struct spi_transfer *xfer)
{
	unsigned int len = xfer->len;

	while (len) {
		unsigned int n = min(len, 256U);
		unsigned int flags = 0;

		if (xfer->tx_buf)
			flags |= SPI_ENGINE_TRANSFER_WRITE;
		if (xfer->rx_buf)
			flags |= SPI_ENGINE_TRANSFER_READ;

		spi_engine_program_add_cmd(p, dry,
			SPI_ENGINE_CMD_TRANSFER(flags, n - 1));
		len -= n;
	}
}

static void spi_engine_gen_sleep(struct spi_engine_program *p, bool dry,
	struct spi_engine *spi_engine, unsigned int clk_div, unsigned int delay)
{
	unsigned int spi_clk = clk_get_rate(spi_engine->ref_clk);
	unsigned int t;

	if (delay == 0)
		return;

	t = DIV_ROUND_UP(delay * spi_clk, (clk_div + 1) * 2);
	/* spi_clk is in Hz while delay is usec, a division is required */
	t /= 1000000;
	while (t) {
		unsigned int n = min(t, 256U);

		spi_engine_program_add_cmd(p, dry, SPI_ENGINE_CMD_SLEEP(n - 1));
		t -= n;
	}
}

static void spi_engine_gen_cs(struct spi_engine_program *p, bool dry,
		struct spi_device *spi, bool assert)
{
	unsigned int mask = 0xff;

	if (assert)
		mask ^= BIT(spi->chip_select);

	spi_engine_program_add_cmd(p, dry, SPI_ENGINE_CMD_ASSERT(1, mask));
}

static int spi_engine_compile_message(struct spi_engine *spi_engine,
	struct spi_message *msg, bool dry, struct spi_engine_program *p)
{
	struct spi_device *spi = msg->spi;
	struct spi_transfer *xfer;
	int clk_div, new_clk_div;
	int word_len, new_word_len;
	bool cs_change = true;

	clk_div = -1;
	word_len = -1;

	spi_engine_program_add_cmd(p, dry,
		SPI_ENGINE_CMD_WRITE(SPI_ENGINE_CMD_REG_CONFIG,
			spi_engine_get_config(spi)));

	list_for_each_entry(xfer, &msg->transfers, transfer_list) {
		new_clk_div = spi_engine_get_clk_div(spi_engine, spi, xfer);
		if (new_clk_div != clk_div) {
			clk_div = new_clk_div;
			spi_engine_program_add_cmd(p, dry,
				SPI_ENGINE_CMD_WRITE(SPI_ENGINE_CMD_REG_CLK_DIV,
					clk_div));
		}

		new_word_len = spi_engine_get_word_length(spi_engine, spi, xfer);
		if (new_word_len != word_len) {
			word_len = new_word_len;
			spi_engine->word_length = word_len;
			spi_engine_program_add_cmd(p, dry,
				SPI_ENGINE_CMD_WRITE(SPI_ENGINE_CMD_REG_WORD_LENGTH,
					word_len));
		}

		if (cs_change)
			spi_engine_gen_cs(p, dry, spi, true);

		spi_engine_update_xfer_len(spi_engine, xfer);
		spi_engine_gen_xfer(p, dry, xfer);
		spi_engine_gen_sleep(p, dry, spi_engine, clk_div,
			xfer->delay_usecs);

		cs_change = xfer->cs_change;
		if (list_is_last(&xfer->transfer_list, &msg->transfers))
			cs_change = !cs_change;

		if (cs_change)
			spi_engine_gen_cs(p, dry, spi, false);
	}

	return 0;
}

bool spi_engine_offload_supported(struct spi_device *spi)
{
	if (strcmp(spi->master->dev.parent->driver->name, "spi-engine") != 0)
		return false;

	return true;
}
EXPORT_SYMBOL_GPL(spi_engine_offload_supported);

void spi_engine_offload_enable(struct spi_device *spi, bool enable)
{
	struct spi_master *master = spi->master;
	struct spi_engine *spi_engine = spi_master_get_devdata(master);
	unsigned int reg;

	reg = readl(spi_engine->base + SPI_ENGINE_REG_OFFLOAD_CTRL(0));
	if (enable)
		reg |= SPI_ENGINE_OFFLOAD_CTRL_ENABLE;
	else
		reg &= ~SPI_ENGINE_OFFLOAD_CTRL_ENABLE;
	writel(reg, spi_engine->base + SPI_ENGINE_REG_OFFLOAD_CTRL(0));
}
EXPORT_SYMBOL_GPL(spi_engine_offload_enable);

int spi_engine_offload_load_msg(struct spi_device *spi,
	struct spi_message *msg)
{
	struct spi_master *master = spi->master;
	struct spi_engine *spi_engine = spi_master_get_devdata(master);
	struct spi_engine_program p_dry;
	struct spi_engine_program *p;
	struct spi_transfer *xfer;
	void __iomem *cmd_addr;
	void __iomem *sdo_addr;
	const uint8_t *buf;
	unsigned int i, j;
	size_t size;

	msg->spi = spi;

	p_dry.length = 0;
	spi_engine_compile_message(spi_engine, msg, true, &p_dry);

	size = sizeof(*p->instructions) * (p_dry.length + 2);

	p = kzalloc(sizeof(*p) + size, GFP_KERNEL);
	if (!p)
		return -ENOMEM;

	cmd_addr = spi_engine->base + SPI_ENGINE_REG_OFFLOAD_CMD_MEM(0);
	sdo_addr = spi_engine->base + SPI_ENGINE_REG_OFFLOAD_SDO_MEM(0);

	spi_engine_compile_message(spi_engine, msg, false, p);
	spi_engine_program_add_cmd(p, false, SPI_ENGINE_CMD_SYNC(0));

	writel(1, spi_engine->base + SPI_ENGINE_REG_OFFLOAD_RESET(0));
	writel(0, spi_engine->base + SPI_ENGINE_REG_OFFLOAD_RESET(0));
	j = 0;
	list_for_each_entry(xfer, &msg->transfers, transfer_list) {
		if (!xfer->tx_buf)
			continue;
		buf = xfer->tx_buf;
		for (i = 0; i < xfer->len; i++, j++)
			writel(buf[i], sdo_addr);
	}

	for (i = 0; i < p->length; i++)
		writel(p->instructions[i], cmd_addr);

	kfree(p);

	return 0;
}
EXPORT_SYMBOL_GPL(spi_engine_offload_load_msg);

static void spi_engine_xfer_next(struct spi_engine *spi_engine,
	struct spi_transfer **_xfer)
{
	struct spi_message *msg = spi_engine->msg;
	struct spi_transfer *xfer = *_xfer;

	if (!xfer) {
		xfer = list_first_entry(&msg->transfers,
			struct spi_transfer, transfer_list);
	} else if (list_is_last(&xfer->transfer_list, &msg->transfers)) {
		xfer = NULL;
	} else {
		xfer = list_next_entry(xfer, transfer_list);
	}

	*_xfer = xfer;
}

static void spi_engine_tx_next(struct spi_engine *spi_engine)
{
	struct spi_transfer *xfer = spi_engine->tx_xfer;

	do {
		spi_engine_xfer_next(spi_engine, &xfer);
	} while (xfer && !xfer->tx_buf);

	spi_engine->tx_xfer = xfer;
	if (xfer) {
		spi_engine->tx_length = xfer->len;
		spi_engine->tx_buf = xfer->tx_buf;
	} else {
		spi_engine->tx_buf = NULL;
	}
}

static void spi_engine_rx_next(struct spi_engine *spi_engine)
{
	struct spi_transfer *xfer = spi_engine->rx_xfer;

	do {
		spi_engine_xfer_next(spi_engine, &xfer);
	} while (xfer && !xfer->rx_buf);

	spi_engine->rx_xfer = xfer;
	if (xfer) {
		spi_engine->rx_length = xfer->len;
		spi_engine->rx_buf = xfer->rx_buf;
	} else {
		spi_engine->rx_buf = NULL;
	}
}

static bool spi_engine_write_cmd_fifo(struct spi_engine *spi_engine)
{
	void __iomem *addr = spi_engine->base + SPI_ENGINE_REG_CMD_FIFO;
	unsigned int n, m, i;
	const uint16_t *buf;

	n = readl_relaxed(spi_engine->base + SPI_ENGINE_REG_CMD_FIFO_ROOM);
	while (n && spi_engine->cmd_length) {
		m = min(n, spi_engine->cmd_length);
		buf = spi_engine->cmd_buf;
		for (i = 0; i < m; i++)
			writel_relaxed(buf[i], addr);
		spi_engine->cmd_buf += m;
		spi_engine->cmd_length -= m;
		n -= m;
	}

	return spi_engine->cmd_length != 0;
}

static void spi_engine_read_buff(struct spi_engine *spi_engine, uint8_t m)
{
	void __iomem *addr = spi_engine->base + SPI_ENGINE_REG_SDI_DATA_FIFO;
	uint32_t val;
	uint8_t bytes_len, i, j, *buf;

	bytes_len = DIV_ROUND_UP(spi_engine->word_length, 8);
	buf = spi_engine->rx_buf;

	for (i = 0; i < (m * bytes_len); i += bytes_len) {
		val = readl_relaxed(addr);
		for (j = 0; j < bytes_len; j++)
			buf[j] = val >> (8 * j);
		buf += bytes_len;
	}

	spi_engine->rx_buf += i;
}

static void spi_engine_write_buff(struct spi_engine *spi_engine, uint8_t m)
{
	void __iomem *addr = spi_engine->base + SPI_ENGINE_REG_SDO_DATA_FIFO;
	uint8_t bytes_len, word_len, i, j;
	uint32_t val = 0;

	bytes_len = DIV_ROUND_DOWN_ULL(spi_engine->word_length, 8);
	word_len = spi_engine->word_length;

	for (i = 0; i < (m * bytes_len); i += bytes_len) {
		for (j = 0; j < bytes_len; j++)
			val |= spi_engine->tx_buf[i + j] << (word_len - 8 * (j + 1));
		writel_relaxed(val, addr);
		val = 0;
	}

	spi_engine->tx_buf += i;
}

static bool spi_engine_write_tx_fifo(struct spi_engine *spi_engine)
{
	unsigned int n, m;

	n = readl_relaxed(spi_engine->base + SPI_ENGINE_REG_SDO_FIFO_ROOM);
	while (n && spi_engine->tx_length) {
		m = min(n, spi_engine->tx_length);
		spi_engine_write_buff(spi_engine, m);
		spi_engine->tx_length -= m;
		n -= m;
		if (spi_engine->tx_length == 0)
			spi_engine_tx_next(spi_engine);
	}

	return spi_engine->tx_length != 0;
}

static bool spi_engine_read_rx_fifo(struct spi_engine *spi_engine)
{
	unsigned int n, m;

	n = readl_relaxed(spi_engine->base + SPI_ENGINE_REG_SDI_FIFO_LEVEL);
	while (n && spi_engine->rx_length) {
		m = min(n, spi_engine->rx_length);
		spi_engine_read_buff(spi_engine, m);
		spi_engine->rx_length -= m;
		n -= m;
		if (spi_engine->rx_length == 0)
			spi_engine_rx_next(spi_engine);
	}

	return spi_engine->rx_length != 0;
}

static void spi_engine_complete_message(struct spi_master *master, int status)
{
	struct spi_engine *spi_engine = spi_master_get_devdata(master);
	struct spi_message *msg = spi_engine->msg;

	kfree(spi_engine->p);
	msg->status = status;
	msg->actual_length = msg->frame_length;
	spi_engine->msg = NULL;
	spi_finalize_current_message(master);
}

static irqreturn_t spi_engine_irq(int irq, void *devid)
{
	struct spi_master *master = devid;
	struct spi_engine *spi_engine = spi_master_get_devdata(master);
	unsigned int disable_int = 0;
	unsigned int pending;

	pending = readl_relaxed(spi_engine->base + SPI_ENGINE_REG_INT_PENDING);
	if (pending & SPI_ENGINE_INT_SYNC) {
		writel_relaxed(SPI_ENGINE_INT_SYNC,
			spi_engine->base + SPI_ENGINE_REG_INT_PENDING);
		spi_engine->completed_id = readl_relaxed(
			spi_engine->base + SPI_ENGINE_REG_SYNC_ID);
	}

	spin_lock(&spi_engine->lock);

	if (pending & SPI_ENGINE_INT_CMD_ALMOST_EMPTY) {
		if (!spi_engine_write_cmd_fifo(spi_engine))
			disable_int |= SPI_ENGINE_INT_CMD_ALMOST_EMPTY;
	}

	if (pending & SPI_ENGINE_INT_SDO_ALMOST_EMPTY) {
		if (!spi_engine_write_tx_fifo(spi_engine))
			disable_int |= SPI_ENGINE_INT_SDO_ALMOST_EMPTY;
	}

	if (pending & (SPI_ENGINE_INT_SDI_ALMOST_FULL | SPI_ENGINE_INT_SYNC)) {
		if (!spi_engine_read_rx_fifo(spi_engine))
			disable_int |= SPI_ENGINE_INT_SDI_ALMOST_FULL;
	}

	if (pending & SPI_ENGINE_INT_SYNC) {
		if (spi_engine->msg &&
		    spi_engine->completed_id == spi_engine->sync_id) {

			del_timer(&spi_engine->watchdog_timer);

			spi_engine_complete_message(master, 0);

			disable_int |= SPI_ENGINE_INT_SYNC;
		}
	}

	if (disable_int) {
		spi_engine->int_enable &= ~disable_int;
		writel_relaxed(spi_engine->int_enable,
			spi_engine->base + SPI_ENGINE_REG_INT_ENABLE);
	}

	spin_unlock(&spi_engine->lock);

	return IRQ_HANDLED;
}

static void spi_engine_timeout(struct timer_list *t)
{
	struct spi_engine *spi_engine = from_timer(spi_engine, t, watchdog_timer);
	struct spi_master *master = spi_engine->master;

	spin_lock(&spi_engine->lock);
	if (spi_engine->msg) {
		dev_err(&master->dev, "Timeout occured while waiting for transfer to complete. Hardware is probably broken.\n");
		spi_engine_complete_message(master, -ETIMEDOUT);
	}
	spin_unlock(&spi_engine->lock);
}

static int spi_engine_transfer_one_message(struct spi_master *master,
	struct spi_message *msg)
{
	struct spi_engine_program p_dry, *p;
	struct spi_engine *spi_engine = spi_master_get_devdata(master);
	unsigned int int_enable = 0;
	unsigned long flags;
	size_t size;

	del_timer_sync(&spi_engine->watchdog_timer);

	p_dry.length = 0;
	spi_engine_compile_message(spi_engine, msg, true, &p_dry);

	size = sizeof(*p->instructions) * (p_dry.length + 1);
	p = kzalloc(sizeof(*p) + size, GFP_KERNEL);
	if (!p)
		return -ENOMEM;
	spi_engine_compile_message(spi_engine, msg, false, p);

	spin_lock_irqsave(&spi_engine->lock, flags);
	spi_engine->sync_id = (spi_engine->sync_id + 1) & 0xff;
	spi_engine_program_add_cmd(p, false,
		SPI_ENGINE_CMD_SYNC(spi_engine->sync_id));

	spi_engine->msg = msg;
	spi_engine->p = p;

	spi_engine->cmd_buf = p->instructions;
	spi_engine->cmd_length = p->length;
	if (spi_engine_write_cmd_fifo(spi_engine))
		int_enable |= SPI_ENGINE_INT_CMD_ALMOST_EMPTY;

	spi_engine_tx_next(spi_engine);
	if (spi_engine_write_tx_fifo(spi_engine))
		int_enable |= SPI_ENGINE_INT_SDO_ALMOST_EMPTY;

	spi_engine_rx_next(spi_engine);
	if (spi_engine->rx_length != 0)
		int_enable |= SPI_ENGINE_INT_SDI_ALMOST_FULL;

	int_enable |= SPI_ENGINE_INT_SYNC;

	writel_relaxed(int_enable,
		spi_engine->base + SPI_ENGINE_REG_INT_ENABLE);
	spi_engine->int_enable = int_enable;
	spin_unlock_irqrestore(&spi_engine->lock, flags);

	mod_timer(&spi_engine->watchdog_timer, jiffies + 5*HZ);

	return 0;
}

static int spi_engine_probe(struct platform_device *pdev)
{
	struct spi_engine *spi_engine;
	struct spi_master *master;
	unsigned int version;
	int irq;
	int ret;

	irq = platform_get_irq(pdev, 0);
	if (irq <= 0)
		return -ENXIO;

	spi_engine = devm_kzalloc(&pdev->dev, sizeof(*spi_engine), GFP_KERNEL);
	if (!spi_engine)
		return -ENOMEM;

	master = spi_alloc_master(&pdev->dev, 0);
	if (!master)
		return -ENOMEM;

	spi_master_set_devdata(master, spi_engine);
	spi_engine->master = master;

	spin_lock_init(&spi_engine->lock);

<<<<<<< HEAD
=======
	spi_engine->base = devm_platform_ioremap_resource(pdev, 0);
	if (IS_ERR(spi_engine->base)) {
		ret = PTR_ERR(spi_engine->base);
		goto err_put_master;
	}

	version = readl(spi_engine->base + SPI_ENGINE_REG_VERSION);
	if (SPI_ENGINE_VERSION_MAJOR(version) != 1) {
		dev_err(&pdev->dev, "Unsupported peripheral version %u.%u.%c\n",
			SPI_ENGINE_VERSION_MAJOR(version),
			SPI_ENGINE_VERSION_MINOR(version),
			SPI_ENGINE_VERSION_PATCH(version));
		ret = -ENODEV;
		goto err_put_master;
	}

>>>>>>> 043f8a22
	spi_engine->clk = devm_clk_get(&pdev->dev, "s_axi_aclk");
	if (IS_ERR(spi_engine->clk)) {
		ret = PTR_ERR(spi_engine->clk);
		goto err_put_master;
	}

	spi_engine->ref_clk = devm_clk_get(&pdev->dev, "spi_clk");
	if (IS_ERR(spi_engine->ref_clk)) {
		ret = PTR_ERR(spi_engine->ref_clk);
		goto err_put_master;
	}

	ret = clk_prepare_enable(spi_engine->clk);
	if (ret)
		goto err_put_master;

	ret = clk_prepare_enable(spi_engine->ref_clk);
	if (ret)
		goto err_clk_disable;

	res = platform_get_resource(pdev, IORESOURCE_MEM, 0);
	spi_engine->base = devm_ioremap_resource(&pdev->dev, res);
	if (IS_ERR(spi_engine->base)) {
		ret = PTR_ERR(spi_engine->base);
		goto err_ref_clk_disable;
	}

	version = readl(spi_engine->base + SPI_ENGINE_REG_VERSION);
	if (SPI_ENGINE_VERSION_MAJOR(version) != 1) {
		dev_err(&pdev->dev, "Unsupported peripheral version %u.%u.%c\n",
			SPI_ENGINE_VERSION_MAJOR(version),
			SPI_ENGINE_VERSION_MINOR(version),
			SPI_ENGINE_VERSION_PATCH(version));
		ret = -ENODEV;
		goto err_ref_clk_disable;
	}

	writel_relaxed(0x00, spi_engine->base + SPI_ENGINE_REG_RESET);
	writel_relaxed(0xff, spi_engine->base + SPI_ENGINE_REG_INT_PENDING);
	writel_relaxed(0x00, spi_engine->base + SPI_ENGINE_REG_INT_ENABLE);

	ret = request_irq(irq, spi_engine_irq, 0, pdev->name, master);
	if (ret)
		goto err_ref_clk_disable;

	master->dev.of_node = pdev->dev.of_node;
	master->mode_bits = SPI_CPOL | SPI_CPHA | SPI_3WIRE;
	master->max_speed_hz = clk_get_rate(spi_engine->ref_clk) / 2;
	master->transfer_one_message = spi_engine_transfer_one_message;
	master->num_chipselect = 8;

	timer_setup(&spi_engine->watchdog_timer, spi_engine_timeout, 0);

	ret = spi_register_master(master);
	if (ret)
		goto err_free_irq;

	platform_set_drvdata(pdev, master);

	return 0;
err_free_irq:
	free_irq(irq, master);
err_ref_clk_disable:
	clk_disable_unprepare(spi_engine->ref_clk);
err_clk_disable:
	clk_disable_unprepare(spi_engine->clk);
err_put_master:
	spi_master_put(master);
	return ret;
}

static int spi_engine_remove(struct platform_device *pdev)
{
	struct spi_master *master = spi_master_get(platform_get_drvdata(pdev));
	struct spi_engine *spi_engine = spi_master_get_devdata(master);
	int irq = platform_get_irq(pdev, 0);

	spi_unregister_master(master);

	free_irq(irq, master);

	spi_master_put(master);

	writel_relaxed(0xff, spi_engine->base + SPI_ENGINE_REG_INT_PENDING);
	writel_relaxed(0x00, spi_engine->base + SPI_ENGINE_REG_INT_ENABLE);
	writel_relaxed(0x01, spi_engine->base + SPI_ENGINE_REG_RESET);

	clk_disable_unprepare(spi_engine->ref_clk);
	clk_disable_unprepare(spi_engine->clk);

	return 0;
}

static const struct of_device_id spi_engine_match_table[] = {
	{ .compatible = "adi,axi-spi-engine-1.00.a" },
	{ },
};
MODULE_DEVICE_TABLE(of, spi_engine_match_table);

static struct platform_driver spi_engine_driver = {
	.probe = spi_engine_probe,
	.remove = spi_engine_remove,
	.driver = {
		.name = "spi-engine",
		.of_match_table = spi_engine_match_table,
	},
};
module_platform_driver(spi_engine_driver);

MODULE_AUTHOR("Lars-Peter Clausen <lars@metafoo.de>");
MODULE_DESCRIPTION("Analog Devices SPI engine peripheral driver");
MODULE_LICENSE("GPL");<|MERGE_RESOLUTION|>--- conflicted
+++ resolved
@@ -669,25 +669,6 @@
 
 	spin_lock_init(&spi_engine->lock);
 
-<<<<<<< HEAD
-=======
-	spi_engine->base = devm_platform_ioremap_resource(pdev, 0);
-	if (IS_ERR(spi_engine->base)) {
-		ret = PTR_ERR(spi_engine->base);
-		goto err_put_master;
-	}
-
-	version = readl(spi_engine->base + SPI_ENGINE_REG_VERSION);
-	if (SPI_ENGINE_VERSION_MAJOR(version) != 1) {
-		dev_err(&pdev->dev, "Unsupported peripheral version %u.%u.%c\n",
-			SPI_ENGINE_VERSION_MAJOR(version),
-			SPI_ENGINE_VERSION_MINOR(version),
-			SPI_ENGINE_VERSION_PATCH(version));
-		ret = -ENODEV;
-		goto err_put_master;
-	}
-
->>>>>>> 043f8a22
 	spi_engine->clk = devm_clk_get(&pdev->dev, "s_axi_aclk");
 	if (IS_ERR(spi_engine->clk)) {
 		ret = PTR_ERR(spi_engine->clk);
@@ -708,8 +689,7 @@
 	if (ret)
 		goto err_clk_disable;
 
-	res = platform_get_resource(pdev, IORESOURCE_MEM, 0);
-	spi_engine->base = devm_ioremap_resource(&pdev->dev, res);
+	spi_engine->base = devm_platform_ioremap_resource(pdev, 0);
 	if (IS_ERR(spi_engine->base)) {
 		ret = PTR_ERR(spi_engine->base);
 		goto err_ref_clk_disable;
