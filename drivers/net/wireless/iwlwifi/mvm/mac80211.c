--- conflicted
+++ resolved
@@ -1333,10 +1333,7 @@
 		iwl_mvm_remove_time_event(mvm, mvmvif,
 					  &mvmvif->time_event_data);
 		iwl_mvm_sf_update(mvm, vif, false);
-<<<<<<< HEAD
-=======
 		WARN_ON(iwl_mvm_enable_beacon_filter(mvm, vif, CMD_SYNC));
->>>>>>> 40dde7e2
 	} else if (changes & (BSS_CHANGED_PS | BSS_CHANGED_P2P_PS |
 			      BSS_CHANGED_QOS)) {
 		ret = iwl_mvm_power_update_mac(mvm, vif);
