--- conflicted
+++ resolved
@@ -1762,13 +1762,8 @@
 		if (pci_set_consistent_dma_mask(pdev, DMA_BIT_MASK(32))) {
 			RT_ASSERT(false,
 				  "Unable to obtain 32bit DMA for consistent allocations\n");
-<<<<<<< HEAD
-			pci_disable_device(pdev);
-			return -ENOMEM;
-=======
 			err = -ENOMEM;
 			goto fail1;
->>>>>>> ca994a36
 		}
 	}
 
@@ -1810,11 +1805,7 @@
 	err = pci_request_regions(pdev, KBUILD_MODNAME);
 	if (err) {
 		RT_ASSERT(false, "Can't obtain PCI resources\n");
-<<<<<<< HEAD
-		goto fail2;
-=======
 		goto fail1;
->>>>>>> ca994a36
 	}
 
 	pmem_start = pci_resource_start(pdev, rtlpriv->cfg->bar_id);
@@ -1827,10 +1818,7 @@
 			rtlpriv->cfg->bar_id, pmem_len);
 	if (rtlpriv->io.pci_mem_start == 0) {
 		RT_ASSERT(false, "Can't map PCI mem\n");
-<<<<<<< HEAD
-=======
 		err = -ENOMEM;
->>>>>>> ca994a36
 		goto fail2;
 	}
 
@@ -1860,10 +1848,7 @@
 
 	if (rtlpriv->cfg->ops->init_sw_vars(hw)) {
 		RT_TRACE(rtlpriv, COMP_ERR, DBG_EMERG, "Can't init_sw_vars\n");
-<<<<<<< HEAD
-=======
 		err = -ENODEV;
->>>>>>> ca994a36
 		goto fail3;
 	}
 
