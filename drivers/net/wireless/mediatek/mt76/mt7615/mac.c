// SPDX-License-Identifier: ISC
/* Copyright (C) 2019 MediaTek Inc.
 *
 * Author: Ryder Lee <ryder.lee@mediatek.com>
 *         Roy Luo <royluo@google.com>
 *         Felix Fietkau <nbd@nbd.name>
 *         Lorenzo Bianconi <lorenzo@kernel.org>
 */

#include <linux/devcoredump.h>
#include <linux/etherdevice.h>
#include <linux/timekeeping.h>
#include "mt7615.h"
#include "../trace.h"
#include "../dma.h"
#include "mt7615_trace.h"
#include "mac.h"
#include "mcu.h"

#define to_rssi(field, rxv)		((FIELD_GET(field, rxv) - 220) / 2)

static const struct mt7615_dfs_radar_spec etsi_radar_specs = {
	.pulse_th = { 40, -10, -80, 800, 3360, 128, 5200 },
	.radar_pattern = {
		[5] =  { 1, 0,  6, 32, 28, 0, 17,  990, 5010, 1, 1 },
		[6] =  { 1, 0,  9, 32, 28, 0, 27,  615, 5010, 1, 1 },
		[7] =  { 1, 0, 15, 32, 28, 0, 27,  240,  445, 1, 1 },
		[8] =  { 1, 0, 12, 32, 28, 0, 42,  240,  510, 1, 1 },
		[9] =  { 1, 1,  0,  0,  0, 0, 14, 2490, 3343, 0, 0, 12, 32, 28 },
		[10] = { 1, 1,  0,  0,  0, 0, 14, 2490, 3343, 0, 0, 15, 32, 24 },
		[11] = { 1, 1,  0,  0,  0, 0, 14,  823, 2510, 0, 0, 18, 32, 28 },
		[12] = { 1, 1,  0,  0,  0, 0, 14,  823, 2510, 0, 0, 27, 32, 24 },
	},
};

static const struct mt7615_dfs_radar_spec fcc_radar_specs = {
	.pulse_th = { 40, -10, -80, 800, 3360, 128, 5200 },
	.radar_pattern = {
		[0] = { 1, 0,  9,  32, 28, 0, 13, 508, 3076, 1,  1 },
		[1] = { 1, 0, 12,  32, 28, 0, 17, 140,  240, 1,  1 },
		[2] = { 1, 0,  8,  32, 28, 0, 22, 190,  510, 1,  1 },
		[3] = { 1, 0,  6,  32, 28, 0, 32, 190,  510, 1,  1 },
		[4] = { 1, 0,  9, 255, 28, 0, 13, 323,  343, 1, 32 },
	},
};

static const struct mt7615_dfs_radar_spec jp_radar_specs = {
	.pulse_th = { 40, -10, -80, 800, 3360, 128, 5200 },
	.radar_pattern = {
		[0] =  { 1, 0,  8, 32, 28, 0, 13,  508, 3076, 1,  1 },
		[1] =  { 1, 0, 12, 32, 28, 0, 17,  140,  240, 1,  1 },
		[2] =  { 1, 0,  8, 32, 28, 0, 22,  190,  510, 1,  1 },
		[3] =  { 1, 0,  6, 32, 28, 0, 32,  190,  510, 1,  1 },
		[4] =  { 1, 0,  9, 32, 28, 0, 13,  323,  343, 1, 32 },
		[13] = { 1, 0, 8,  32, 28, 0, 14, 3836, 3856, 1,  1 },
		[14] = { 1, 0, 8,  32, 28, 0, 14, 3990, 4010, 1,  1 },
	},
};

static struct mt76_wcid *mt7615_rx_get_wcid(struct mt7615_dev *dev,
					    u8 idx, bool unicast)
{
	struct mt7615_sta *sta;
	struct mt76_wcid *wcid;

	if (idx >= MT7615_WTBL_SIZE)
		return NULL;

	wcid = rcu_dereference(dev->mt76.wcid[idx]);
	if (unicast || !wcid)
		return wcid;

	if (!wcid->sta)
		return NULL;

	sta = container_of(wcid, struct mt7615_sta, wcid);
	if (!sta->vif)
		return NULL;

	return &sta->vif->sta.wcid;
}

void mt7615_mac_reset_counters(struct mt7615_dev *dev)
{
	int i;

	for (i = 0; i < 4; i++) {
		mt76_rr(dev, MT_TX_AGG_CNT(0, i));
		mt76_rr(dev, MT_TX_AGG_CNT(1, i));
	}

	memset(dev->mt76.aggr_stats, 0, sizeof(dev->mt76.aggr_stats));
	dev->mt76.phy.survey_time = ktime_get_boottime();
	if (dev->mt76.phy2)
		dev->mt76.phy2->survey_time = ktime_get_boottime();

	/* reset airtime counters */
	mt76_rr(dev, MT_MIB_SDR9(0));
	mt76_rr(dev, MT_MIB_SDR9(1));

	mt76_rr(dev, MT_MIB_SDR36(0));
	mt76_rr(dev, MT_MIB_SDR36(1));

	mt76_rr(dev, MT_MIB_SDR37(0));
	mt76_rr(dev, MT_MIB_SDR37(1));

	mt76_set(dev, MT_WF_RMAC_MIB_TIME0, MT_WF_RMAC_MIB_RXTIME_CLR);
	mt76_set(dev, MT_WF_RMAC_MIB_AIRTIME0, MT_WF_RMAC_MIB_RXTIME_CLR);
}

void mt7615_mac_set_timing(struct mt7615_phy *phy)
{
	s16 coverage_class = phy->coverage_class;
	struct mt7615_dev *dev = phy->dev;
	bool ext_phy = phy != &dev->phy;
	u32 val, reg_offset;
	u32 cck = FIELD_PREP(MT_TIMEOUT_VAL_PLCP, 231) |
		  FIELD_PREP(MT_TIMEOUT_VAL_CCA, 48);
	u32 ofdm = FIELD_PREP(MT_TIMEOUT_VAL_PLCP, 60) |
		   FIELD_PREP(MT_TIMEOUT_VAL_CCA, 28);
	int sifs, offset;
	bool is_5ghz = phy->mt76->chandef.chan->band == NL80211_BAND_5GHZ;

	if (!test_bit(MT76_STATE_RUNNING, &phy->mt76->state))
		return;

	if (is_5ghz)
		sifs = 16;
	else
		sifs = 10;

	if (ext_phy) {
		coverage_class = max_t(s16, dev->phy.coverage_class,
				       coverage_class);
		mt76_set(dev, MT_ARB_SCR,
			 MT_ARB_SCR_TX1_DISABLE | MT_ARB_SCR_RX1_DISABLE);
	} else {
		struct mt7615_phy *phy_ext = mt7615_ext_phy(dev);

		if (phy_ext)
			coverage_class = max_t(s16, phy_ext->coverage_class,
					       coverage_class);
		mt76_set(dev, MT_ARB_SCR,
			 MT_ARB_SCR_TX0_DISABLE | MT_ARB_SCR_RX0_DISABLE);
	}
	udelay(1);

	offset = 3 * coverage_class;
	reg_offset = FIELD_PREP(MT_TIMEOUT_VAL_PLCP, offset) |
		     FIELD_PREP(MT_TIMEOUT_VAL_CCA, offset);
	mt76_wr(dev, MT_TMAC_CDTR, cck + reg_offset);
	mt76_wr(dev, MT_TMAC_ODTR, ofdm + reg_offset);

	mt76_wr(dev, MT_TMAC_ICR(ext_phy),
		FIELD_PREP(MT_IFS_EIFS, 360) |
		FIELD_PREP(MT_IFS_RIFS, 2) |
		FIELD_PREP(MT_IFS_SIFS, sifs) |
		FIELD_PREP(MT_IFS_SLOT, phy->slottime));

	if (phy->slottime < 20 || is_5ghz)
		val = MT7615_CFEND_RATE_DEFAULT;
	else
		val = MT7615_CFEND_RATE_11B;

	mt76_rmw_field(dev, MT_AGG_ACR(ext_phy), MT_AGG_ACR_CFEND_RATE, val);
	if (ext_phy)
		mt76_clear(dev, MT_ARB_SCR,
			   MT_ARB_SCR_TX1_DISABLE | MT_ARB_SCR_RX1_DISABLE);
	else
		mt76_clear(dev, MT_ARB_SCR,
			   MT_ARB_SCR_TX0_DISABLE | MT_ARB_SCR_RX0_DISABLE);

}

static void
mt7615_get_status_freq_info(struct mt7615_dev *dev, struct mt76_phy *mphy,
			    struct mt76_rx_status *status, u8 chfreq)
{
	if (!test_bit(MT76_HW_SCANNING, &mphy->state) &&
	    !test_bit(MT76_HW_SCHED_SCANNING, &mphy->state) &&
	    !test_bit(MT76_STATE_ROC, &mphy->state)) {
		status->freq = mphy->chandef.chan->center_freq;
		status->band = mphy->chandef.chan->band;
		return;
	}

	status->band = chfreq <= 14 ? NL80211_BAND_2GHZ : NL80211_BAND_5GHZ;
	status->freq = ieee80211_channel_to_frequency(chfreq, status->band);
}

static void mt7615_mac_fill_tm_rx(struct mt7615_phy *phy, __le32 *rxv)
{
#ifdef CONFIG_NL80211_TESTMODE
	u32 rxv1 = le32_to_cpu(rxv[0]);
	u32 rxv3 = le32_to_cpu(rxv[2]);
	u32 rxv4 = le32_to_cpu(rxv[3]);
	u32 rxv5 = le32_to_cpu(rxv[4]);
	u8 cbw = FIELD_GET(MT_RXV1_FRAME_MODE, rxv1);
	u8 mode = FIELD_GET(MT_RXV1_TX_MODE, rxv1);
	s16 foe = FIELD_GET(MT_RXV5_FOE, rxv5);
	u32 foe_const = (BIT(cbw + 1) & 0xf) * 10000;

	if (!mode) {
		/* CCK */
		foe &= ~BIT(11);
		foe *= 1000;
		foe >>= 11;
	} else {
		if (foe > 2048)
			foe -= 4096;

		foe = (foe * foe_const) >> 15;
	}

	phy->test.last_freq_offset = foe;
	phy->test.last_rcpi[0] = FIELD_GET(MT_RXV4_RCPI0, rxv4);
	phy->test.last_rcpi[1] = FIELD_GET(MT_RXV4_RCPI1, rxv4);
	phy->test.last_rcpi[2] = FIELD_GET(MT_RXV4_RCPI2, rxv4);
	phy->test.last_rcpi[3] = FIELD_GET(MT_RXV4_RCPI3, rxv4);
	phy->test.last_ib_rssi[0] = FIELD_GET(MT_RXV3_IB_RSSI, rxv3);
	phy->test.last_wb_rssi[0] = FIELD_GET(MT_RXV3_WB_RSSI, rxv3);
#endif
}

static int mt7615_mac_fill_rx(struct mt7615_dev *dev, struct sk_buff *skb)
{
	struct mt76_rx_status *status = (struct mt76_rx_status *)skb->cb;
	struct mt76_phy *mphy = &dev->mt76.phy;
	struct mt7615_phy *phy = &dev->phy;
	struct mt7615_phy *phy2 = dev->mt76.phy2 ? dev->mt76.phy2->priv : NULL;
	struct ieee80211_supported_band *sband;
	struct ieee80211_hdr *hdr;
	__le32 *rxd = (__le32 *)skb->data;
	u32 rxd0 = le32_to_cpu(rxd[0]);
	u32 rxd1 = le32_to_cpu(rxd[1]);
	u32 rxd2 = le32_to_cpu(rxd[2]);
	u32 csum_mask = MT_RXD0_NORMAL_IP_SUM | MT_RXD0_NORMAL_UDP_TCP_SUM;
	bool unicast, hdr_trans, remove_pad, insert_ccmp_hdr = false;
	int phy_idx;
	int i, idx;
	u8 chfreq, amsdu_info, qos_ctl = 0;
	u16 seq_ctrl = 0;
	__le16 fc = 0;

	memset(status, 0, sizeof(*status));

	chfreq = FIELD_GET(MT_RXD1_NORMAL_CH_FREQ, rxd1);
	if (!phy2)
		phy_idx = 0;
	else if (phy2->chfreq == phy->chfreq)
		phy_idx = -1;
	else if (phy->chfreq == chfreq)
		phy_idx = 0;
	else if (phy2->chfreq == chfreq)
		phy_idx = 1;
	else
		phy_idx = -1;

	if (rxd2 & MT_RXD2_NORMAL_AMSDU_ERR)
		return -EINVAL;

	unicast = (rxd1 & MT_RXD1_NORMAL_ADDR_TYPE) == MT_RXD1_NORMAL_U2M;
	idx = FIELD_GET(MT_RXD2_NORMAL_WLAN_IDX, rxd2);
	hdr_trans = rxd1 & MT_RXD1_NORMAL_HDR_TRANS;
	status->wcid = mt7615_rx_get_wcid(dev, idx, unicast);

	if (status->wcid) {
		struct mt7615_sta *msta;

		msta = container_of(status->wcid, struct mt7615_sta, wcid);
		spin_lock_bh(&dev->sta_poll_lock);
		if (list_empty(&msta->poll_list))
			list_add_tail(&msta->poll_list, &dev->sta_poll_list);
		spin_unlock_bh(&dev->sta_poll_lock);
	}

	if ((rxd0 & csum_mask) == csum_mask)
		skb->ip_summed = CHECKSUM_UNNECESSARY;

	if (rxd2 & MT_RXD2_NORMAL_FCS_ERR)
		status->flag |= RX_FLAG_FAILED_FCS_CRC;

	if (rxd2 & MT_RXD2_NORMAL_TKIP_MIC_ERR)
		status->flag |= RX_FLAG_MMIC_ERROR;

	if (FIELD_GET(MT_RXD2_NORMAL_SEC_MODE, rxd2) != 0 &&
	    !(rxd2 & (MT_RXD2_NORMAL_CLM | MT_RXD2_NORMAL_CM))) {
		status->flag |= RX_FLAG_DECRYPTED;
		status->flag |= RX_FLAG_IV_STRIPPED;
		status->flag |= RX_FLAG_MMIC_STRIPPED | RX_FLAG_MIC_STRIPPED;
	}

	remove_pad = rxd1 & MT_RXD1_NORMAL_HDR_OFFSET;

	if (rxd2 & MT_RXD2_NORMAL_MAX_LEN_ERROR)
		return -EINVAL;

	rxd += 4;
	if (rxd0 & MT_RXD0_NORMAL_GROUP_4) {
		u32 v0 = le32_to_cpu(rxd[0]);
		u32 v2 = le32_to_cpu(rxd[2]);

		fc = cpu_to_le16(FIELD_GET(MT_RXD4_FRAME_CONTROL, v0));
		qos_ctl = FIELD_GET(MT_RXD6_QOS_CTL, v2);
		seq_ctrl = FIELD_GET(MT_RXD6_SEQ_CTRL, v2);

		rxd += 4;
		if ((u8 *)rxd - skb->data >= skb->len)
			return -EINVAL;
	}

	if (rxd0 & MT_RXD0_NORMAL_GROUP_1) {
		u8 *data = (u8 *)rxd;

		if (status->flag & RX_FLAG_DECRYPTED) {
			status->iv[0] = data[5];
			status->iv[1] = data[4];
			status->iv[2] = data[3];
			status->iv[3] = data[2];
			status->iv[4] = data[1];
			status->iv[5] = data[0];

			insert_ccmp_hdr = FIELD_GET(MT_RXD2_NORMAL_FRAG, rxd2);
		}
		rxd += 4;
		if ((u8 *)rxd - skb->data >= skb->len)
			return -EINVAL;
	}

	if (rxd0 & MT_RXD0_NORMAL_GROUP_2) {
		status->timestamp = le32_to_cpu(rxd[0]);
		status->flag |= RX_FLAG_MACTIME_START;

		if (!(rxd2 & (MT_RXD2_NORMAL_NON_AMPDU_SUB |
			      MT_RXD2_NORMAL_NON_AMPDU))) {
			status->flag |= RX_FLAG_AMPDU_DETAILS;

			/* all subframes of an A-MPDU have the same timestamp */
			if (phy->rx_ampdu_ts != status->timestamp) {
				if (!++phy->ampdu_ref)
					phy->ampdu_ref++;
			}
			phy->rx_ampdu_ts = status->timestamp;

			status->ampdu_ref = phy->ampdu_ref;
		}

		rxd += 2;
		if ((u8 *)rxd - skb->data >= skb->len)
			return -EINVAL;
	}

	if (rxd0 & MT_RXD0_NORMAL_GROUP_3) {
		u32 rxdg5 = le32_to_cpu(rxd[5]);

		/*
		 * If both PHYs are on the same channel and we don't have a WCID,
		 * we need to figure out which PHY this packet was received on.
		 * On the primary PHY, the noise value for the chains belonging to the
		 * second PHY will be set to the noise value of the last packet from
		 * that PHY.
		 */
		if (phy_idx < 0) {
			int first_chain = ffs(phy2->mt76->chainmask) - 1;

			phy_idx = ((rxdg5 >> (first_chain * 8)) & 0xff) == 0;
		}
	}

	if (phy_idx == 1 && phy2) {
		mphy = dev->mt76.phy2;
		phy = phy2;
		status->ext_phy = true;
	}

	if (!mt7615_firmware_offload(dev) && chfreq != phy->chfreq)
		return -EINVAL;

	mt7615_get_status_freq_info(dev, mphy, status, chfreq);
	if (status->band == NL80211_BAND_5GHZ)
		sband = &mphy->sband_5g.sband;
	else
		sband = &mphy->sband_2g.sband;

	if (!test_bit(MT76_STATE_RUNNING, &mphy->state))
		return -EINVAL;

	if (!sband->channels)
		return -EINVAL;

	if (rxd0 & MT_RXD0_NORMAL_GROUP_3) {
		u32 rxdg0 = le32_to_cpu(rxd[0]);
		u32 rxdg1 = le32_to_cpu(rxd[1]);
		u32 rxdg3 = le32_to_cpu(rxd[3]);
		u8 stbc = FIELD_GET(MT_RXV1_HT_STBC, rxdg0);
		bool cck = false;

		i = FIELD_GET(MT_RXV1_TX_RATE, rxdg0);
		switch (FIELD_GET(MT_RXV1_TX_MODE, rxdg0)) {
		case MT_PHY_TYPE_CCK:
			cck = true;
			fallthrough;
		case MT_PHY_TYPE_OFDM:
			i = mt76_get_rate(&dev->mt76, sband, i, cck);
			break;
		case MT_PHY_TYPE_HT_GF:
		case MT_PHY_TYPE_HT:
			status->encoding = RX_ENC_HT;
			if (i > 31)
				return -EINVAL;
			break;
		case MT_PHY_TYPE_VHT:
			status->nss = FIELD_GET(MT_RXV2_NSTS, rxdg1) + 1;
			status->encoding = RX_ENC_VHT;
			break;
		default:
			return -EINVAL;
		}
		status->rate_idx = i;

		switch (FIELD_GET(MT_RXV1_FRAME_MODE, rxdg0)) {
		case MT_PHY_BW_20:
			break;
		case MT_PHY_BW_40:
			status->bw = RATE_INFO_BW_40;
			break;
		case MT_PHY_BW_80:
			status->bw = RATE_INFO_BW_80;
			break;
		case MT_PHY_BW_160:
			status->bw = RATE_INFO_BW_160;
			break;
		default:
			return -EINVAL;
		}

		if (rxdg0 & MT_RXV1_HT_SHORT_GI)
			status->enc_flags |= RX_ENC_FLAG_SHORT_GI;
		if (rxdg0 & MT_RXV1_HT_AD_CODE)
			status->enc_flags |= RX_ENC_FLAG_LDPC;

		status->enc_flags |= RX_ENC_FLAG_STBC_MASK * stbc;

		status->chains = mphy->antenna_mask;
		status->chain_signal[0] = to_rssi(MT_RXV4_RCPI0, rxdg3);
		status->chain_signal[1] = to_rssi(MT_RXV4_RCPI1, rxdg3);
		status->chain_signal[2] = to_rssi(MT_RXV4_RCPI2, rxdg3);
		status->chain_signal[3] = to_rssi(MT_RXV4_RCPI3, rxdg3);
		status->signal = status->chain_signal[0];

		for (i = 1; i < hweight8(mphy->antenna_mask); i++) {
			if (!(status->chains & BIT(i)))
				continue;

			status->signal = max(status->signal,
					     status->chain_signal[i]);
		}

		mt7615_mac_fill_tm_rx(mphy->priv, rxd);

		rxd += 6;
		if ((u8 *)rxd - skb->data >= skb->len)
			return -EINVAL;
	}

	skb_pull(skb, (u8 *)rxd - skb->data + 2 * remove_pad);

	amsdu_info = FIELD_GET(MT_RXD1_NORMAL_PAYLOAD_FORMAT, rxd1);
	status->amsdu = !!amsdu_info;
	if (status->amsdu) {
		status->first_amsdu = amsdu_info == MT_RXD1_FIRST_AMSDU_FRAME;
		status->last_amsdu = amsdu_info == MT_RXD1_LAST_AMSDU_FRAME;
		if (!hdr_trans) {
			memmove(skb->data + 2, skb->data,
				ieee80211_get_hdrlen_from_skb(skb));
			skb_pull(skb, 2);
		}
	}

	if (insert_ccmp_hdr && !hdr_trans) {
		u8 key_id = FIELD_GET(MT_RXD1_NORMAL_KEY_ID, rxd1);

		mt76_insert_ccmp_hdr(skb, key_id);
	}

	if (!hdr_trans) {
		hdr = (struct ieee80211_hdr *)skb->data;
		fc = hdr->frame_control;
		if (ieee80211_is_data_qos(fc)) {
			seq_ctrl = le16_to_cpu(hdr->seq_ctrl);
			qos_ctl = *ieee80211_get_qos_ctl(hdr);
		}
	} else {
		status->flag |= RX_FLAG_8023;
	}

	if (!status->wcid || !ieee80211_is_data_qos(fc))
		return 0;

	status->aggr = unicast &&
		       !ieee80211_is_qos_nullfunc(fc);
	status->qos_ctl = qos_ctl;
	status->seqno = IEEE80211_SEQ_TO_SN(seq_ctrl);

	return 0;
}

void mt7615_sta_ps(struct mt76_dev *mdev, struct ieee80211_sta *sta, bool ps)
{
}
EXPORT_SYMBOL_GPL(mt7615_sta_ps);

static u16
mt7615_mac_tx_rate_val(struct mt7615_dev *dev,
		       struct mt76_phy *mphy,
		       const struct ieee80211_tx_rate *rate,
		       bool stbc, u8 *bw)
{
	u8 phy, nss, rate_idx;
	u16 rateval = 0;

	*bw = 0;

	if (rate->flags & IEEE80211_TX_RC_VHT_MCS) {
		rate_idx = ieee80211_rate_get_vht_mcs(rate);
		nss = ieee80211_rate_get_vht_nss(rate);
		phy = MT_PHY_TYPE_VHT;
		if (rate->flags & IEEE80211_TX_RC_40_MHZ_WIDTH)
			*bw = 1;
		else if (rate->flags & IEEE80211_TX_RC_80_MHZ_WIDTH)
			*bw = 2;
		else if (rate->flags & IEEE80211_TX_RC_160_MHZ_WIDTH)
			*bw = 3;
	} else if (rate->flags & IEEE80211_TX_RC_MCS) {
		rate_idx = rate->idx;
		nss = 1 + (rate->idx >> 3);
		phy = MT_PHY_TYPE_HT;
		if (rate->flags & IEEE80211_TX_RC_GREEN_FIELD)
			phy = MT_PHY_TYPE_HT_GF;
		if (rate->flags & IEEE80211_TX_RC_40_MHZ_WIDTH)
			*bw = 1;
	} else {
		const struct ieee80211_rate *r;
		int band = mphy->chandef.chan->band;
		u16 val;

		nss = 1;
		r = &mphy->hw->wiphy->bands[band]->bitrates[rate->idx];
		if (rate->flags & IEEE80211_TX_RC_USE_SHORT_PREAMBLE)
			val = r->hw_value_short;
		else
			val = r->hw_value;

		phy = val >> 8;
		rate_idx = val & 0xff;
	}

	if (stbc && nss == 1) {
		nss++;
		rateval |= MT_TX_RATE_STBC;
	}

	rateval |= (FIELD_PREP(MT_TX_RATE_IDX, rate_idx) |
		    FIELD_PREP(MT_TX_RATE_MODE, phy) |
		    FIELD_PREP(MT_TX_RATE_NSS, nss - 1));

	return rateval;
}

int mt7615_mac_write_txwi(struct mt7615_dev *dev, __le32 *txwi,
			  struct sk_buff *skb, struct mt76_wcid *wcid,
			  struct ieee80211_sta *sta, int pid,
			  struct ieee80211_key_conf *key, bool beacon)
{
	struct ieee80211_hdr *hdr = (struct ieee80211_hdr *)skb->data;
	u8 fc_type, fc_stype, p_fmt, q_idx, omac_idx = 0, wmm_idx = 0;
	struct ieee80211_tx_info *info = IEEE80211_SKB_CB(skb);
	struct ieee80211_tx_rate *rate = &info->control.rates[0];
	bool ext_phy = info->hw_queue & MT_TX_HW_QUEUE_EXT_PHY;
	bool multicast = is_multicast_ether_addr(hdr->addr1);
	struct ieee80211_vif *vif = info->control.vif;
	bool is_mmio = mt76_is_mmio(&dev->mt76);
	u32 val, sz_txd = is_mmio ? MT_TXD_SIZE : MT_USB_TXD_SIZE;
	struct mt76_phy *mphy = &dev->mphy;
	__le16 fc = hdr->frame_control;
	int tx_count = 8;
	u16 seqno = 0;

	if (vif) {
		struct mt76_vif *mvif = (struct mt76_vif *)vif->drv_priv;

		omac_idx = mvif->omac_idx;
		wmm_idx = mvif->wmm_idx;
	}

	if (sta) {
		struct mt7615_sta *msta = (struct mt7615_sta *)sta->drv_priv;

		tx_count = msta->rate_count;
	}

	if (ext_phy && dev->mt76.phy2)
		mphy = dev->mt76.phy2;

	fc_type = (le16_to_cpu(fc) & IEEE80211_FCTL_FTYPE) >> 2;
	fc_stype = (le16_to_cpu(fc) & IEEE80211_FCTL_STYPE) >> 4;

	if (beacon) {
		p_fmt = MT_TX_TYPE_FW;
		q_idx = ext_phy ? MT_LMAC_BCN1 : MT_LMAC_BCN0;
	} else if (skb_get_queue_mapping(skb) >= MT_TXQ_PSD) {
		p_fmt = is_mmio ? MT_TX_TYPE_CT : MT_TX_TYPE_SF;
		q_idx = ext_phy ? MT_LMAC_ALTX1 : MT_LMAC_ALTX0;
	} else {
		p_fmt = is_mmio ? MT_TX_TYPE_CT : MT_TX_TYPE_SF;
		q_idx = wmm_idx * MT7615_MAX_WMM_SETS +
			mt7615_lmac_mapping(dev, skb_get_queue_mapping(skb));
	}

	val = FIELD_PREP(MT_TXD0_TX_BYTES, skb->len + sz_txd) |
	      FIELD_PREP(MT_TXD0_P_IDX, MT_TX_PORT_IDX_LMAC) |
	      FIELD_PREP(MT_TXD0_Q_IDX, q_idx);
	txwi[0] = cpu_to_le32(val);

	val = MT_TXD1_LONG_FORMAT |
	      FIELD_PREP(MT_TXD1_WLAN_IDX, wcid->idx) |
	      FIELD_PREP(MT_TXD1_HDR_FORMAT, MT_HDR_FORMAT_802_11) |
	      FIELD_PREP(MT_TXD1_HDR_INFO,
			 ieee80211_get_hdrlen_from_skb(skb) / 2) |
	      FIELD_PREP(MT_TXD1_TID,
			 skb->priority & IEEE80211_QOS_CTL_TID_MASK) |
	      FIELD_PREP(MT_TXD1_PKT_FMT, p_fmt) |
	      FIELD_PREP(MT_TXD1_OWN_MAC, omac_idx);
	txwi[1] = cpu_to_le32(val);

	val = FIELD_PREP(MT_TXD2_FRAME_TYPE, fc_type) |
	      FIELD_PREP(MT_TXD2_SUB_TYPE, fc_stype) |
	      FIELD_PREP(MT_TXD2_MULTICAST, multicast);
	if (key) {
		if (multicast && ieee80211_is_robust_mgmt_frame(skb) &&
		    key->cipher == WLAN_CIPHER_SUITE_AES_CMAC) {
			val |= MT_TXD2_BIP;
			txwi[3] = 0;
		} else {
			txwi[3] = cpu_to_le32(MT_TXD3_PROTECT_FRAME);
		}
	} else {
		txwi[3] = 0;
	}
	txwi[2] = cpu_to_le32(val);

	if (!(info->flags & IEEE80211_TX_CTL_AMPDU))
		txwi[2] |= cpu_to_le32(MT_TXD2_BA_DISABLE);

	txwi[4] = 0;
	txwi[6] = 0;

	if (rate->idx >= 0 && rate->count &&
	    !(info->flags & IEEE80211_TX_CTL_RATE_CTRL_PROBE)) {
		bool stbc = info->flags & IEEE80211_TX_CTL_STBC;
		u8 bw;
		u16 rateval = mt7615_mac_tx_rate_val(dev, mphy, rate, stbc,
						     &bw);

		txwi[2] |= cpu_to_le32(MT_TXD2_FIX_RATE);

		val = MT_TXD6_FIXED_BW |
		      FIELD_PREP(MT_TXD6_BW, bw) |
		      FIELD_PREP(MT_TXD6_TX_RATE, rateval);
		txwi[6] |= cpu_to_le32(val);

		if (rate->flags & IEEE80211_TX_RC_SHORT_GI)
			txwi[6] |= cpu_to_le32(MT_TXD6_SGI);

		if (info->flags & IEEE80211_TX_CTL_LDPC)
			txwi[6] |= cpu_to_le32(MT_TXD6_LDPC);

		if (!(rate->flags & (IEEE80211_TX_RC_MCS |
				     IEEE80211_TX_RC_VHT_MCS)))
			txwi[2] |= cpu_to_le32(MT_TXD2_BA_DISABLE);

		tx_count = rate->count;
	}

	if (!ieee80211_is_beacon(fc)) {
		struct ieee80211_hw *hw = mt76_hw(dev);

		val = MT_TXD5_TX_STATUS_HOST | FIELD_PREP(MT_TXD5_PID, pid);
		if (!ieee80211_hw_check(hw, SUPPORTS_PS))
			val |= MT_TXD5_SW_POWER_MGMT;
		txwi[5] = cpu_to_le32(val);
	} else {
		txwi[5] = 0;
		/* use maximum tx count for beacons */
		tx_count = 0x1f;
	}

	val = FIELD_PREP(MT_TXD3_REM_TX_COUNT, tx_count);
	if (info->flags & IEEE80211_TX_CTL_INJECTED) {
		seqno = le16_to_cpu(hdr->seq_ctrl);

		if (ieee80211_is_back_req(hdr->frame_control)) {
			struct ieee80211_bar *bar;

			bar = (struct ieee80211_bar *)skb->data;
			seqno = le16_to_cpu(bar->start_seq_num);
		}

		val |= MT_TXD3_SN_VALID |
		       FIELD_PREP(MT_TXD3_SEQ, IEEE80211_SEQ_TO_SN(seqno));
	}

	txwi[3] |= cpu_to_le32(val);

	if (info->flags & IEEE80211_TX_CTL_NO_ACK)
		txwi[3] |= cpu_to_le32(MT_TXD3_NO_ACK);

	txwi[7] = FIELD_PREP(MT_TXD7_TYPE, fc_type) |
		  FIELD_PREP(MT_TXD7_SUB_TYPE, fc_stype) |
		  FIELD_PREP(MT_TXD7_SPE_IDX, 0x18);
	if (!is_mmio)
		txwi[8] = FIELD_PREP(MT_TXD8_L_TYPE, fc_type) |
			  FIELD_PREP(MT_TXD8_L_SUB_TYPE, fc_stype);

	return 0;
}
EXPORT_SYMBOL_GPL(mt7615_mac_write_txwi);

static void
mt7615_txp_skb_unmap_fw(struct mt76_dev *dev, struct mt7615_fw_txp *txp)
{
	int i;

	for (i = 0; i < txp->nbuf; i++)
		dma_unmap_single(dev->dev, le32_to_cpu(txp->buf[i]),
				 le16_to_cpu(txp->len[i]), DMA_TO_DEVICE);
}

static void
mt7615_txp_skb_unmap_hw(struct mt76_dev *dev, struct mt7615_hw_txp *txp)
{
	u32 last_mask;
	int i;

	last_mask = is_mt7663(dev) ? MT_TXD_LEN_LAST : MT_TXD_LEN_MSDU_LAST;

	for (i = 0; i < ARRAY_SIZE(txp->ptr); i++) {
		struct mt7615_txp_ptr *ptr = &txp->ptr[i];
		bool last;
		u16 len;

		len = le16_to_cpu(ptr->len0);
		last = len & last_mask;
		len &= MT_TXD_LEN_MASK;
		dma_unmap_single(dev->dev, le32_to_cpu(ptr->buf0), len,
				 DMA_TO_DEVICE);
		if (last)
			break;

		len = le16_to_cpu(ptr->len1);
		last = len & last_mask;
		len &= MT_TXD_LEN_MASK;
		dma_unmap_single(dev->dev, le32_to_cpu(ptr->buf1), len,
				 DMA_TO_DEVICE);
		if (last)
			break;
	}
}

void mt7615_txp_skb_unmap(struct mt76_dev *dev,
			  struct mt76_txwi_cache *t)
{
	struct mt7615_txp_common *txp;

	txp = mt7615_txwi_to_txp(dev, t);
	if (is_mt7615(dev))
		mt7615_txp_skb_unmap_fw(dev, &txp->fw);
	else
		mt7615_txp_skb_unmap_hw(dev, &txp->hw);
}
EXPORT_SYMBOL_GPL(mt7615_txp_skb_unmap);

bool mt7615_mac_wtbl_update(struct mt7615_dev *dev, int idx, u32 mask)
{
	mt76_rmw(dev, MT_WTBL_UPDATE, MT_WTBL_UPDATE_WLAN_IDX,
		 FIELD_PREP(MT_WTBL_UPDATE_WLAN_IDX, idx) | mask);

	return mt76_poll(dev, MT_WTBL_UPDATE, MT_WTBL_UPDATE_BUSY,
			 0, 5000);
}

void mt7615_mac_sta_poll(struct mt7615_dev *dev)
{
	static const u8 ac_to_tid[4] = {
		[IEEE80211_AC_BE] = 0,
		[IEEE80211_AC_BK] = 1,
		[IEEE80211_AC_VI] = 4,
		[IEEE80211_AC_VO] = 6
	};
	static const u8 hw_queue_map[] = {
		[IEEE80211_AC_BK] = 0,
		[IEEE80211_AC_BE] = 1,
		[IEEE80211_AC_VI] = 2,
		[IEEE80211_AC_VO] = 3,
	};
	struct ieee80211_sta *sta;
	struct mt7615_sta *msta;
	u32 addr, tx_time[4], rx_time[4];
	struct list_head sta_poll_list;
	int i;

	INIT_LIST_HEAD(&sta_poll_list);
	spin_lock_bh(&dev->sta_poll_lock);
	list_splice_init(&dev->sta_poll_list, &sta_poll_list);
	spin_unlock_bh(&dev->sta_poll_lock);

	while (!list_empty(&sta_poll_list)) {
		bool clear = false;

		msta = list_first_entry(&sta_poll_list, struct mt7615_sta,
					poll_list);
		list_del_init(&msta->poll_list);

		addr = mt7615_mac_wtbl_addr(dev, msta->wcid.idx) + 19 * 4;

		for (i = 0; i < 4; i++, addr += 8) {
			u32 tx_last = msta->airtime_ac[i];
			u32 rx_last = msta->airtime_ac[i + 4];

			msta->airtime_ac[i] = mt76_rr(dev, addr);
			msta->airtime_ac[i + 4] = mt76_rr(dev, addr + 4);
			tx_time[i] = msta->airtime_ac[i] - tx_last;
			rx_time[i] = msta->airtime_ac[i + 4] - rx_last;

			if ((tx_last | rx_last) & BIT(30))
				clear = true;
		}

		if (clear) {
			mt7615_mac_wtbl_update(dev, msta->wcid.idx,
					       MT_WTBL_UPDATE_ADM_COUNT_CLEAR);
			memset(msta->airtime_ac, 0, sizeof(msta->airtime_ac));
		}

		if (!msta->wcid.sta)
			continue;

		sta = container_of((void *)msta, struct ieee80211_sta,
				   drv_priv);
		for (i = 0; i < 4; i++) {
			u32 tx_cur = tx_time[i];
			u32 rx_cur = rx_time[hw_queue_map[i]];
			u8 tid = ac_to_tid[i];

			if (!tx_cur && !rx_cur)
				continue;

			ieee80211_sta_register_airtime(sta, tid, tx_cur,
						       rx_cur);
		}
	}
}
EXPORT_SYMBOL_GPL(mt7615_mac_sta_poll);

static void
mt7615_mac_update_rate_desc(struct mt7615_phy *phy, struct mt7615_sta *sta,
			    struct ieee80211_tx_rate *probe_rate,
			    struct ieee80211_tx_rate *rates,
			    struct mt7615_rate_desc *rd)
{
	struct mt7615_dev *dev = phy->dev;
	struct mt76_phy *mphy = phy->mt76;
	struct ieee80211_tx_rate *ref;
	bool rateset, stbc = false;
	int n_rates = sta->n_rates;
	u8 bw, bw_prev;
	int i, j;

	for (i = n_rates; i < 4; i++)
		rates[i] = rates[n_rates - 1];

	rateset = !(sta->rate_set_tsf & BIT(0));
	memcpy(sta->rateset[rateset].rates, rates,
	       sizeof(sta->rateset[rateset].rates));
	if (probe_rate) {
		sta->rateset[rateset].probe_rate = *probe_rate;
		ref = &sta->rateset[rateset].probe_rate;
	} else {
		sta->rateset[rateset].probe_rate.idx = -1;
		ref = &sta->rateset[rateset].rates[0];
	}

	rates = sta->rateset[rateset].rates;
	for (i = 0; i < ARRAY_SIZE(sta->rateset[rateset].rates); i++) {
		/*
		 * We don't support switching between short and long GI
		 * within the rate set. For accurate tx status reporting, we
		 * need to make sure that flags match.
		 * For improved performance, avoid duplicate entries by
		 * decrementing the MCS index if necessary
		 */
		if ((ref->flags ^ rates[i].flags) & IEEE80211_TX_RC_SHORT_GI)
			rates[i].flags ^= IEEE80211_TX_RC_SHORT_GI;

		for (j = 0; j < i; j++) {
			if (rates[i].idx != rates[j].idx)
				continue;
			if ((rates[i].flags ^ rates[j].flags) &
			    (IEEE80211_TX_RC_40_MHZ_WIDTH |
			     IEEE80211_TX_RC_80_MHZ_WIDTH |
			     IEEE80211_TX_RC_160_MHZ_WIDTH))
				continue;

			if (!rates[i].idx)
				continue;

			rates[i].idx--;
		}
	}

	rd->val[0] = mt7615_mac_tx_rate_val(dev, mphy, &rates[0], stbc, &bw);
	bw_prev = bw;

	if (probe_rate) {
		rd->probe_val = mt7615_mac_tx_rate_val(dev, mphy, probe_rate,
						       stbc, &bw);
		if (bw)
			rd->bw_idx = 1;
		else
			bw_prev = 0;
	} else {
		rd->probe_val = rd->val[0];
	}

	rd->val[1] = mt7615_mac_tx_rate_val(dev, mphy, &rates[1], stbc, &bw);
	if (bw_prev) {
		rd->bw_idx = 3;
		bw_prev = bw;
	}

	rd->val[2] = mt7615_mac_tx_rate_val(dev, mphy, &rates[2], stbc, &bw);
	if (bw_prev) {
		rd->bw_idx = 5;
		bw_prev = bw;
	}

	rd->val[3] = mt7615_mac_tx_rate_val(dev, mphy, &rates[3], stbc, &bw);
	if (bw_prev)
		rd->bw_idx = 7;

	rd->rateset = rateset;
	rd->bw = bw;
}

static int
mt7615_mac_queue_rate_update(struct mt7615_phy *phy, struct mt7615_sta *sta,
			     struct ieee80211_tx_rate *probe_rate,
			     struct ieee80211_tx_rate *rates)
{
	struct mt7615_dev *dev = phy->dev;
	struct mt7615_wtbl_rate_desc *wrd;

	if (work_pending(&dev->rate_work))
		return -EBUSY;

	wrd = kzalloc(sizeof(*wrd), GFP_ATOMIC);
	if (!wrd)
		return -ENOMEM;

	wrd->sta = sta;
	mt7615_mac_update_rate_desc(phy, sta, probe_rate, rates,
				    &wrd->rate);
	list_add_tail(&wrd->node, &dev->wrd_head);
	queue_work(dev->mt76.wq, &dev->rate_work);

	return 0;
}

u32 mt7615_mac_get_sta_tid_sn(struct mt7615_dev *dev, int wcid, u8 tid)
{
	u32 addr, val, val2;
	u8 offset;

	addr = mt7615_mac_wtbl_addr(dev, wcid) + 11 * 4;

	offset = tid * 12;
	addr += 4 * (offset / 32);
	offset %= 32;

	val = mt76_rr(dev, addr);
	val >>= (tid % 32);

	if (offset > 20) {
		addr += 4;
		val2 = mt76_rr(dev, addr);
		val |= val2 << (32 - offset);
	}

	return val & GENMASK(11, 0);
}

void mt7615_mac_set_rates(struct mt7615_phy *phy, struct mt7615_sta *sta,
			  struct ieee80211_tx_rate *probe_rate,
			  struct ieee80211_tx_rate *rates)
{
	int wcid = sta->wcid.idx, n_rates = sta->n_rates;
	struct mt7615_dev *dev = phy->dev;
	struct mt7615_rate_desc rd;
	u32 w5, w27, addr;
	u16 idx = sta->vif->mt76.omac_idx;

	if (!mt76_is_mmio(&dev->mt76)) {
		mt7615_mac_queue_rate_update(phy, sta, probe_rate, rates);
		return;
	}

	if (!mt76_poll(dev, MT_WTBL_UPDATE, MT_WTBL_UPDATE_BUSY, 0, 5000))
		return;

	memset(&rd, 0, sizeof(struct mt7615_rate_desc));
	mt7615_mac_update_rate_desc(phy, sta, probe_rate, rates, &rd);

	addr = mt7615_mac_wtbl_addr(dev, wcid);
	w27 = mt76_rr(dev, addr + 27 * 4);
	w27 &= ~MT_WTBL_W27_CC_BW_SEL;
	w27 |= FIELD_PREP(MT_WTBL_W27_CC_BW_SEL, rd.bw);

	w5 = mt76_rr(dev, addr + 5 * 4);
	w5 &= ~(MT_WTBL_W5_BW_CAP | MT_WTBL_W5_CHANGE_BW_RATE |
		MT_WTBL_W5_MPDU_OK_COUNT |
		MT_WTBL_W5_MPDU_FAIL_COUNT |
		MT_WTBL_W5_RATE_IDX);
	w5 |= FIELD_PREP(MT_WTBL_W5_BW_CAP, rd.bw) |
	      FIELD_PREP(MT_WTBL_W5_CHANGE_BW_RATE,
			 rd.bw_idx ? rd.bw_idx - 1 : 7);

	mt76_wr(dev, MT_WTBL_RIUCR0, w5);

	mt76_wr(dev, MT_WTBL_RIUCR1,
		FIELD_PREP(MT_WTBL_RIUCR1_RATE0, rd.probe_val) |
		FIELD_PREP(MT_WTBL_RIUCR1_RATE1, rd.val[0]) |
		FIELD_PREP(MT_WTBL_RIUCR1_RATE2_LO, rd.val[1]));

	mt76_wr(dev, MT_WTBL_RIUCR2,
		FIELD_PREP(MT_WTBL_RIUCR2_RATE2_HI, rd.val[1] >> 8) |
		FIELD_PREP(MT_WTBL_RIUCR2_RATE3, rd.val[1]) |
		FIELD_PREP(MT_WTBL_RIUCR2_RATE4, rd.val[2]) |
		FIELD_PREP(MT_WTBL_RIUCR2_RATE5_LO, rd.val[2]));

	mt76_wr(dev, MT_WTBL_RIUCR3,
		FIELD_PREP(MT_WTBL_RIUCR3_RATE5_HI, rd.val[2] >> 4) |
		FIELD_PREP(MT_WTBL_RIUCR3_RATE6, rd.val[3]) |
		FIELD_PREP(MT_WTBL_RIUCR3_RATE7, rd.val[3]));

	mt76_wr(dev, MT_WTBL_UPDATE,
		FIELD_PREP(MT_WTBL_UPDATE_WLAN_IDX, wcid) |
		MT_WTBL_UPDATE_RATE_UPDATE |
		MT_WTBL_UPDATE_TX_COUNT_CLEAR);

	mt76_wr(dev, addr + 27 * 4, w27);

	idx = idx > HW_BSSID_MAX ? HW_BSSID_0 : idx;
	addr = idx > 1 ? MT_LPON_TCR2(idx): MT_LPON_TCR0(idx);

	mt76_set(dev, addr, MT_LPON_TCR_MODE); /* TSF read */
	sta->rate_set_tsf = mt76_rr(dev, MT_LPON_UTTR0) & ~BIT(0);
	sta->rate_set_tsf |= rd.rateset;

	if (!(sta->wcid.tx_info & MT_WCID_TX_INFO_SET))
		mt76_poll(dev, MT_WTBL_UPDATE, MT_WTBL_UPDATE_BUSY, 0, 5000);

	sta->rate_count = 2 * MT7615_RATE_RETRY * n_rates;
	sta->wcid.tx_info |= MT_WCID_TX_INFO_SET;
	sta->rate_probe = !!probe_rate;
}
EXPORT_SYMBOL_GPL(mt7615_mac_set_rates);

static int
mt7615_mac_wtbl_update_key(struct mt7615_dev *dev, struct mt76_wcid *wcid,
			   struct ieee80211_key_conf *key,
			   enum mt7615_cipher_type cipher, u16 cipher_mask,
			   enum set_key_cmd cmd)
{
	u32 addr = mt7615_mac_wtbl_addr(dev, wcid->idx) + 30 * 4;
	u8 data[32] = {};

	if (key->keylen > sizeof(data))
		return -EINVAL;

	mt76_rr_copy(dev, addr, data, sizeof(data));
	if (cmd == SET_KEY) {
		if (cipher == MT_CIPHER_TKIP) {
			/* Rx/Tx MIC keys are swapped */
			memcpy(data, key->key, 16);
			memcpy(data + 16, key->key + 24, 8);
			memcpy(data + 24, key->key + 16, 8);
		} else {
			if (cipher_mask == BIT(cipher))
				memcpy(data, key->key, key->keylen);
			else if (cipher != MT_CIPHER_BIP_CMAC_128)
				memcpy(data, key->key, 16);
			if (cipher == MT_CIPHER_BIP_CMAC_128)
				memcpy(data + 16, key->key, 16);
		}
	} else {
		if (cipher == MT_CIPHER_BIP_CMAC_128)
			memset(data + 16, 0, 16);
		else if (cipher_mask)
			memset(data, 0, 16);
		if (!cipher_mask)
			memset(data, 0, sizeof(data));
	}

	mt76_wr_copy(dev, addr, data, sizeof(data));

	return 0;
}

static int
mt7615_mac_wtbl_update_pk(struct mt7615_dev *dev, struct mt76_wcid *wcid,
			  enum mt7615_cipher_type cipher, u16 cipher_mask,
			  int keyidx, enum set_key_cmd cmd)
{
	u32 addr = mt7615_mac_wtbl_addr(dev, wcid->idx), w0, w1;

	if (!mt76_poll(dev, MT_WTBL_UPDATE, MT_WTBL_UPDATE_BUSY, 0, 5000))
		return -ETIMEDOUT;

	w0 = mt76_rr(dev, addr);
	w1 = mt76_rr(dev, addr + 4);

	if (cipher_mask)
		w0 |= MT_WTBL_W0_RX_KEY_VALID;
	else
		w0 &= ~(MT_WTBL_W0_RX_KEY_VALID | MT_WTBL_W0_KEY_IDX);
	if (cipher_mask & BIT(MT_CIPHER_BIP_CMAC_128))
		w0 |= MT_WTBL_W0_RX_IK_VALID;
	else
		w0 &= ~MT_WTBL_W0_RX_IK_VALID;

	if (cmd == SET_KEY &&
	    (cipher != MT_CIPHER_BIP_CMAC_128 ||
	     cipher_mask == BIT(cipher))) {
		w0 &= ~MT_WTBL_W0_KEY_IDX;
		w0 |= FIELD_PREP(MT_WTBL_W0_KEY_IDX, keyidx);
	}

	mt76_wr(dev, MT_WTBL_RICR0, w0);
	mt76_wr(dev, MT_WTBL_RICR1, w1);

	if (!mt7615_mac_wtbl_update(dev, wcid->idx,
				    MT_WTBL_UPDATE_RXINFO_UPDATE))
		return -ETIMEDOUT;

	return 0;
}

static void
mt7615_mac_wtbl_update_cipher(struct mt7615_dev *dev, struct mt76_wcid *wcid,
			      enum mt7615_cipher_type cipher, u16 cipher_mask,
			      enum set_key_cmd cmd)
{
	u32 addr = mt7615_mac_wtbl_addr(dev, wcid->idx);

	if (!cipher_mask) {
		mt76_clear(dev, addr + 2 * 4, MT_WTBL_W2_KEY_TYPE);
		return;
	}

	if (cmd != SET_KEY)
		return;

	if (cipher == MT_CIPHER_BIP_CMAC_128 &&
	    cipher_mask & ~BIT(MT_CIPHER_BIP_CMAC_128))
		return;

	mt76_rmw(dev, addr + 2 * 4, MT_WTBL_W2_KEY_TYPE,
		 FIELD_PREP(MT_WTBL_W2_KEY_TYPE, cipher));
}

int __mt7615_mac_wtbl_set_key(struct mt7615_dev *dev,
			      struct mt76_wcid *wcid,
			      struct ieee80211_key_conf *key,
			      enum set_key_cmd cmd)
{
	enum mt7615_cipher_type cipher;
	u16 cipher_mask = wcid->cipher;
	int err;

	cipher = mt7615_mac_get_cipher(key->cipher);
	if (cipher == MT_CIPHER_NONE)
		return -EOPNOTSUPP;

	if (cmd == SET_KEY)
		cipher_mask |= BIT(cipher);
	else
		cipher_mask &= ~BIT(cipher);

	mt7615_mac_wtbl_update_cipher(dev, wcid, cipher, cipher_mask, cmd);
	err = mt7615_mac_wtbl_update_key(dev, wcid, key, cipher, cipher_mask,
					 cmd);
	if (err < 0)
		return err;

	err = mt7615_mac_wtbl_update_pk(dev, wcid, cipher, cipher_mask,
					key->keyidx, cmd);
	if (err < 0)
		return err;

	wcid->cipher = cipher_mask;

	return 0;
}

int mt7615_mac_wtbl_set_key(struct mt7615_dev *dev,
			    struct mt76_wcid *wcid,
			    struct ieee80211_key_conf *key,
			    enum set_key_cmd cmd)
{
	int err;

	spin_lock_bh(&dev->mt76.lock);
	err = __mt7615_mac_wtbl_set_key(dev, wcid, key, cmd);
	spin_unlock_bh(&dev->mt76.lock);

	return err;
}

static bool mt7615_fill_txs(struct mt7615_dev *dev, struct mt7615_sta *sta,
			    struct ieee80211_tx_info *info, __le32 *txs_data)
{
	struct ieee80211_supported_band *sband;
	struct mt7615_rate_set *rs;
	struct mt76_phy *mphy;
	int first_idx = 0, last_idx;
	int i, idx, count;
	bool fixed_rate, ack_timeout;
	bool probe, ampdu, cck = false;
	bool rs_idx;
	u32 rate_set_tsf;
	u32 final_rate, final_rate_flags, final_nss, txs;

	fixed_rate = info->status.rates[0].count;
	probe = !!(info->flags & IEEE80211_TX_CTL_RATE_CTRL_PROBE);

	txs = le32_to_cpu(txs_data[1]);
	ampdu = !fixed_rate && (txs & MT_TXS1_AMPDU);

	txs = le32_to_cpu(txs_data[3]);
	count = FIELD_GET(MT_TXS3_TX_COUNT, txs);
	last_idx = FIELD_GET(MT_TXS3_LAST_TX_RATE, txs);

	txs = le32_to_cpu(txs_data[0]);
	final_rate = FIELD_GET(MT_TXS0_TX_RATE, txs);
	ack_timeout = txs & MT_TXS0_ACK_TIMEOUT;

	if (!ampdu && (txs & MT_TXS0_RTS_TIMEOUT))
		return false;

	if (txs & MT_TXS0_QUEUE_TIMEOUT)
		return false;

	if (!ack_timeout)
		info->flags |= IEEE80211_TX_STAT_ACK;

	info->status.ampdu_len = 1;
	info->status.ampdu_ack_len = !!(info->flags &
					IEEE80211_TX_STAT_ACK);

	if (ampdu || (info->flags & IEEE80211_TX_CTL_AMPDU))
		info->flags |= IEEE80211_TX_STAT_AMPDU | IEEE80211_TX_CTL_AMPDU;

	first_idx = max_t(int, 0, last_idx - (count - 1) / MT7615_RATE_RETRY);

	if (fixed_rate && !probe) {
		info->status.rates[0].count = count;
		i = 0;
		goto out;
	}

	rate_set_tsf = READ_ONCE(sta->rate_set_tsf);
	rs_idx = !((u32)(FIELD_GET(MT_TXS4_F0_TIMESTAMP, le32_to_cpu(txs_data[4])) -
			 rate_set_tsf) < 1000000);
	rs_idx ^= rate_set_tsf & BIT(0);
	rs = &sta->rateset[rs_idx];

	if (!first_idx && rs->probe_rate.idx >= 0) {
		info->status.rates[0] = rs->probe_rate;

		spin_lock_bh(&dev->mt76.lock);
		if (sta->rate_probe) {
			struct mt7615_phy *phy = &dev->phy;

			if (sta->wcid.ext_phy && dev->mt76.phy2)
				phy = dev->mt76.phy2->priv;

			mt7615_mac_set_rates(phy, sta, NULL, sta->rates);
		}
		spin_unlock_bh(&dev->mt76.lock);
	} else {
		info->status.rates[0] = rs->rates[first_idx / 2];
	}
	info->status.rates[0].count = 0;

	for (i = 0, idx = first_idx; count && idx <= last_idx; idx++) {
		struct ieee80211_tx_rate *cur_rate;
		int cur_count;

		cur_rate = &rs->rates[idx / 2];
		cur_count = min_t(int, MT7615_RATE_RETRY, count);
		count -= cur_count;

		if (idx && (cur_rate->idx != info->status.rates[i].idx ||
			    cur_rate->flags != info->status.rates[i].flags)) {
			i++;
			if (i == ARRAY_SIZE(info->status.rates)) {
				i--;
				break;
			}

			info->status.rates[i] = *cur_rate;
			info->status.rates[i].count = 0;
		}

		info->status.rates[i].count += cur_count;
	}

out:
	final_rate_flags = info->status.rates[i].flags;

	switch (FIELD_GET(MT_TX_RATE_MODE, final_rate)) {
	case MT_PHY_TYPE_CCK:
		cck = true;
		fallthrough;
	case MT_PHY_TYPE_OFDM:
		mphy = &dev->mphy;
		if (sta->wcid.ext_phy && dev->mt76.phy2)
			mphy = dev->mt76.phy2;

		if (mphy->chandef.chan->band == NL80211_BAND_5GHZ)
			sband = &mphy->sband_5g.sband;
		else
			sband = &mphy->sband_2g.sband;
		final_rate &= MT_TX_RATE_IDX;
		final_rate = mt76_get_rate(&dev->mt76, sband, final_rate,
					   cck);
		final_rate_flags = 0;
		break;
	case MT_PHY_TYPE_HT_GF:
	case MT_PHY_TYPE_HT:
		final_rate_flags |= IEEE80211_TX_RC_MCS;
		final_rate &= MT_TX_RATE_IDX;
		if (final_rate > 31)
			return false;
		break;
	case MT_PHY_TYPE_VHT:
		final_nss = FIELD_GET(MT_TX_RATE_NSS, final_rate);

		if ((final_rate & MT_TX_RATE_STBC) && final_nss)
			final_nss--;

		final_rate_flags |= IEEE80211_TX_RC_VHT_MCS;
		final_rate = (final_rate & MT_TX_RATE_IDX) | (final_nss << 4);
		break;
	default:
		return false;
	}

	info->status.rates[i].idx = final_rate;
	info->status.rates[i].flags = final_rate_flags;

	return true;
}

static bool mt7615_mac_add_txs_skb(struct mt7615_dev *dev,
				   struct mt7615_sta *sta, int pid,
				   __le32 *txs_data)
{
	struct mt76_dev *mdev = &dev->mt76;
	struct sk_buff_head list;
	struct sk_buff *skb;

	if (pid < MT_PACKET_ID_FIRST)
		return false;

	trace_mac_txdone(mdev, sta->wcid.idx, pid);

	mt76_tx_status_lock(mdev, &list);
	skb = mt76_tx_status_skb_get(mdev, &sta->wcid, pid, &list);
	if (skb) {
		struct ieee80211_tx_info *info = IEEE80211_SKB_CB(skb);

		if (!mt7615_fill_txs(dev, sta, info, txs_data)) {
			ieee80211_tx_info_clear_status(info);
			info->status.rates[0].idx = -1;
		}

		mt76_tx_status_skb_done(mdev, skb, &list);
	}
	mt76_tx_status_unlock(mdev, &list);

	return !!skb;
}

static void mt7615_mac_add_txs(struct mt7615_dev *dev, void *data)
{
	struct ieee80211_tx_info info = {};
	struct ieee80211_sta *sta = NULL;
	struct mt7615_sta *msta = NULL;
	struct mt76_wcid *wcid;
	struct mt76_phy *mphy = &dev->mt76.phy;
	__le32 *txs_data = data;
	u32 txs;
	u8 wcidx;
	u8 pid;

	txs = le32_to_cpu(txs_data[0]);
	pid = FIELD_GET(MT_TXS0_PID, txs);
	txs = le32_to_cpu(txs_data[2]);
	wcidx = FIELD_GET(MT_TXS2_WCID, txs);

	if (pid == MT_PACKET_ID_NO_ACK)
		return;

	if (wcidx >= MT7615_WTBL_SIZE)
		return;

	rcu_read_lock();

	wcid = rcu_dereference(dev->mt76.wcid[wcidx]);
	if (!wcid)
		goto out;

	msta = container_of(wcid, struct mt7615_sta, wcid);
	sta = wcid_to_sta(wcid);

	spin_lock_bh(&dev->sta_poll_lock);
	if (list_empty(&msta->poll_list))
		list_add_tail(&msta->poll_list, &dev->sta_poll_list);
	spin_unlock_bh(&dev->sta_poll_lock);

	if (mt7615_mac_add_txs_skb(dev, msta, pid, txs_data))
		goto out;

	if (wcidx >= MT7615_WTBL_STA || !sta)
		goto out;

	if (wcid->ext_phy && dev->mt76.phy2)
		mphy = dev->mt76.phy2;

	if (mt7615_fill_txs(dev, msta, &info, txs_data))
		ieee80211_tx_status_noskb(mphy->hw, sta, &info);

out:
	rcu_read_unlock();
}

static void
mt7615_mac_tx_free_token(struct mt7615_dev *dev, u16 token)
{
	struct mt76_dev *mdev = &dev->mt76;
	struct mt76_txwi_cache *txwi;
	__le32 *txwi_data;
	u32 val;
	u8 wcid;

	trace_mac_tx_free(dev, token);
	txwi = mt76_token_put(mdev, token);
	if (!txwi)
		return;

	txwi_data = (__le32 *)mt76_get_txwi_ptr(mdev, txwi);
	val = le32_to_cpu(txwi_data[1]);
	wcid = FIELD_GET(MT_TXD1_WLAN_IDX, val);

	mt7615_txp_skb_unmap(mdev, txwi);
	if (txwi->skb) {
		mt76_tx_complete_skb(mdev, wcid, txwi->skb);
		txwi->skb = NULL;
	}

	mt76_put_txwi(mdev, txwi);
}

static void mt7615_mac_tx_free(struct mt7615_dev *dev, struct sk_buff *skb)
{
	struct mt7615_tx_free *free = (struct mt7615_tx_free *)skb->data;
	u8 i, count;

	mt76_queue_tx_cleanup(dev, dev->mphy.q_tx[MT_TXQ_PSD], false);
	if (is_mt7615(&dev->mt76)) {
		mt76_queue_tx_cleanup(dev, dev->mphy.q_tx[MT_TXQ_BE], false);
	} else {
		for (i = 0; i < IEEE80211_NUM_ACS; i++)
			mt76_queue_tx_cleanup(dev, dev->mphy.q_tx[i], false);
	}

	count = FIELD_GET(MT_TX_FREE_MSDU_ID_CNT, le16_to_cpu(free->ctrl));
	if (is_mt7615(&dev->mt76)) {
		__le16 *token = &free->token[0];

		for (i = 0; i < count; i++)
			mt7615_mac_tx_free_token(dev, le16_to_cpu(token[i]));
	} else {
		__le32 *token = (__le32 *)&free->token[0];

		for (i = 0; i < count; i++)
			mt7615_mac_tx_free_token(dev, le32_to_cpu(token[i]));
	}

	dev_kfree_skb(skb);

	rcu_read_lock();
	mt7615_mac_sta_poll(dev);
	rcu_read_unlock();

	mt76_worker_schedule(&dev->mt76.tx_worker);
}

void mt7615_queue_rx_skb(struct mt76_dev *mdev, enum mt76_rxq_id q,
			 struct sk_buff *skb)
{
	struct mt7615_dev *dev = container_of(mdev, struct mt7615_dev, mt76);
	__le32 *rxd = (__le32 *)skb->data;
	__le32 *end = (__le32 *)&skb->data[skb->len];
	enum rx_pkt_type type;
	u16 flag;

	type = FIELD_GET(MT_RXD0_PKT_TYPE, le32_to_cpu(rxd[0]));
	flag = FIELD_GET(MT_RXD0_PKT_FLAG, le32_to_cpu(rxd[0]));
	if (type == PKT_TYPE_RX_EVENT && flag == 0x1)
		type = PKT_TYPE_NORMAL_MCU;

	switch (type) {
	case PKT_TYPE_TXS:
		for (rxd++; rxd + 7 <= end; rxd += 7)
			mt7615_mac_add_txs(dev, rxd);
		dev_kfree_skb(skb);
		break;
	case PKT_TYPE_TXRX_NOTIFY:
		mt7615_mac_tx_free(dev, skb);
		break;
	case PKT_TYPE_RX_EVENT:
		mt7615_mcu_rx_event(dev, skb);
		break;
	case PKT_TYPE_NORMAL_MCU:
	case PKT_TYPE_NORMAL:
		if (!mt7615_mac_fill_rx(dev, skb)) {
			mt76_rx(&dev->mt76, q, skb);
			return;
		}
		fallthrough;
	default:
		dev_kfree_skb(skb);
		break;
	}
}
EXPORT_SYMBOL_GPL(mt7615_queue_rx_skb);

static void
mt7615_mac_set_sensitivity(struct mt7615_phy *phy, int val, bool ofdm)
{
	struct mt7615_dev *dev = phy->dev;
	bool ext_phy = phy != &dev->phy;

	if (is_mt7663(&dev->mt76)) {
		if (ofdm)
			mt76_rmw(dev, MT7663_WF_PHY_MIN_PRI_PWR(ext_phy),
				 MT_WF_PHY_PD_OFDM_MASK(0),
				 MT_WF_PHY_PD_OFDM(0, val));
		else
			mt76_rmw(dev, MT7663_WF_PHY_RXTD_CCK_PD(ext_phy),
				 MT_WF_PHY_PD_CCK_MASK(ext_phy),
				 MT_WF_PHY_PD_CCK(ext_phy, val));
		return;
	}

	if (ofdm)
		mt76_rmw(dev, MT_WF_PHY_MIN_PRI_PWR(ext_phy),
			 MT_WF_PHY_PD_OFDM_MASK(ext_phy),
			 MT_WF_PHY_PD_OFDM(ext_phy, val));
	else
		mt76_rmw(dev, MT_WF_PHY_RXTD_CCK_PD(ext_phy),
			 MT_WF_PHY_PD_CCK_MASK(ext_phy),
			 MT_WF_PHY_PD_CCK(ext_phy, val));
}

static void
mt7615_mac_set_default_sensitivity(struct mt7615_phy *phy)
{
	/* ofdm */
	mt7615_mac_set_sensitivity(phy, 0x13c, true);
	/* cck */
	mt7615_mac_set_sensitivity(phy, 0x92, false);

	phy->ofdm_sensitivity = -98;
	phy->cck_sensitivity = -110;
	phy->last_cca_adj = jiffies;
}

void mt7615_mac_set_scs(struct mt7615_phy *phy, bool enable)
{
	struct mt7615_dev *dev = phy->dev;
	bool ext_phy = phy != &dev->phy;
	u32 reg, mask;

	mt7615_mutex_acquire(dev);

	if (phy->scs_en == enable)
		goto out;

	if (is_mt7663(&dev->mt76)) {
		reg = MT7663_WF_PHY_MIN_PRI_PWR(ext_phy);
		mask = MT_WF_PHY_PD_BLK(0);
	} else {
		reg = MT_WF_PHY_MIN_PRI_PWR(ext_phy);
		mask = MT_WF_PHY_PD_BLK(ext_phy);
	}

	if (enable) {
		mt76_set(dev, reg, mask);
		if (is_mt7622(&dev->mt76)) {
			mt76_set(dev, MT_MIB_M0_MISC_CR(0), 0x7 << 8);
			mt76_set(dev, MT_MIB_M0_MISC_CR(0), 0x7);
		}
	} else {
		mt76_clear(dev, reg, mask);
	}

	mt7615_mac_set_default_sensitivity(phy);
	phy->scs_en = enable;

out:
	mt7615_mutex_release(dev);
}

void mt7615_mac_enable_nf(struct mt7615_dev *dev, bool ext_phy)
{
	u32 rxtd, reg;

	if (is_mt7663(&dev->mt76))
		reg = MT7663_WF_PHY_R0_PHYMUX_5;
	else
		reg = MT_WF_PHY_R0_PHYMUX_5(ext_phy);

	if (ext_phy)
		rxtd = MT_WF_PHY_RXTD2(10);
	else
		rxtd = MT_WF_PHY_RXTD(12);

	mt76_set(dev, rxtd, BIT(18) | BIT(29));
	mt76_set(dev, reg, 0x5 << 12);
}

void mt7615_mac_cca_stats_reset(struct mt7615_phy *phy)
{
	struct mt7615_dev *dev = phy->dev;
	bool ext_phy = phy != &dev->phy;
	u32 reg;

	if (is_mt7663(&dev->mt76))
		reg = MT7663_WF_PHY_R0_PHYMUX_5;
	else
		reg = MT_WF_PHY_R0_PHYMUX_5(ext_phy);

	/* reset PD and MDRDY counters */
	mt76_clear(dev, reg, GENMASK(22, 20));
	mt76_set(dev, reg, BIT(22) | BIT(20));
}

static void
mt7615_mac_adjust_sensitivity(struct mt7615_phy *phy,
			      u32 rts_err_rate, bool ofdm)
{
	struct mt7615_dev *dev = phy->dev;
	int false_cca = ofdm ? phy->false_cca_ofdm : phy->false_cca_cck;
	bool ext_phy = phy != &dev->phy;
	u16 def_th = ofdm ? -98 : -110;
	bool update = false;
	s8 *sensitivity;
	int signal;

	sensitivity = ofdm ? &phy->ofdm_sensitivity : &phy->cck_sensitivity;
	signal = mt76_get_min_avg_rssi(&dev->mt76, ext_phy);
	if (!signal) {
		mt7615_mac_set_default_sensitivity(phy);
		return;
	}

	signal = min(signal, -72);
	if (false_cca > 500) {
		if (rts_err_rate > MT_FRAC(40, 100))
			return;

		/* decrease coverage */
		if (*sensitivity == def_th && signal > -90) {
			*sensitivity = -90;
			update = true;
		} else if (*sensitivity + 2 < signal) {
			*sensitivity += 2;
			update = true;
		}
	} else if ((false_cca > 0 && false_cca < 50) ||
		   rts_err_rate > MT_FRAC(60, 100)) {
		/* increase coverage */
		if (*sensitivity - 2 >= def_th) {
			*sensitivity -= 2;
			update = true;
		}
	}

	if (*sensitivity > signal) {
		*sensitivity = signal;
		update = true;
	}

	if (update) {
		u16 val = ofdm ? *sensitivity * 2 + 512 : *sensitivity + 256;

		mt7615_mac_set_sensitivity(phy, val, ofdm);
		phy->last_cca_adj = jiffies;
	}
}

static void
mt7615_mac_scs_check(struct mt7615_phy *phy)
{
	struct mt7615_dev *dev = phy->dev;
	struct mib_stats *mib = &phy->mib;
	u32 val, rts_err_rate = 0;
	u32 mdrdy_cck, mdrdy_ofdm, pd_cck, pd_ofdm;
	bool ext_phy = phy != &dev->phy;

	if (!phy->scs_en)
		return;

	if (is_mt7663(&dev->mt76))
		val = mt76_rr(dev, MT7663_WF_PHY_R0_PHYCTRL_STS0(ext_phy));
	else
		val = mt76_rr(dev, MT_WF_PHY_R0_PHYCTRL_STS0(ext_phy));
	pd_cck = FIELD_GET(MT_WF_PHYCTRL_STAT_PD_CCK, val);
	pd_ofdm = FIELD_GET(MT_WF_PHYCTRL_STAT_PD_OFDM, val);

	if (is_mt7663(&dev->mt76))
		val = mt76_rr(dev, MT7663_WF_PHY_R0_PHYCTRL_STS5(ext_phy));
	else
		val = mt76_rr(dev, MT_WF_PHY_R0_PHYCTRL_STS5(ext_phy));
	mdrdy_cck = FIELD_GET(MT_WF_PHYCTRL_STAT_MDRDY_CCK, val);
	mdrdy_ofdm = FIELD_GET(MT_WF_PHYCTRL_STAT_MDRDY_OFDM, val);

	phy->false_cca_ofdm = pd_ofdm - mdrdy_ofdm;
	phy->false_cca_cck = pd_cck - mdrdy_cck;
	mt7615_mac_cca_stats_reset(phy);

	if (mib->rts_cnt + mib->rts_retries_cnt)
		rts_err_rate = MT_FRAC(mib->rts_retries_cnt,
				       mib->rts_cnt + mib->rts_retries_cnt);

	/* cck */
	mt7615_mac_adjust_sensitivity(phy, rts_err_rate, false);
	/* ofdm */
	mt7615_mac_adjust_sensitivity(phy, rts_err_rate, true);

	if (time_after(jiffies, phy->last_cca_adj + 10 * HZ))
		mt7615_mac_set_default_sensitivity(phy);
}

static u8
mt7615_phy_get_nf(struct mt7615_dev *dev, int idx)
{
	static const u8 nf_power[] = { 92, 89, 86, 83, 80, 75, 70, 65, 60, 55, 52 };
	u32 reg, val, sum = 0, n = 0;
	int i;

	if (is_mt7663(&dev->mt76))
		reg = MT7663_WF_PHY_RXTD(20);
	else
		reg = idx ? MT_WF_PHY_RXTD2(17) : MT_WF_PHY_RXTD(20);

	for (i = 0; i < ARRAY_SIZE(nf_power); i++, reg += 4) {
		val = mt76_rr(dev, reg);
		sum += val * nf_power[i];
		n += val;
	}

	if (!n)
		return 0;

	return sum / n;
}

static void
mt7615_phy_update_channel(struct mt76_phy *mphy, int idx)
{
	struct mt7615_dev *dev = container_of(mphy->dev, struct mt7615_dev, mt76);
	struct mt7615_phy *phy = mphy->priv;
	struct mt76_channel_state *state;
	u64 busy_time, tx_time, rx_time, obss_time;
	u32 obss_reg = idx ? MT_WF_RMAC_MIB_TIME6 : MT_WF_RMAC_MIB_TIME5;
	int nf;

	busy_time = mt76_get_field(dev, MT_MIB_SDR9(idx),
				   MT_MIB_SDR9_BUSY_MASK);
	tx_time = mt76_get_field(dev, MT_MIB_SDR36(idx),
				 MT_MIB_SDR36_TXTIME_MASK);
	rx_time = mt76_get_field(dev, MT_MIB_SDR37(idx),
				 MT_MIB_SDR37_RXTIME_MASK);
	obss_time = mt76_get_field(dev, obss_reg, MT_MIB_OBSSTIME_MASK);

	nf = mt7615_phy_get_nf(dev, idx);
	if (!phy->noise)
		phy->noise = nf << 4;
	else if (nf)
		phy->noise += nf - (phy->noise >> 4);

	state = mphy->chan_state;
	state->cc_busy += busy_time;
	state->cc_tx += tx_time;
	state->cc_rx += rx_time + obss_time;
	state->cc_bss_rx += rx_time;
	state->noise = -(phy->noise >> 4);
}

static void __mt7615_update_channel(struct mt7615_dev *dev)
{
	struct mt76_dev *mdev = &dev->mt76;

	mt7615_phy_update_channel(&mdev->phy, 0);
	if (mdev->phy2)
		mt7615_phy_update_channel(mdev->phy2, 1);

	/* reset obss airtime */
	mt76_set(dev, MT_WF_RMAC_MIB_TIME0, MT_WF_RMAC_MIB_RXTIME_CLR);
}

void mt7615_update_channel(struct mt76_dev *mdev)
{
	struct mt7615_dev *dev = container_of(mdev, struct mt7615_dev, mt76);

	if (mt76_connac_pm_wake(&dev->mphy, &dev->pm))
		return;

	__mt7615_update_channel(dev);
	mt76_connac_power_save_sched(&dev->mphy, &dev->pm);
}
EXPORT_SYMBOL_GPL(mt7615_update_channel);

static void mt7615_update_survey(struct mt7615_dev *dev)
{
	struct mt76_dev *mdev = &dev->mt76;
	ktime_t cur_time;

	__mt7615_update_channel(dev);
	cur_time = ktime_get_boottime();

	mt76_update_survey_active_time(&mdev->phy, cur_time);
	if (mdev->phy2)
		mt76_update_survey_active_time(mdev->phy2, cur_time);
}

static void
mt7615_mac_update_mib_stats(struct mt7615_phy *phy)
{
	struct mt7615_dev *dev = phy->dev;
	struct mib_stats *mib = &phy->mib;
	bool ext_phy = phy != &dev->phy;
	int i, aggr;
	u32 val, val2;

	mib->fcs_err_cnt += mt76_get_field(dev, MT_MIB_SDR3(ext_phy),
					   MT_MIB_SDR3_FCS_ERR_MASK);

	val = mt76_get_field(dev, MT_MIB_SDR14(ext_phy),
			     MT_MIB_AMPDU_MPDU_COUNT);
	if (val) {
		val2 = mt76_get_field(dev, MT_MIB_SDR15(ext_phy),
				      MT_MIB_AMPDU_ACK_COUNT);
		mib->aggr_per = 1000 * (val - val2) / val;
	}

	aggr = ext_phy ? ARRAY_SIZE(dev->mt76.aggr_stats) / 2 : 0;
	for (i = 0; i < 4; i++) {
		val = mt76_rr(dev, MT_MIB_MB_SDR1(ext_phy, i));
		mib->ba_miss_cnt += FIELD_GET(MT_MIB_BA_MISS_COUNT_MASK, val);
		mib->ack_fail_cnt += FIELD_GET(MT_MIB_ACK_FAIL_COUNT_MASK,
					       val);

		val = mt76_rr(dev, MT_MIB_MB_SDR0(ext_phy, i));
		mib->rts_cnt += FIELD_GET(MT_MIB_RTS_COUNT_MASK, val);
		mib->rts_retries_cnt += FIELD_GET(MT_MIB_RTS_RETRIES_COUNT_MASK,
						  val);

		val = mt76_rr(dev, MT_TX_AGG_CNT(ext_phy, i));
		dev->mt76.aggr_stats[aggr++] += val & 0xffff;
		dev->mt76.aggr_stats[aggr++] += val >> 16;
	}
}

void mt7615_pm_wake_work(struct work_struct *work)
{
	struct mt7615_dev *dev;
	struct mt76_phy *mphy;

	dev = (struct mt7615_dev *)container_of(work, struct mt7615_dev,
						pm.wake_work);
	mphy = dev->phy.mt76;

	if (!mt7615_mcu_set_drv_ctrl(dev)) {
		int i;

		mt76_for_each_q_rx(&dev->mt76, i)
			napi_schedule(&dev->mt76.napi[i]);
		mt76_connac_pm_dequeue_skbs(mphy, &dev->pm);
		mt76_queue_tx_cleanup(dev, dev->mt76.q_mcu[MT_MCUQ_WM], false);
<<<<<<< HEAD
		ieee80211_queue_delayed_work(mphy->hw, &mphy->mac_work,
					     MT7615_WATCHDOG_TIME);
=======
		if (test_bit(MT76_STATE_RUNNING, &mphy->state))
			ieee80211_queue_delayed_work(mphy->hw, &mphy->mac_work,
						     MT7615_WATCHDOG_TIME);
>>>>>>> 8e0eb2fb
	}

	ieee80211_wake_queues(mphy->hw);
	wake_up(&dev->pm.wait);
}

void mt7615_pm_power_save_work(struct work_struct *work)
{
	struct mt7615_dev *dev;
	unsigned long delta;

	dev = (struct mt7615_dev *)container_of(work, struct mt7615_dev,
						pm.ps_work.work);

	delta = dev->pm.idle_timeout;
	if (test_bit(MT76_HW_SCANNING, &dev->mphy.state) ||
	    test_bit(MT76_HW_SCHED_SCANNING, &dev->mphy.state))
		goto out;

	if (time_is_after_jiffies(dev->pm.last_activity + delta)) {
		delta = dev->pm.last_activity + delta - jiffies;
		goto out;
	}

	if (!mt7615_mcu_set_fw_ctrl(dev))
		return;
out:
	queue_delayed_work(dev->mt76.wq, &dev->pm.ps_work, delta);
}

void mt7615_mac_work(struct work_struct *work)
{
	struct mt7615_phy *phy;
	struct mt76_phy *mphy;

	mphy = (struct mt76_phy *)container_of(work, struct mt76_phy,
					       mac_work.work);
	phy = mphy->priv;

	mt7615_mutex_acquire(phy->dev);

	mt7615_update_survey(phy->dev);
	if (++mphy->mac_work_count == 5) {
		mphy->mac_work_count = 0;

		mt7615_mac_update_mib_stats(phy);
		mt7615_mac_scs_check(phy);
	}

	mt7615_mutex_release(phy->dev);

	mt76_tx_status_check(mphy->dev, NULL, false);
	ieee80211_queue_delayed_work(mphy->hw, &mphy->mac_work,
				     MT7615_WATCHDOG_TIME);
}

void mt7615_tx_token_put(struct mt7615_dev *dev)
{
	struct mt76_txwi_cache *txwi;
	int id;

	spin_lock_bh(&dev->mt76.token_lock);
	idr_for_each_entry(&dev->mt76.token, txwi, id) {
		mt7615_txp_skb_unmap(&dev->mt76, txwi);
		if (txwi->skb) {
			struct ieee80211_hw *hw;

			hw = mt76_tx_status_get_hw(&dev->mt76, txwi->skb);
			ieee80211_free_txskb(hw, txwi->skb);
		}
		mt76_put_txwi(&dev->mt76, txwi);
	}
	spin_unlock_bh(&dev->mt76.token_lock);
	idr_destroy(&dev->mt76.token);
}
EXPORT_SYMBOL_GPL(mt7615_tx_token_put);

static void mt7615_dfs_stop_radar_detector(struct mt7615_phy *phy)
{
	struct mt7615_dev *dev = phy->dev;

	if (phy->rdd_state & BIT(0))
		mt7615_mcu_rdd_cmd(dev, RDD_STOP, 0, MT_RX_SEL0, 0);
	if (phy->rdd_state & BIT(1))
		mt7615_mcu_rdd_cmd(dev, RDD_STOP, 1, MT_RX_SEL0, 0);
}

static int mt7615_dfs_start_rdd(struct mt7615_dev *dev, int chain)
{
	int err;

	err = mt7615_mcu_rdd_cmd(dev, RDD_START, chain, MT_RX_SEL0, 0);
	if (err < 0)
		return err;

	return mt7615_mcu_rdd_cmd(dev, RDD_DET_MODE, chain,
				  MT_RX_SEL0, 1);
}

static int mt7615_dfs_start_radar_detector(struct mt7615_phy *phy)
{
	struct cfg80211_chan_def *chandef = &phy->mt76->chandef;
	struct mt7615_dev *dev = phy->dev;
	bool ext_phy = phy != &dev->phy;
	int err;

	/* start CAC */
	err = mt7615_mcu_rdd_cmd(dev, RDD_CAC_START, ext_phy, MT_RX_SEL0, 0);
	if (err < 0)
		return err;

	err = mt7615_dfs_start_rdd(dev, ext_phy);
	if (err < 0)
		return err;

	phy->rdd_state |= BIT(ext_phy);

	if (chandef->width == NL80211_CHAN_WIDTH_160 ||
	    chandef->width == NL80211_CHAN_WIDTH_80P80) {
		err = mt7615_dfs_start_rdd(dev, 1);
		if (err < 0)
			return err;

		phy->rdd_state |= BIT(1);
	}

	return 0;
}

static int
mt7615_dfs_init_radar_specs(struct mt7615_phy *phy)
{
	const struct mt7615_dfs_radar_spec *radar_specs;
	struct mt7615_dev *dev = phy->dev;
	int err, i;

	switch (dev->mt76.region) {
	case NL80211_DFS_FCC:
		radar_specs = &fcc_radar_specs;
		err = mt7615_mcu_set_fcc5_lpn(dev, 8);
		if (err < 0)
			return err;
		break;
	case NL80211_DFS_ETSI:
		radar_specs = &etsi_radar_specs;
		break;
	case NL80211_DFS_JP:
		radar_specs = &jp_radar_specs;
		break;
	default:
		return -EINVAL;
	}

	for (i = 0; i < ARRAY_SIZE(radar_specs->radar_pattern); i++) {
		err = mt7615_mcu_set_radar_th(dev, i,
					      &radar_specs->radar_pattern[i]);
		if (err < 0)
			return err;
	}

	return mt7615_mcu_set_pulse_th(dev, &radar_specs->pulse_th);
}

int mt7615_dfs_init_radar_detector(struct mt7615_phy *phy)
{
	struct cfg80211_chan_def *chandef = &phy->mt76->chandef;
	struct mt7615_dev *dev = phy->dev;
	bool ext_phy = phy != &dev->phy;
	int err;

	if (is_mt7663(&dev->mt76))
		return 0;

	if (dev->mt76.region == NL80211_DFS_UNSET) {
		phy->dfs_state = -1;
		if (phy->rdd_state)
			goto stop;

		return 0;
	}

	if (test_bit(MT76_SCANNING, &phy->mt76->state))
		return 0;

	if (phy->dfs_state == chandef->chan->dfs_state)
		return 0;

	err = mt7615_dfs_init_radar_specs(phy);
	if (err < 0) {
		phy->dfs_state = -1;
		goto stop;
	}

	phy->dfs_state = chandef->chan->dfs_state;

	if (chandef->chan->flags & IEEE80211_CHAN_RADAR) {
		if (chandef->chan->dfs_state != NL80211_DFS_AVAILABLE)
			return mt7615_dfs_start_radar_detector(phy);

		return mt7615_mcu_rdd_cmd(dev, RDD_CAC_END, ext_phy,
					  MT_RX_SEL0, 0);
	}

stop:
	err = mt7615_mcu_rdd_cmd(dev, RDD_NORMAL_START, ext_phy, MT_RX_SEL0, 0);
	if (err < 0)
		return err;

	mt7615_dfs_stop_radar_detector(phy);
	return 0;
}

int mt7615_mac_set_beacon_filter(struct mt7615_phy *phy,
				 struct ieee80211_vif *vif,
				 bool enable)
{
	struct mt7615_dev *dev = phy->dev;
	bool ext_phy = phy != &dev->phy;
	int err;

	if (!mt7615_firmware_offload(dev))
		return -EOPNOTSUPP;

	switch (vif->type) {
	case NL80211_IFTYPE_MONITOR:
		return 0;
	case NL80211_IFTYPE_MESH_POINT:
	case NL80211_IFTYPE_ADHOC:
	case NL80211_IFTYPE_AP:
		if (enable)
			phy->n_beacon_vif++;
		else
			phy->n_beacon_vif--;
		fallthrough;
	default:
		break;
	}

	err = mt7615_mcu_set_bss_pm(dev, vif, !phy->n_beacon_vif);
	if (err)
		return err;

	if (phy->n_beacon_vif) {
		vif->driver_flags &= ~IEEE80211_VIF_BEACON_FILTER;
		mt76_clear(dev, MT_WF_RFCR(ext_phy),
			   MT_WF_RFCR_DROP_OTHER_BEACON);
	} else {
		vif->driver_flags |= IEEE80211_VIF_BEACON_FILTER;
		mt76_set(dev, MT_WF_RFCR(ext_phy),
			 MT_WF_RFCR_DROP_OTHER_BEACON);
	}

	return 0;
}

void mt7615_coredump_work(struct work_struct *work)
{
	struct mt7615_dev *dev;
	char *dump, *data;

	dev = (struct mt7615_dev *)container_of(work, struct mt7615_dev,
						coredump.work.work);

	if (time_is_after_jiffies(dev->coredump.last_activity +
				  4 * MT76_CONNAC_COREDUMP_TIMEOUT)) {
		queue_delayed_work(dev->mt76.wq, &dev->coredump.work,
				   MT76_CONNAC_COREDUMP_TIMEOUT);
		return;
	}

	dump = vzalloc(MT76_CONNAC_COREDUMP_SZ);
	data = dump;

	while (true) {
		struct sk_buff *skb;

		spin_lock_bh(&dev->mt76.lock);
		skb = __skb_dequeue(&dev->coredump.msg_list);
		spin_unlock_bh(&dev->mt76.lock);

		if (!skb)
			break;

		skb_pull(skb, sizeof(struct mt7615_mcu_rxd));
		if (data + skb->len - dump > MT76_CONNAC_COREDUMP_SZ) {
			dev_kfree_skb(skb);
			continue;
		}

		memcpy(data, skb->data, skb->len);
		data += skb->len;

		dev_kfree_skb(skb);
	}
	dev_coredumpv(dev->mt76.dev, dump, MT76_CONNAC_COREDUMP_SZ,
		      GFP_KERNEL);
}<|MERGE_RESOLUTION|>--- conflicted
+++ resolved
@@ -1912,14 +1912,9 @@
 			napi_schedule(&dev->mt76.napi[i]);
 		mt76_connac_pm_dequeue_skbs(mphy, &dev->pm);
 		mt76_queue_tx_cleanup(dev, dev->mt76.q_mcu[MT_MCUQ_WM], false);
-<<<<<<< HEAD
-		ieee80211_queue_delayed_work(mphy->hw, &mphy->mac_work,
-					     MT7615_WATCHDOG_TIME);
-=======
 		if (test_bit(MT76_STATE_RUNNING, &mphy->state))
 			ieee80211_queue_delayed_work(mphy->hw, &mphy->mac_work,
 						     MT7615_WATCHDOG_TIME);
->>>>>>> 8e0eb2fb
 	}
 
 	ieee80211_wake_queues(mphy->hw);
