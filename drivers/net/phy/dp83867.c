// SPDX-License-Identifier: GPL-2.0
/* Driver for the Texas Instruments DP83867 PHY
 *
 * Copyright (C) 2015 Texas Instruments Inc.
 */

#include <linux/ethtool.h>
#include <linux/kernel.h>
#include <linux/mii.h>
#include <linux/module.h>
#include <linux/of.h>
#include <linux/phy.h>
#include <linux/delay.h>
#include <linux/netdevice.h>
#include <linux/etherdevice.h>
#include <linux/bitfield.h>

#include <dt-bindings/net/ti-dp83867.h>

#define DP83867_PHY_ID		0x2000a231
#define DP83867_DEVADDR		0x1f

#define MII_DP83867_PHYCTRL	0x10
#define MII_DP83867_PHYSTS	0x11
#define MII_DP83867_MICR	0x12
#define MII_DP83867_ISR		0x13
<<<<<<< HEAD
#define MII_DP83867_CFG2	0x14
#define MII_DP83867_BISCR	0x16
#define DP83867_CTRL		0x1f
=======
#define DP83867_CFG2		0x14
#define MII_DP83867_BISCR	0x16
>>>>>>> a4adc2c2
#define DP83867_CFG3		0x1e
#define DP83867_CTRL		0x1f

/* Extended Registers */
#define DP83867_FLD_THR_CFG	0x002e
#define DP83867_CFG4		0x0031
#define DP83867_CFG4_SGMII_ANEG_MASK (BIT(5) | BIT(6))
#define DP83867_CFG4_SGMII_ANEG_TIMER_11MS   (3 << 5)
#define DP83867_CFG4_SGMII_ANEG_TIMER_800US  (2 << 5)
#define DP83867_CFG4_SGMII_ANEG_TIMER_2US    (1 << 5)
#define DP83867_CFG4_SGMII_ANEG_TIMER_16MS   (0 << 5)

#define DP83867_RGMIICTL	0x0032
#define DP83867_STRAP_STS1	0x006E
#define DP83867_STRAP_STS2	0x006f
#define DP83867_RGMIIDCTL	0x0086
#define DP83867_RXFCFG		0x0134
#define DP83867_RXFPMD1	0x0136
#define DP83867_RXFPMD2	0x0137
#define DP83867_RXFPMD3	0x0138
#define DP83867_RXFSOP1	0x0139
#define DP83867_RXFSOP2	0x013A
#define DP83867_RXFSOP3	0x013B
#define DP83867_IO_MUX_CFG	0x0170
#define DP83867_SGMIICTL	0x00D3
#define DP83867_10M_SGMII_CFG   0x016F
#define DP83867_10M_SGMII_RATE_ADAPT_MASK BIT(7)

#define DP83867_SW_RESET	BIT(15)
#define DP83867_SW_RESTART	BIT(14)

/* MICR Interrupt bits */
#define MII_DP83867_MICR_AN_ERR_INT_EN		BIT(15)
#define MII_DP83867_MICR_SPEED_CHNG_INT_EN	BIT(14)
#define MII_DP83867_MICR_DUP_MODE_CHNG_INT_EN	BIT(13)
#define MII_DP83867_MICR_PAGE_RXD_INT_EN	BIT(12)
#define MII_DP83867_MICR_AUTONEG_COMP_INT_EN	BIT(11)
#define MII_DP83867_MICR_LINK_STS_CHNG_INT_EN	BIT(10)
#define MII_DP83867_MICR_FALSE_CARRIER_INT_EN	BIT(8)
#define MII_DP83867_MICR_SLEEP_MODE_CHNG_INT_EN	BIT(4)
#define MII_DP83867_MICR_WOL_INT_EN		BIT(3)
#define MII_DP83867_MICR_XGMII_ERR_INT_EN	BIT(2)
#define MII_DP83867_MICR_POL_CHNG_INT_EN	BIT(1)
#define MII_DP83867_MICR_JABBER_INT_EN		BIT(0)

/* RGMIICTL bits */
#define DP83867_RGMII_TX_CLK_DELAY_EN		BIT(1)
#define DP83867_RGMII_RX_CLK_DELAY_EN		BIT(0)

/* SGMIICTL bits */
#define DP83867_SGMII_TYPE		BIT(14)

/* RXFCFG bits*/
#define DP83867_WOL_MAGIC_EN		BIT(0)
#define DP83867_WOL_BCAST_EN		BIT(2)
#define DP83867_WOL_UCAST_EN		BIT(4)
#define DP83867_WOL_SEC_EN		BIT(5)
#define DP83867_WOL_ENH_MAC		BIT(7)

/* STRAP_STS1 bits */
#define DP83867_STRAP_STS1_RESERVED		BIT(11)

/* STRAP_STS2 bits */
#define DP83867_STRAP_STS2_CLK_SKEW_TX_MASK	GENMASK(6, 4)
#define DP83867_STRAP_STS2_CLK_SKEW_TX_SHIFT	4
#define DP83867_STRAP_STS2_CLK_SKEW_RX_MASK	GENMASK(2, 0)
#define DP83867_STRAP_STS2_CLK_SKEW_RX_SHIFT	0
#define DP83867_STRAP_STS2_CLK_SKEW_NONE	BIT(2)
#define DP83867_STRAP_STS2_STRAP_FLD		BIT(10)

/* PHY CTRL bits */
#define DP83867_PHYCR_TX_FIFO_DEPTH_SHIFT	14
#define DP83867_PHYCR_RX_FIFO_DEPTH_SHIFT	12
#define DP83867_PHYCR_FIFO_DEPTH_MAX		0x03
#define DP83867_PHYCR_TX_FIFO_DEPTH_MASK	GENMASK(15, 14)
#define DP83867_PHYCR_RX_FIFO_DEPTH_MASK	GENMASK(13, 12)
#define DP83867_PHYCR_RESERVED_MASK		BIT(11)
#define DP83867_PHYCR_FORCE_LINK_GOOD		BIT(10)
#define DP83867_MDI_CROSSOVER		5
#define DP83867_MDI_CROSSOVER_AUTO		0b10
#define DP83867_PHYCTRL_SGMIIEN			0x0800
#define DP83867_PHYCTRL_RXFIFO_SHIFT		12
#define DP83867_PHYCTRL_TXFIFO_SHIFT		14

/* RGMIIDCTL bits */
#define DP83867_RGMII_TX_CLK_DELAY_MAX		0xf
#define DP83867_RGMII_TX_CLK_DELAY_SHIFT	4
#define DP83867_RGMII_TX_CLK_DELAY_INV	(DP83867_RGMII_TX_CLK_DELAY_MAX + 1)
#define DP83867_RGMII_RX_CLK_DELAY_MAX		0xf
#define DP83867_RGMII_RX_CLK_DELAY_SHIFT	0
#define DP83867_RGMII_RX_CLK_DELAY_INV	(DP83867_RGMII_RX_CLK_DELAY_MAX + 1)

/* IO_MUX_CFG bits */
#define DP83867_IO_MUX_CFG_IO_IMPEDANCE_MASK	0x1f
#define DP83867_IO_MUX_CFG_IO_IMPEDANCE_MAX	0x0
#define DP83867_IO_MUX_CFG_IO_IMPEDANCE_MIN	0x1f
#define DP83867_IO_MUX_CFG_CLK_O_DISABLE	BIT(6)
#define DP83867_IO_MUX_CFG_CLK_O_SEL_MASK	(0x1f << 8)
#define DP83867_IO_MUX_CFG_CLK_O_SEL_SHIFT	8

<<<<<<< HEAD
=======
/* PHY STS bits */
#define DP83867_PHYSTS_1000			BIT(15)
#define DP83867_PHYSTS_100			BIT(14)
#define DP83867_PHYSTS_DUPLEX			BIT(13)
#define DP83867_PHYSTS_LINK			BIT(10)

/* CFG2 bits */
#define DP83867_DOWNSHIFT_EN		(BIT(8) | BIT(9))
#define DP83867_DOWNSHIFT_ATTEMPT_MASK	(BIT(10) | BIT(11))
#define DP83867_DOWNSHIFT_1_COUNT_VAL	0
#define DP83867_DOWNSHIFT_2_COUNT_VAL	1
#define DP83867_DOWNSHIFT_4_COUNT_VAL	2
#define DP83867_DOWNSHIFT_8_COUNT_VAL	3
#define DP83867_DOWNSHIFT_1_COUNT	1
#define DP83867_DOWNSHIFT_2_COUNT	2
#define DP83867_DOWNSHIFT_4_COUNT	4
#define DP83867_DOWNSHIFT_8_COUNT	8

/* CFG3 bits */
#define DP83867_CFG3_INT_OE			BIT(7)
#define DP83867_CFG3_ROBUST_AUTO_MDIX		BIT(9)

>>>>>>> a4adc2c2
/* CFG2 bits */
#define MII_DP83867_CFG2_SPEEDOPT_10EN		0x0040
#define MII_DP83867_CFG2_SGMII_AUTONEGEN	0x0080
#define MII_DP83867_CFG2_SPEEDOPT_ENH		0x0100
#define MII_DP83867_CFG2_SPEEDOPT_CNT		0x0800
#define MII_DP83867_CFG2_SPEEDOPT_INTLOW	0x2000
#define MII_DP83867_CFG2_MASK			0x003F

/* CFG4 bits */
#define DP83867_CFG4_PORT_MIRROR_EN              BIT(0)

/* FLD_THR_CFG */
#define DP83867_FLD_THR_CFG_ENERGY_LOST_THR_MASK	0x7

enum {
	DP83867_PORT_MIRROING_KEEP,
	DP83867_PORT_MIRROING_EN,
	DP83867_PORT_MIRROING_DIS,
};

struct dp83867_private {
	u32 rx_id_delay;
	u32 tx_id_delay;
	u32 tx_fifo_depth;
	u32 rx_fifo_depth;
	int io_impedance;
	int port_mirroring;
	bool rxctrl_strap_quirk;
	bool set_clk_output;
	u32 clk_output_sel;
	bool sgmii_ref_clk_en;
};

static int dp83867_ack_interrupt(struct phy_device *phydev)
{
	int err = phy_read(phydev, MII_DP83867_ISR);

	if (err < 0)
		return err;

	return 0;
}

static int dp83867_set_wol(struct phy_device *phydev,
			   struct ethtool_wolinfo *wol)
{
	struct net_device *ndev = phydev->attached_dev;
	u16 val_rxcfg, val_micr;
	u8 *mac;

	val_rxcfg = phy_read_mmd(phydev, DP83867_DEVADDR, DP83867_RXFCFG);
	val_micr = phy_read(phydev, MII_DP83867_MICR);

	if (wol->wolopts & (WAKE_MAGIC | WAKE_MAGICSECURE | WAKE_UCAST |
			    WAKE_BCAST)) {
		val_rxcfg |= DP83867_WOL_ENH_MAC;
		val_micr |= MII_DP83867_MICR_WOL_INT_EN;

		if (wol->wolopts & WAKE_MAGIC) {
			mac = (u8 *)ndev->dev_addr;

			if (!is_valid_ether_addr(mac))
				return -EINVAL;

			phy_write_mmd(phydev, DP83867_DEVADDR, DP83867_RXFPMD1,
				      (mac[1] << 8 | mac[0]));
			phy_write_mmd(phydev, DP83867_DEVADDR, DP83867_RXFPMD2,
				      (mac[3] << 8 | mac[2]));
			phy_write_mmd(phydev, DP83867_DEVADDR, DP83867_RXFPMD3,
				      (mac[5] << 8 | mac[4]));

			val_rxcfg |= DP83867_WOL_MAGIC_EN;
		} else {
			val_rxcfg &= ~DP83867_WOL_MAGIC_EN;
		}

		if (wol->wolopts & WAKE_MAGICSECURE) {
			phy_write_mmd(phydev, DP83867_DEVADDR, DP83867_RXFSOP1,
				      (wol->sopass[1] << 8) | wol->sopass[0]);
			phy_write_mmd(phydev, DP83867_DEVADDR, DP83867_RXFSOP2,
				      (wol->sopass[3] << 8) | wol->sopass[2]);
			phy_write_mmd(phydev, DP83867_DEVADDR, DP83867_RXFSOP3,
				      (wol->sopass[5] << 8) | wol->sopass[4]);

			val_rxcfg |= DP83867_WOL_SEC_EN;
		} else {
			val_rxcfg &= ~DP83867_WOL_SEC_EN;
		}

		if (wol->wolopts & WAKE_UCAST)
			val_rxcfg |= DP83867_WOL_UCAST_EN;
		else
			val_rxcfg &= ~DP83867_WOL_UCAST_EN;

		if (wol->wolopts & WAKE_BCAST)
			val_rxcfg |= DP83867_WOL_BCAST_EN;
		else
			val_rxcfg &= ~DP83867_WOL_BCAST_EN;
	} else {
		val_rxcfg &= ~DP83867_WOL_ENH_MAC;
		val_micr &= ~MII_DP83867_MICR_WOL_INT_EN;
	}

	phy_write_mmd(phydev, DP83867_DEVADDR, DP83867_RXFCFG, val_rxcfg);
	phy_write(phydev, MII_DP83867_MICR, val_micr);

	return 0;
}

static void dp83867_get_wol(struct phy_device *phydev,
			    struct ethtool_wolinfo *wol)
{
	u16 value, sopass_val;

	wol->supported = (WAKE_UCAST | WAKE_BCAST | WAKE_MAGIC |
			WAKE_MAGICSECURE);
	wol->wolopts = 0;

	value = phy_read_mmd(phydev, DP83867_DEVADDR, DP83867_RXFCFG);

	if (value & DP83867_WOL_UCAST_EN)
		wol->wolopts |= WAKE_UCAST;

	if (value & DP83867_WOL_BCAST_EN)
		wol->wolopts |= WAKE_BCAST;

	if (value & DP83867_WOL_MAGIC_EN)
		wol->wolopts |= WAKE_MAGIC;

	if (value & DP83867_WOL_SEC_EN) {
		sopass_val = phy_read_mmd(phydev, DP83867_DEVADDR,
					  DP83867_RXFSOP1);
		wol->sopass[0] = (sopass_val & 0xff);
		wol->sopass[1] = (sopass_val >> 8);

		sopass_val = phy_read_mmd(phydev, DP83867_DEVADDR,
					  DP83867_RXFSOP2);
		wol->sopass[2] = (sopass_val & 0xff);
		wol->sopass[3] = (sopass_val >> 8);

		sopass_val = phy_read_mmd(phydev, DP83867_DEVADDR,
					  DP83867_RXFSOP3);
		wol->sopass[4] = (sopass_val & 0xff);
		wol->sopass[5] = (sopass_val >> 8);

		wol->wolopts |= WAKE_MAGICSECURE;
	}

	if (!(value & DP83867_WOL_ENH_MAC))
		wol->wolopts = 0;
}

static int dp83867_config_intr(struct phy_device *phydev)
{
	int micr_status;

	if (phydev->interrupts == PHY_INTERRUPT_ENABLED) {
		micr_status = phy_read(phydev, MII_DP83867_MICR);
		if (micr_status < 0)
			return micr_status;

		micr_status |=
			(MII_DP83867_MICR_AN_ERR_INT_EN |
			MII_DP83867_MICR_SPEED_CHNG_INT_EN |
			MII_DP83867_MICR_AUTONEG_COMP_INT_EN |
			MII_DP83867_MICR_LINK_STS_CHNG_INT_EN |
			MII_DP83867_MICR_DUP_MODE_CHNG_INT_EN |
			MII_DP83867_MICR_SLEEP_MODE_CHNG_INT_EN);

		return phy_write(phydev, MII_DP83867_MICR, micr_status);
	}

	micr_status = 0x0;
	return phy_write(phydev, MII_DP83867_MICR, micr_status);
}

static int dp83867_read_status(struct phy_device *phydev)
{
	int status = phy_read(phydev, MII_DP83867_PHYSTS);
	int ret;

	ret = genphy_read_status(phydev);
	if (ret)
		return ret;

	if (status < 0)
		return status;

	if (status & DP83867_PHYSTS_DUPLEX)
		phydev->duplex = DUPLEX_FULL;
	else
		phydev->duplex = DUPLEX_HALF;

	if (status & DP83867_PHYSTS_1000)
		phydev->speed = SPEED_1000;
	else if (status & DP83867_PHYSTS_100)
		phydev->speed = SPEED_100;
	else
		phydev->speed = SPEED_10;

	return 0;
}

static int dp83867_get_downshift(struct phy_device *phydev, u8 *data)
{
	int val, cnt, enable, count;

	val = phy_read(phydev, DP83867_CFG2);
	if (val < 0)
		return val;

	enable = FIELD_GET(DP83867_DOWNSHIFT_EN, val);
	cnt = FIELD_GET(DP83867_DOWNSHIFT_ATTEMPT_MASK, val);

	switch (cnt) {
	case DP83867_DOWNSHIFT_1_COUNT_VAL:
		count = DP83867_DOWNSHIFT_1_COUNT;
		break;
	case DP83867_DOWNSHIFT_2_COUNT_VAL:
		count = DP83867_DOWNSHIFT_2_COUNT;
		break;
	case DP83867_DOWNSHIFT_4_COUNT_VAL:
		count = DP83867_DOWNSHIFT_4_COUNT;
		break;
	case DP83867_DOWNSHIFT_8_COUNT_VAL:
		count = DP83867_DOWNSHIFT_8_COUNT;
		break;
	default:
		return -EINVAL;
	}

	*data = enable ? count : DOWNSHIFT_DEV_DISABLE;

	return 0;
}

static int dp83867_set_downshift(struct phy_device *phydev, u8 cnt)
{
	int val, count;

	if (cnt > DP83867_DOWNSHIFT_8_COUNT)
		return -E2BIG;

	if (!cnt)
		return phy_clear_bits(phydev, DP83867_CFG2,
				      DP83867_DOWNSHIFT_EN);

	switch (cnt) {
	case DP83867_DOWNSHIFT_1_COUNT:
		count = DP83867_DOWNSHIFT_1_COUNT_VAL;
		break;
	case DP83867_DOWNSHIFT_2_COUNT:
		count = DP83867_DOWNSHIFT_2_COUNT_VAL;
		break;
	case DP83867_DOWNSHIFT_4_COUNT:
		count = DP83867_DOWNSHIFT_4_COUNT_VAL;
		break;
	case DP83867_DOWNSHIFT_8_COUNT:
		count = DP83867_DOWNSHIFT_8_COUNT_VAL;
		break;
	default:
		phydev_err(phydev,
			   "Downshift count must be 1, 2, 4 or 8\n");
		return -EINVAL;
	}

	val = DP83867_DOWNSHIFT_EN;
	val |= FIELD_PREP(DP83867_DOWNSHIFT_ATTEMPT_MASK, count);

	return phy_modify(phydev, DP83867_CFG2,
			  DP83867_DOWNSHIFT_EN | DP83867_DOWNSHIFT_ATTEMPT_MASK,
			  val);
}

static int dp83867_get_tunable(struct phy_device *phydev,
			       struct ethtool_tunable *tuna, void *data)
{
	switch (tuna->id) {
	case ETHTOOL_PHY_DOWNSHIFT:
		return dp83867_get_downshift(phydev, data);
	default:
		return -EOPNOTSUPP;
	}
}

static int dp83867_set_tunable(struct phy_device *phydev,
			       struct ethtool_tunable *tuna, const void *data)
{
	switch (tuna->id) {
	case ETHTOOL_PHY_DOWNSHIFT:
		return dp83867_set_downshift(phydev, *(const u8 *)data);
	default:
		return -EOPNOTSUPP;
	}
}

static int dp83867_config_port_mirroring(struct phy_device *phydev)
{
	struct dp83867_private *dp83867 =
		(struct dp83867_private *)phydev->priv;

	if (dp83867->port_mirroring == DP83867_PORT_MIRROING_EN)
		phy_set_bits_mmd(phydev, DP83867_DEVADDR, DP83867_CFG4,
				 DP83867_CFG4_PORT_MIRROR_EN);
	else
		phy_clear_bits_mmd(phydev, DP83867_DEVADDR, DP83867_CFG4,
				   DP83867_CFG4_PORT_MIRROR_EN);
	return 0;
}

static int dp83867_verify_rgmii_cfg(struct phy_device *phydev)
{
	struct dp83867_private *dp83867 = phydev->priv;

	/* Existing behavior was to use default pin strapping delay in rgmii
	 * mode, but rgmii should have meant no delay.  Warn existing users.
	 */
	if (phydev->interface == PHY_INTERFACE_MODE_RGMII) {
		const u16 val = phy_read_mmd(phydev, DP83867_DEVADDR,
					     DP83867_STRAP_STS2);
		const u16 txskew = (val & DP83867_STRAP_STS2_CLK_SKEW_TX_MASK) >>
				   DP83867_STRAP_STS2_CLK_SKEW_TX_SHIFT;
		const u16 rxskew = (val & DP83867_STRAP_STS2_CLK_SKEW_RX_MASK) >>
				   DP83867_STRAP_STS2_CLK_SKEW_RX_SHIFT;

		if (txskew != DP83867_STRAP_STS2_CLK_SKEW_NONE ||
		    rxskew != DP83867_STRAP_STS2_CLK_SKEW_NONE)
			phydev_warn(phydev,
				    "PHY has delays via pin strapping, but phy-mode = 'rgmii'\n"
				    "Should be 'rgmii-id' to use internal delays txskew:%x rxskew:%x\n",
				    txskew, rxskew);
	}

	/* RX delay *must* be specified if internal delay of RX is used. */
	if ((phydev->interface == PHY_INTERFACE_MODE_RGMII_ID ||
	     phydev->interface == PHY_INTERFACE_MODE_RGMII_RXID) &&
	     dp83867->rx_id_delay == DP83867_RGMII_RX_CLK_DELAY_INV) {
		phydev_err(phydev, "ti,rx-internal-delay must be specified\n");
		return -EINVAL;
	}

	/* TX delay *must* be specified if internal delay of TX is used. */
	if ((phydev->interface == PHY_INTERFACE_MODE_RGMII_ID ||
	     phydev->interface == PHY_INTERFACE_MODE_RGMII_TXID) &&
	     dp83867->tx_id_delay == DP83867_RGMII_TX_CLK_DELAY_INV) {
		phydev_err(phydev, "ti,tx-internal-delay must be specified\n");
		return -EINVAL;
	}

	return 0;
}

#if IS_ENABLED(CONFIG_OF_MDIO)
static int dp83867_of_init(struct phy_device *phydev)
{
	struct dp83867_private *dp83867 = phydev->priv;
	struct device *dev = &phydev->mdio.dev;
	struct device_node *of_node = dev->of_node;
	int ret;

	if (!of_node)
		return -ENODEV;

	/* Optional configuration */
	ret = of_property_read_u32(of_node, "ti,clk-output-sel",
				   &dp83867->clk_output_sel);
	/* If not set, keep default */
	if (!ret) {
		dp83867->set_clk_output = true;
		/* Valid values are 0 to DP83867_CLK_O_SEL_REF_CLK or
		 * DP83867_CLK_O_SEL_OFF.
		 */
		if (dp83867->clk_output_sel > DP83867_CLK_O_SEL_REF_CLK &&
		    dp83867->clk_output_sel != DP83867_CLK_O_SEL_OFF) {
			phydev_err(phydev, "ti,clk-output-sel value %u out of range\n",
				   dp83867->clk_output_sel);
			return -EINVAL;
		}
	}

	if (of_property_read_bool(of_node, "ti,max-output-impedance"))
		dp83867->io_impedance = DP83867_IO_MUX_CFG_IO_IMPEDANCE_MAX;
	else if (of_property_read_bool(of_node, "ti,min-output-impedance"))
		dp83867->io_impedance = DP83867_IO_MUX_CFG_IO_IMPEDANCE_MIN;
	else
		dp83867->io_impedance = -1; /* leave at default */

	dp83867->rxctrl_strap_quirk = of_property_read_bool(of_node,
							    "ti,dp83867-rxctrl-strap-quirk");

	dp83867->sgmii_ref_clk_en = of_property_read_bool(of_node,
							  "ti,sgmii-ref-clock-output-enable");

	dp83867->rx_id_delay = DP83867_RGMII_RX_CLK_DELAY_INV;
	ret = of_property_read_u32(of_node, "ti,rx-internal-delay",
				   &dp83867->rx_id_delay);
	if (!ret && dp83867->rx_id_delay > DP83867_RGMII_RX_CLK_DELAY_MAX) {
		phydev_err(phydev,
			   "ti,rx-internal-delay value of %u out of range\n",
			   dp83867->rx_id_delay);
		return -EINVAL;
	}

	dp83867->tx_id_delay = DP83867_RGMII_TX_CLK_DELAY_INV;
	ret = of_property_read_u32(of_node, "ti,tx-internal-delay",
				   &dp83867->tx_id_delay);
	if (!ret && dp83867->tx_id_delay > DP83867_RGMII_TX_CLK_DELAY_MAX) {
		phydev_err(phydev,
			   "ti,tx-internal-delay value of %u out of range\n",
			   dp83867->tx_id_delay);
		return -EINVAL;
	}

	if (of_property_read_bool(of_node, "enet-phy-lane-swap"))
		dp83867->port_mirroring = DP83867_PORT_MIRROING_EN;

	if (of_property_read_bool(of_node, "enet-phy-lane-no-swap"))
		dp83867->port_mirroring = DP83867_PORT_MIRROING_DIS;

	ret = of_property_read_u32(of_node, "ti,fifo-depth",
				   &dp83867->tx_fifo_depth);
	if (ret) {
		ret = of_property_read_u32(of_node, "tx-fifo-depth",
					   &dp83867->tx_fifo_depth);
		if (ret)
			dp83867->tx_fifo_depth =
					DP83867_PHYCR_FIFO_DEPTH_4_B_NIB;
	}

	if (dp83867->tx_fifo_depth > DP83867_PHYCR_FIFO_DEPTH_MAX) {
		phydev_err(phydev, "tx-fifo-depth value %u out of range\n",
			   dp83867->tx_fifo_depth);
		return -EINVAL;
	}

	ret = of_property_read_u32(of_node, "rx-fifo-depth",
				   &dp83867->rx_fifo_depth);
	if (ret)
		dp83867->rx_fifo_depth = DP83867_PHYCR_FIFO_DEPTH_4_B_NIB;

	if (dp83867->rx_fifo_depth > DP83867_PHYCR_FIFO_DEPTH_MAX) {
		phydev_err(phydev, "rx-fifo-depth value %u out of range\n",
			   dp83867->rx_fifo_depth);
		return -EINVAL;
	}

	return 0;
}
#else
static int dp83867_of_init(struct phy_device *phydev)
{
	return 0;
}
#endif /* CONFIG_OF_MDIO */

static int dp83867_probe(struct phy_device *phydev)
{
	struct dp83867_private *dp83867;

	dp83867 = devm_kzalloc(&phydev->mdio.dev, sizeof(*dp83867),
			       GFP_KERNEL);
	if (!dp83867)
		return -ENOMEM;

	phydev->priv = dp83867;

	return dp83867_of_init(phydev);
}

static int dp83867_config_init(struct phy_device *phydev)
{
	struct dp83867_private *dp83867 = phydev->priv;
	int ret, val, bs;
	u16 delay, cfg2;

	/* Force speed optimization for the PHY even if it strapped */
	ret = phy_modify(phydev, DP83867_CFG2, DP83867_DOWNSHIFT_EN,
			 DP83867_DOWNSHIFT_EN);
	if (ret)
		return ret;

	ret = dp83867_verify_rgmii_cfg(phydev);
	if (ret)
		return ret;

	/* RX_DV/RX_CTRL strapped in mode 1 or mode 2 workaround */
	if (dp83867->rxctrl_strap_quirk)
		phy_clear_bits_mmd(phydev, DP83867_DEVADDR, DP83867_CFG4,
				   BIT(7));

	bs = phy_read_mmd(phydev, DP83867_DEVADDR, DP83867_STRAP_STS2);
	if (bs & DP83867_STRAP_STS2_STRAP_FLD) {
		/* When using strap to enable FLD, the ENERGY_LOST_FLD_THR will
		 * be set to 0x2. This may causes the PHY link to be unstable -
		 * the default value 0x1 need to be restored.
		 */
		ret = phy_modify_mmd(phydev, DP83867_DEVADDR,
				     DP83867_FLD_THR_CFG,
				     DP83867_FLD_THR_CFG_ENERGY_LOST_THR_MASK,
				     0x1);
		if (ret)
			return ret;
	}

	if (phy_interface_is_rgmii(phydev) ||
	    phydev->interface == PHY_INTERFACE_MODE_SGMII) {
		val = phy_read(phydev, MII_DP83867_PHYCTRL);
		if (val < 0)
			return val;

		val &= ~DP83867_PHYCR_TX_FIFO_DEPTH_MASK;
		val |= (dp83867->tx_fifo_depth <<
			DP83867_PHYCR_TX_FIFO_DEPTH_SHIFT);

		if (phydev->interface == PHY_INTERFACE_MODE_SGMII) {
			val &= ~DP83867_PHYCR_RX_FIFO_DEPTH_MASK;
			val |= (dp83867->rx_fifo_depth <<
				DP83867_PHYCR_RX_FIFO_DEPTH_SHIFT);
		}

		ret = phy_write(phydev, MII_DP83867_PHYCTRL, val);
		if (ret)
			return ret;
	}

	if (phy_interface_is_rgmii(phydev)) {
		val = phy_read(phydev, MII_DP83867_PHYCTRL);
		if (val < 0)
			return val;

		/* The code below checks if "port mirroring" N/A MODE4 has been
		 * enabled during power on bootstrap.
		 *
		 * Such N/A mode enabled by mistake can put PHY IC in some
		 * internal testing mode and disable RGMII transmission.
		 *
		 * In this particular case one needs to check STRAP_STS1
		 * register's bit 11 (marked as RESERVED).
		 */

		bs = phy_read_mmd(phydev, DP83867_DEVADDR, DP83867_STRAP_STS1);
		if (bs & DP83867_STRAP_STS1_RESERVED)
			val &= ~DP83867_PHYCR_RESERVED_MASK;

		ret = phy_write(phydev, MII_DP83867_PHYCTRL, val);
		if (ret)
			return ret;

		/* If rgmii mode with no internal delay is selected, we do NOT use
		 * aligned mode as one might expect.  Instead we use the PHY's default
		 * based on pin strapping.  And the "mode 0" default is to *use*
		 * internal delay with a value of 7 (2.00 ns).
		 *
		 * Set up RGMII delays
		 */
		val = phy_read_mmd(phydev, DP83867_DEVADDR, DP83867_RGMIICTL);

		val &= ~(DP83867_RGMII_TX_CLK_DELAY_EN | DP83867_RGMII_RX_CLK_DELAY_EN);
		if (phydev->interface == PHY_INTERFACE_MODE_RGMII_ID)
			val |= (DP83867_RGMII_TX_CLK_DELAY_EN | DP83867_RGMII_RX_CLK_DELAY_EN);

		if (phydev->interface == PHY_INTERFACE_MODE_RGMII_TXID)
			val |= DP83867_RGMII_TX_CLK_DELAY_EN;

		if (phydev->interface == PHY_INTERFACE_MODE_RGMII_RXID)
			val |= DP83867_RGMII_RX_CLK_DELAY_EN;

		phy_write_mmd(phydev, DP83867_DEVADDR, DP83867_RGMIICTL, val);

		delay = 0;
		if (dp83867->rx_id_delay != DP83867_RGMII_RX_CLK_DELAY_INV)
			delay |= dp83867->rx_id_delay;
		if (dp83867->tx_id_delay != DP83867_RGMII_TX_CLK_DELAY_INV)
			delay |= dp83867->tx_id_delay <<
				 DP83867_RGMII_TX_CLK_DELAY_SHIFT;

		phy_write_mmd(phydev, DP83867_DEVADDR, DP83867_RGMIIDCTL,
			      delay);
	}

	/* If specified, set io impedance */
	if (dp83867->io_impedance >= 0)
		phy_modify_mmd(phydev, DP83867_DEVADDR, DP83867_IO_MUX_CFG,
			       DP83867_IO_MUX_CFG_IO_IMPEDANCE_MASK,
			       dp83867->io_impedance);

	if (phydev->interface == PHY_INTERFACE_MODE_SGMII) {
		/* For support SPEED_10 in SGMII mode
		 * DP83867_10M_SGMII_RATE_ADAPT bit
		 * has to be cleared by software. That
		 * does not affect SPEED_100 and
		 * SPEED_1000.
		 */
		ret = phy_modify_mmd(phydev, DP83867_DEVADDR,
				     DP83867_10M_SGMII_CFG,
				     DP83867_10M_SGMII_RATE_ADAPT_MASK,
				     0);
		if (ret)
			return ret;

		/* After reset SGMII Autoneg timer is set to 2us (bits 6 and 5
		 * are 01). That is not enough to finalize autoneg on some
		 * devices. Increase this timer duration to maximum 16ms.
		 */
		ret = phy_modify_mmd(phydev, DP83867_DEVADDR,
				     DP83867_CFG4,
				     DP83867_CFG4_SGMII_ANEG_MASK,
				     DP83867_CFG4_SGMII_ANEG_TIMER_16MS);

		if (ret)
			return ret;

		val = phy_read_mmd(phydev, DP83867_DEVADDR, DP83867_SGMIICTL);
		/* SGMII type is set to 4-wire mode by default.
		 * If we place appropriate property in dts (see above)
		 * switch on 6-wire mode.
		 */
		if (dp83867->sgmii_ref_clk_en)
			val |= DP83867_SGMII_TYPE;
		else
			val &= ~DP83867_SGMII_TYPE;
		phy_write_mmd(phydev, DP83867_DEVADDR, DP83867_SGMIICTL, val);

		phy_write(phydev, MII_BMCR,
			  (BMCR_ANENABLE | BMCR_FULLDPLX | BMCR_SPEED1000));

<<<<<<< HEAD
		cfg2 = phy_read(phydev, MII_DP83867_CFG2);
=======
		cfg2 = phy_read(phydev, DP83867_CFG2);
>>>>>>> a4adc2c2
		cfg2 &= MII_DP83867_CFG2_MASK;
		cfg2 |= (MII_DP83867_CFG2_SPEEDOPT_10EN |
			 MII_DP83867_CFG2_SGMII_AUTONEGEN |
			 MII_DP83867_CFG2_SPEEDOPT_ENH |
			 MII_DP83867_CFG2_SPEEDOPT_CNT |
			 MII_DP83867_CFG2_SPEEDOPT_INTLOW);
<<<<<<< HEAD
		phy_write(phydev, MII_DP83867_CFG2, cfg2);
=======
		phy_write(phydev, DP83867_CFG2, cfg2);
>>>>>>> a4adc2c2

		phy_write_mmd(phydev, DP83867_DEVADDR, DP83867_RGMIICTL, 0x0);

		phy_write(phydev, MII_DP83867_PHYCTRL,
			  DP83867_PHYCTRL_SGMIIEN |
			  (DP83867_MDI_CROSSOVER_AUTO << DP83867_MDI_CROSSOVER) |
<<<<<<< HEAD
			  (dp83867->fifo_depth << DP83867_PHYCTRL_RXFIFO_SHIFT) |
			  (dp83867->fifo_depth  << DP83867_PHYCTRL_TXFIFO_SHIFT));
=======
			  (dp83867->rx_fifo_depth << DP83867_PHYCTRL_RXFIFO_SHIFT) |
			  (dp83867->tx_fifo_depth  << DP83867_PHYCTRL_TXFIFO_SHIFT));
>>>>>>> a4adc2c2
		phy_write(phydev, MII_DP83867_BISCR, 0x0);

		/* This is a SW workaround for link instability if RX_CTRL is
		 * not strapped to mode 3 or 4 in HW. This is required along
		 * with clearing bit 7 and increasing autoneg timer above.
		 */
		if (dp83867->rxctrl_strap_quirk)
			phy_set_bits_mmd(phydev, DP83867_DEVADDR, DP83867_CFG4,
					 BIT(8));
	}

	val = phy_read(phydev, DP83867_CFG3);
	/* Enable Interrupt output INT_OE in CFG3 register */
	if (phy_interrupt_is_valid(phydev))
		val |= DP83867_CFG3_INT_OE;

	val |= DP83867_CFG3_ROBUST_AUTO_MDIX;
	phy_write(phydev, DP83867_CFG3, val);

	if (dp83867->port_mirroring != DP83867_PORT_MIRROING_KEEP)
		dp83867_config_port_mirroring(phydev);

	/* Clock output selection if muxing property is set */
	if (dp83867->set_clk_output) {
		u16 mask = DP83867_IO_MUX_CFG_CLK_O_DISABLE;

		if (dp83867->clk_output_sel == DP83867_CLK_O_SEL_OFF) {
			val = DP83867_IO_MUX_CFG_CLK_O_DISABLE;
		} else {
			mask |= DP83867_IO_MUX_CFG_CLK_O_SEL_MASK;
			val = dp83867->clk_output_sel <<
			      DP83867_IO_MUX_CFG_CLK_O_SEL_SHIFT;
		}

		phy_modify_mmd(phydev, DP83867_DEVADDR, DP83867_IO_MUX_CFG,
			       mask, val);
	}

	return 0;
}

static int dp83867_phy_reset(struct phy_device *phydev)
{
	int err;

	err = phy_write(phydev, DP83867_CTRL, DP83867_SW_RESET);
	if (err < 0)
		return err;

	usleep_range(10, 20);

	/* After reset FORCE_LINK_GOOD bit is set. Although the
	 * default value should be unset. Disable FORCE_LINK_GOOD
	 * for the phy to work properly.
	 */
	return phy_modify(phydev, MII_DP83867_PHYCTRL,
			 DP83867_PHYCR_FORCE_LINK_GOOD, 0);
}

static struct phy_driver dp83867_driver[] = {
	{
		.phy_id		= DP83867_PHY_ID,
		.phy_id_mask	= 0xfffffff0,
		.name		= "TI DP83867",
		/* PHY_GBIT_FEATURES */

		.probe          = dp83867_probe,
		.config_init	= dp83867_config_init,
		.soft_reset	= dp83867_phy_reset,

		.read_status	= dp83867_read_status,
		.get_tunable	= dp83867_get_tunable,
		.set_tunable	= dp83867_set_tunable,

		.get_wol	= dp83867_get_wol,
		.set_wol	= dp83867_set_wol,

		/* IRQ related */
		.ack_interrupt	= dp83867_ack_interrupt,
		.config_intr	= dp83867_config_intr,

		.suspend	= genphy_suspend,
		.resume		= genphy_resume,
	},
};
module_phy_driver(dp83867_driver);

static struct mdio_device_id __maybe_unused dp83867_tbl[] = {
	{ DP83867_PHY_ID, 0xfffffff0 },
	{ }
};

MODULE_DEVICE_TABLE(mdio, dp83867_tbl);

MODULE_DESCRIPTION("Texas Instruments DP83867 PHY driver");
MODULE_AUTHOR("Dan Murphy <dmurphy@ti.com");
MODULE_LICENSE("GPL v2");<|MERGE_RESOLUTION|>--- conflicted
+++ resolved
@@ -24,14 +24,8 @@
 #define MII_DP83867_PHYSTS	0x11
 #define MII_DP83867_MICR	0x12
 #define MII_DP83867_ISR		0x13
-<<<<<<< HEAD
-#define MII_DP83867_CFG2	0x14
-#define MII_DP83867_BISCR	0x16
-#define DP83867_CTRL		0x1f
-=======
 #define DP83867_CFG2		0x14
 #define MII_DP83867_BISCR	0x16
->>>>>>> a4adc2c2
 #define DP83867_CFG3		0x1e
 #define DP83867_CTRL		0x1f
 
@@ -132,8 +126,6 @@
 #define DP83867_IO_MUX_CFG_CLK_O_SEL_MASK	(0x1f << 8)
 #define DP83867_IO_MUX_CFG_CLK_O_SEL_SHIFT	8
 
-<<<<<<< HEAD
-=======
 /* PHY STS bits */
 #define DP83867_PHYSTS_1000			BIT(15)
 #define DP83867_PHYSTS_100			BIT(14)
@@ -156,7 +148,6 @@
 #define DP83867_CFG3_INT_OE			BIT(7)
 #define DP83867_CFG3_ROBUST_AUTO_MDIX		BIT(9)
 
->>>>>>> a4adc2c2
 /* CFG2 bits */
 #define MII_DP83867_CFG2_SPEEDOPT_10EN		0x0040
 #define MII_DP83867_CFG2_SGMII_AUTONEGEN	0x0080
@@ -783,35 +774,22 @@
 		phy_write(phydev, MII_BMCR,
 			  (BMCR_ANENABLE | BMCR_FULLDPLX | BMCR_SPEED1000));
 
-<<<<<<< HEAD
-		cfg2 = phy_read(phydev, MII_DP83867_CFG2);
-=======
 		cfg2 = phy_read(phydev, DP83867_CFG2);
->>>>>>> a4adc2c2
 		cfg2 &= MII_DP83867_CFG2_MASK;
 		cfg2 |= (MII_DP83867_CFG2_SPEEDOPT_10EN |
 			 MII_DP83867_CFG2_SGMII_AUTONEGEN |
 			 MII_DP83867_CFG2_SPEEDOPT_ENH |
 			 MII_DP83867_CFG2_SPEEDOPT_CNT |
 			 MII_DP83867_CFG2_SPEEDOPT_INTLOW);
-<<<<<<< HEAD
-		phy_write(phydev, MII_DP83867_CFG2, cfg2);
-=======
 		phy_write(phydev, DP83867_CFG2, cfg2);
->>>>>>> a4adc2c2
 
 		phy_write_mmd(phydev, DP83867_DEVADDR, DP83867_RGMIICTL, 0x0);
 
 		phy_write(phydev, MII_DP83867_PHYCTRL,
 			  DP83867_PHYCTRL_SGMIIEN |
 			  (DP83867_MDI_CROSSOVER_AUTO << DP83867_MDI_CROSSOVER) |
-<<<<<<< HEAD
-			  (dp83867->fifo_depth << DP83867_PHYCTRL_RXFIFO_SHIFT) |
-			  (dp83867->fifo_depth  << DP83867_PHYCTRL_TXFIFO_SHIFT));
-=======
 			  (dp83867->rx_fifo_depth << DP83867_PHYCTRL_RXFIFO_SHIFT) |
 			  (dp83867->tx_fifo_depth  << DP83867_PHYCTRL_TXFIFO_SHIFT));
->>>>>>> a4adc2c2
 		phy_write(phydev, MII_DP83867_BISCR, 0x0);
 
 		/* This is a SW workaround for link instability if RX_CTRL is
