/* SPDX-License-Identifier: GPL-2.0-only */
/* Atlantic Network Driver
 *
 * Copyright (C) 2014-2019 aQuantia Corporation
 * Copyright (C) 2019-2020 Marvell International Ltd.
 */

/* File aq_hw.h: Declaration of abstract interface for NIC hardware specific
 * functions.
 */

#ifndef AQ_HW_H
#define AQ_HW_H

#include "aq_common.h"
#include "aq_rss.h"
#include "hw_atl/hw_atl_utils.h"

#define AQ_HW_MAC_COUNTER_HZ   312500000ll
#define AQ_HW_PHY_COUNTER_HZ   160000000ll

enum aq_tc_mode {
	AQ_TC_MODE_INVALID = -1,
	AQ_TC_MODE_8TCS,
	AQ_TC_MODE_4TCS,
};

#define AQ_RX_FIRST_LOC_FVLANID     0U
#define AQ_RX_LAST_LOC_FVLANID	   15U
#define AQ_RX_FIRST_LOC_FETHERT    16U
#define AQ_RX_LAST_LOC_FETHERT	   31U
#define AQ_RX_FIRST_LOC_FL3L4	   32U
#define AQ_RX_LAST_LOC_FL3L4	   39U
#define AQ_RX_MAX_RXNFC_LOC	   AQ_RX_LAST_LOC_FL3L4
#define AQ_VLAN_MAX_FILTERS   \
			(AQ_RX_LAST_LOC_FVLANID - AQ_RX_FIRST_LOC_FVLANID + 1U)
#define AQ_RX_QUEUE_NOT_ASSIGNED   0xFFU

#define AQ_FRAC_PER_NS 0x100000000LL

/* Used for rate to Mbps conversion */
#define AQ_MBPS_DIVISOR         125000 /* 1000000 / 8 */

/* NIC H/W capabilities */
struct aq_hw_caps_s {
	u64 hw_features;
	u64 link_speed_msk;
	unsigned int hw_priv_flags;
	u32 media_type;
	u32 rxds_max;
	u32 txds_max;
	u32 rxds_min;
	u32 txds_min;
	u32 txhwb_alignment;
	u32 irq_mask;
	u32 vecs;
	u32 mtu;
	u32 mac_regs_count;
	u32 hw_alive_check_addr;
	u8 msix_irqs;
	u8 tcs_max;
	u8 rxd_alignment;
	u8 rxd_size;
	u8 txd_alignment;
	u8 txd_size;
	u8 tx_rings;
	u8 rx_rings;
	bool flow_control;
	bool is_64_dma;
<<<<<<< HEAD
	bool op64bit;
=======
	u32 quirks;
>>>>>>> 04300d66
	u32 priv_data_len;
};

struct aq_hw_link_status_s {
	unsigned int mbps;
	bool full_duplex;
	u32 lp_link_speed_msk;
	u32 lp_flow_control;
};

struct aq_stats_s {
	u64 uprc;
	u64 mprc;
	u64 bprc;
	u64 erpt;
	u64 uptc;
	u64 mptc;
	u64 bptc;
	u64 erpr;
	u64 mbtc;
	u64 bbtc;
	u64 mbrc;
	u64 bbrc;
	u64 ubrc;
	u64 ubtc;
	u64 dpc;
	u64 dma_pkt_rc;
	u64 dma_pkt_tc;
	u64 dma_oct_rc;
	u64 dma_oct_tc;
};

#define AQ_HW_IRQ_INVALID 0U
#define AQ_HW_IRQ_LEGACY  1U
#define AQ_HW_IRQ_MSI     2U
#define AQ_HW_IRQ_MSIX    3U

#define AQ_HW_SERVICE_IRQS   1U

#define AQ_HW_POWER_STATE_D0   0U
#define AQ_HW_POWER_STATE_D3   3U

#define AQ_HW_FLAG_STARTED     0x00000004U
#define AQ_HW_FLAG_STOPPING    0x00000008U
#define AQ_HW_FLAG_RESETTING   0x00000010U
#define AQ_HW_FLAG_CLOSING     0x00000020U
#define AQ_HW_PTP_AVAILABLE    0x01000000U
#define AQ_HW_LINK_DOWN        0x04000000U
#define AQ_HW_FLAG_ERR_UNPLUG  0x40000000U
#define AQ_HW_FLAG_ERR_HW      0x80000000U

#define AQ_HW_FLAG_ERRORS      (AQ_HW_FLAG_ERR_HW | AQ_HW_FLAG_ERR_UNPLUG)

#define AQ_NIC_FLAGS_IS_NOT_READY (AQ_NIC_FLAG_STOPPING | \
			AQ_NIC_FLAG_RESETTING | AQ_NIC_FLAG_CLOSING | \
			AQ_NIC_FLAG_ERR_UNPLUG | AQ_NIC_FLAG_ERR_HW)

#define AQ_NIC_FLAGS_IS_NOT_TX_READY (AQ_NIC_FLAGS_IS_NOT_READY | \
					AQ_NIC_LINK_DOWN)

#define AQ_HW_MEDIA_TYPE_TP    1U
#define AQ_HW_MEDIA_TYPE_FIBRE 2U

#define AQ_HW_TXD_MULTIPLE 8U
#define AQ_HW_RXD_MULTIPLE 8U

#define AQ_HW_QUEUES_MAX                32U
#define AQ_HW_MULTICAST_ADDRESS_MAX     32U

#define AQ_HW_PTP_TC                    2U

#define AQ_HW_LED_BLINK    0x2U
#define AQ_HW_LED_DEFAULT  0x0U

enum aq_priv_flags {
	AQ_HW_LOOPBACK_DMA_SYS,
	AQ_HW_LOOPBACK_PKT_SYS,
	AQ_HW_LOOPBACK_DMA_NET,
	AQ_HW_LOOPBACK_PHYINT_SYS,
	AQ_HW_LOOPBACK_PHYEXT_SYS,
};

#define AQ_HW_LOOPBACK_MASK	(BIT(AQ_HW_LOOPBACK_DMA_SYS) |\
				 BIT(AQ_HW_LOOPBACK_PKT_SYS) |\
				 BIT(AQ_HW_LOOPBACK_DMA_NET) |\
				 BIT(AQ_HW_LOOPBACK_PHYINT_SYS) |\
				 BIT(AQ_HW_LOOPBACK_PHYEXT_SYS))

#define ATL_HW_CHIP_MIPS         0x00000001U
#define ATL_HW_CHIP_TPO2         0x00000002U
#define ATL_HW_CHIP_RPF2         0x00000004U
#define ATL_HW_CHIP_MPI_AQ       0x00000010U
#define ATL_HW_CHIP_ATLANTIC     0x00800000U
#define ATL_HW_CHIP_REVISION_A0  0x01000000U
#define ATL_HW_CHIP_REVISION_B0  0x02000000U
#define ATL_HW_CHIP_REVISION_B1  0x04000000U
#define ATL_HW_CHIP_ANTIGUA      0x08000000U

#define ATL_HW_IS_CHIP_FEATURE(_HW_, _F_) (!!(ATL_HW_CHIP_##_F_ & \
	(_HW_)->chip_features))

struct aq_hw_s {
	atomic_t flags;
	u8 rbl_enabled:1;
	struct aq_nic_cfg_s *aq_nic_cfg;
	const struct aq_fw_ops *aq_fw_ops;
	void __iomem *mmio;
	struct aq_hw_link_status_s aq_link_status;
	struct hw_atl_utils_mbox mbox;
	struct hw_atl_stats_s last_stats;
	struct aq_stats_s curr_stats;
	u64 speed;
	u32 itr_tx;
	u32 itr_rx;
	unsigned int chip_features;
	u32 fw_ver_actual;
	atomic_t dpc;
	u32 mbox_addr;
	u32 rpc_addr;
	u32 settings_addr;
	u32 rpc_tid;
	struct hw_atl_utils_fw_rpc rpc;
	s64 ptp_clk_offset;
	u16 phy_id;
	void *priv;
};

struct aq_ring_s;
struct aq_ring_param_s;
struct sk_buff;
struct aq_rx_filter_l3l4;

struct aq_hw_ops {

	int (*hw_ring_tx_xmit)(struct aq_hw_s *self, struct aq_ring_s *aq_ring,
			       unsigned int frags);

	int (*hw_ring_rx_receive)(struct aq_hw_s *self,
				  struct aq_ring_s *aq_ring);

	int (*hw_ring_rx_fill)(struct aq_hw_s *self, struct aq_ring_s *aq_ring,
			       unsigned int sw_tail_old);

	int (*hw_ring_tx_head_update)(struct aq_hw_s *self,
				      struct aq_ring_s *aq_ring);

	int (*hw_set_mac_address)(struct aq_hw_s *self, u8 *mac_addr);

	int (*hw_soft_reset)(struct aq_hw_s *self);

	int (*hw_prepare)(struct aq_hw_s *self,
			  const struct aq_fw_ops **fw_ops);

	int (*hw_reset)(struct aq_hw_s *self);

	int (*hw_init)(struct aq_hw_s *self, u8 *mac_addr);

	int (*hw_start)(struct aq_hw_s *self);

	int (*hw_stop)(struct aq_hw_s *self);

	int (*hw_ring_tx_init)(struct aq_hw_s *self, struct aq_ring_s *aq_ring,
			       struct aq_ring_param_s *aq_ring_param);

	int (*hw_ring_tx_start)(struct aq_hw_s *self,
				struct aq_ring_s *aq_ring);

	int (*hw_ring_tx_stop)(struct aq_hw_s *self,
			       struct aq_ring_s *aq_ring);

	int (*hw_ring_rx_init)(struct aq_hw_s *self,
			       struct aq_ring_s *aq_ring,
			       struct aq_ring_param_s *aq_ring_param);

	int (*hw_ring_rx_start)(struct aq_hw_s *self,
				struct aq_ring_s *aq_ring);

	int (*hw_ring_rx_stop)(struct aq_hw_s *self,
			       struct aq_ring_s *aq_ring);

	int (*hw_irq_enable)(struct aq_hw_s *self, u64 mask);

	int (*hw_irq_disable)(struct aq_hw_s *self, u64 mask);

	int (*hw_irq_read)(struct aq_hw_s *self, u64 *mask);

	int (*hw_packet_filter_set)(struct aq_hw_s *self,
				    unsigned int packet_filter);

	int (*hw_filter_l3l4_set)(struct aq_hw_s *self,
				  struct aq_rx_filter_l3l4 *data);

	int (*hw_filter_l3l4_clear)(struct aq_hw_s *self,
				    struct aq_rx_filter_l3l4 *data);

	int (*hw_filter_l2_set)(struct aq_hw_s *self,
				struct aq_rx_filter_l2 *data);

	int (*hw_filter_l2_clear)(struct aq_hw_s *self,
				  struct aq_rx_filter_l2 *data);

	int (*hw_filter_vlan_set)(struct aq_hw_s *self,
				  struct aq_rx_filter_vlan *aq_vlans);

	int (*hw_filter_vlan_ctrl)(struct aq_hw_s *self, bool enable);

	int (*hw_multicast_list_set)(struct aq_hw_s *self,
				     u8 ar_mac[AQ_HW_MULTICAST_ADDRESS_MAX]
				     [ETH_ALEN],
				     u32 count);

	int (*hw_interrupt_moderation_set)(struct aq_hw_s *self);

	int (*hw_rss_set)(struct aq_hw_s *self,
			  struct aq_rss_parameters *rss_params);

	int (*hw_rss_hash_set)(struct aq_hw_s *self,
			       struct aq_rss_parameters *rss_params);

	int (*hw_tc_rate_limit_set)(struct aq_hw_s *self);

	int (*hw_get_regs)(struct aq_hw_s *self,
			   const struct aq_hw_caps_s *aq_hw_caps,
			   u32 *regs_buff);

	struct aq_stats_s *(*hw_get_hw_stats)(struct aq_hw_s *self);

	u32 (*hw_get_fw_version)(struct aq_hw_s *self);

	int (*hw_set_offload)(struct aq_hw_s *self,
			      struct aq_nic_cfg_s *aq_nic_cfg);

	int (*hw_ring_hwts_rx_fill)(struct aq_hw_s *self,
				    struct aq_ring_s *aq_ring);

	int (*hw_ring_hwts_rx_receive)(struct aq_hw_s *self,
				       struct aq_ring_s *ring);

	void (*hw_get_ptp_ts)(struct aq_hw_s *self, u64 *stamp);

	int (*hw_adj_clock_freq)(struct aq_hw_s *self, s32 delta);

	int (*hw_adj_sys_clock)(struct aq_hw_s *self, s64 delta);

	int (*hw_set_sys_clock)(struct aq_hw_s *self, u64 time, u64 ts);

	int (*hw_ts_to_sys_clock)(struct aq_hw_s *self, u64 ts, u64 *time);

	int (*hw_gpio_pulse)(struct aq_hw_s *self, u32 index, u64 start,
			     u32 period);

	int (*hw_extts_gpio_enable)(struct aq_hw_s *self, u32 index,
				    u32 enable);

	int (*hw_get_sync_ts)(struct aq_hw_s *self, u64 *ts);

	u16 (*rx_extract_ts)(struct aq_hw_s *self, u8 *p, unsigned int len,
			     u64 *timestamp);

	int (*extract_hwts)(struct aq_hw_s *self, u8 *p, unsigned int len,
			    u64 *timestamp);

	int (*hw_set_fc)(struct aq_hw_s *self, u32 fc, u32 tc);

	int (*hw_set_loopback)(struct aq_hw_s *self, u32 mode, bool enable);

	int (*hw_get_mac_temp)(struct aq_hw_s *self, u32 *temp);
};

struct aq_fw_ops {
	int (*init)(struct aq_hw_s *self);

	int (*deinit)(struct aq_hw_s *self);

	int (*reset)(struct aq_hw_s *self);

	int (*renegotiate)(struct aq_hw_s *self);

	int (*get_mac_permanent)(struct aq_hw_s *self, u8 *mac);

	int (*set_link_speed)(struct aq_hw_s *self, u32 speed);

	int (*set_state)(struct aq_hw_s *self,
			 enum hal_atl_utils_fw_state_e state);

	int (*update_link_status)(struct aq_hw_s *self);

	int (*update_stats)(struct aq_hw_s *self);

	int (*get_mac_temp)(struct aq_hw_s *self, int *temp);

	int (*get_phy_temp)(struct aq_hw_s *self, int *temp);

	u32 (*get_flow_control)(struct aq_hw_s *self, u32 *fcmode);

	int (*set_flow_control)(struct aq_hw_s *self);

	int (*led_control)(struct aq_hw_s *self, u32 mode);

	int (*set_phyloopback)(struct aq_hw_s *self, u32 mode, bool enable);

	int (*set_power)(struct aq_hw_s *self, unsigned int power_state,
			 u8 *mac);

	int (*send_fw_request)(struct aq_hw_s *self,
			       const struct hw_fw_request_iface *fw_req,
			       size_t size);

	void (*enable_ptp)(struct aq_hw_s *self, int enable);

	void (*adjust_ptp)(struct aq_hw_s *self, uint64_t adj);

	int (*set_eee_rate)(struct aq_hw_s *self, u32 speed);

	int (*get_eee_rate)(struct aq_hw_s *self, u32 *rate,
			    u32 *supported_rates);

	u32 (*get_link_capabilities)(struct aq_hw_s *self);

	int (*send_macsec_req)(struct aq_hw_s *self,
			       struct macsec_msg_fw_request *msg,
			       struct macsec_msg_fw_response *resp);
};

#endif /* AQ_HW_H */<|MERGE_RESOLUTION|>--- conflicted
+++ resolved
@@ -67,11 +67,8 @@
 	u8 rx_rings;
 	bool flow_control;
 	bool is_64_dma;
-<<<<<<< HEAD
 	bool op64bit;
-=======
 	u32 quirks;
->>>>>>> 04300d66
 	u32 priv_data_len;
 };
 
