
menuconfig CRYPTO_HW
	bool "Hardware crypto devices"
	default y
	---help---
	  Say Y here to get to see options for hardware crypto devices and
	  processors. This option alone does not add any kernel code.

	  If you say N, all options in this submenu will be skipped and disabled.

if CRYPTO_HW

config CRYPTO_DEV_PADLOCK
	tristate "Support for VIA PadLock ACE"
	depends on X86 && !UML
	help
	  Some VIA processors come with an integrated crypto engine
	  (so called VIA PadLock ACE, Advanced Cryptography Engine)
	  that provides instructions for very fast cryptographic
	  operations with supported algorithms.
	  
	  The instructions are used only when the CPU supports them.
	  Otherwise software encryption is used.

config CRYPTO_DEV_PADLOCK_AES
	tristate "PadLock driver for AES algorithm"
	depends on CRYPTO_DEV_PADLOCK
	select CRYPTO_BLKCIPHER
	select CRYPTO_AES
	help
	  Use VIA PadLock for AES algorithm.

	  Available in VIA C3 and newer CPUs.

	  If unsure say M. The compiled module will be
	  called padlock-aes.

config CRYPTO_DEV_PADLOCK_SHA
	tristate "PadLock driver for SHA1 and SHA256 algorithms"
	depends on CRYPTO_DEV_PADLOCK
	select CRYPTO_HASH
	select CRYPTO_SHA1
	select CRYPTO_SHA256
	help
	  Use VIA PadLock for SHA1/SHA256 algorithms.

	  Available in VIA C7 and newer processors.

	  If unsure say M. The compiled module will be
	  called padlock-sha.

config CRYPTO_DEV_GEODE
	tristate "Support for the Geode LX AES engine"
	depends on X86_32 && PCI
	select CRYPTO_ALGAPI
	select CRYPTO_BLKCIPHER
	help
	  Say 'Y' here to use the AMD Geode LX processor on-board AES
	  engine for the CryptoAPI AES algorithm.

	  To compile this driver as a module, choose M here: the module
	  will be called geode-aes.

config ZCRYPT
	tristate "Support for s390 cryptographic adapters"
	depends on S390
	select HW_RANDOM
	help
	  Select this option if you want to enable support for
	  s390 cryptographic adapters like:
	  + PCI-X Cryptographic Coprocessor (PCIXCC)
	  + Crypto Express 2,3,4 or 5 Coprocessor (CEXxC)
	  + Crypto Express 2,3,4 or 5 Accelerator (CEXxA)
	  + Crypto Express 4 or 5 EP11 Coprocessor (CEXxP)

config PKEY
	tristate "Kernel API for protected key handling"
	depends on S390
	depends on ZCRYPT
	help
	  With this option enabled the pkey kernel module provides an API
	  for creation and handling of protected keys. Other parts of the
	  kernel or userspace applications may use these functions.

	  Select this option if you want to enable the kernel and userspace
	  API for proteced key handling.

	  Please note that creation of protected keys from secure keys
	  requires to have at least one CEX card in coprocessor mode
	  available at runtime.

config CRYPTO_PAES_S390
	tristate "PAES cipher algorithms"
	depends on S390
	depends on ZCRYPT
	depends on PKEY
	select CRYPTO_ALGAPI
	select CRYPTO_BLKCIPHER
	help
	  This is the s390 hardware accelerated implementation of the
	  AES cipher algorithms for use with protected key.

	  Select this option if you want to use the paes cipher
	  for example to use protected key encrypted devices.

config CRYPTO_SHA1_S390
	tristate "SHA1 digest algorithm"
	depends on S390
	select CRYPTO_HASH
	help
	  This is the s390 hardware accelerated implementation of the
	  SHA-1 secure hash standard (FIPS 180-1/DFIPS 180-2).

	  It is available as of z990.

config CRYPTO_SHA256_S390
	tristate "SHA256 digest algorithm"
	depends on S390
	select CRYPTO_HASH
	help
	  This is the s390 hardware accelerated implementation of the
	  SHA256 secure hash standard (DFIPS 180-2).

	  It is available as of z9.

config CRYPTO_SHA512_S390
	tristate "SHA384 and SHA512 digest algorithm"
	depends on S390
	select CRYPTO_HASH
	help
	  This is the s390 hardware accelerated implementation of the
	  SHA512 secure hash standard.

	  It is available as of z10.

config CRYPTO_DES_S390
	tristate "DES and Triple DES cipher algorithms"
	depends on S390
	select CRYPTO_ALGAPI
	select CRYPTO_BLKCIPHER
	select CRYPTO_DES
	help
	  This is the s390 hardware accelerated implementation of the
	  DES cipher algorithm (FIPS 46-2), and Triple DES EDE (FIPS 46-3).

	  As of z990 the ECB and CBC mode are hardware accelerated.
	  As of z196 the CTR mode is hardware accelerated.

config CRYPTO_AES_S390
	tristate "AES cipher algorithms"
	depends on S390
	select CRYPTO_ALGAPI
	select CRYPTO_BLKCIPHER
	help
	  This is the s390 hardware accelerated implementation of the
	  AES cipher algorithms (FIPS-197).

	  As of z9 the ECB and CBC modes are hardware accelerated
	  for 128 bit keys.
	  As of z10 the ECB and CBC modes are hardware accelerated
	  for all AES key sizes.
	  As of z196 the CTR mode is hardware accelerated for all AES
	  key sizes and XTS mode is hardware accelerated for 256 and
	  512 bit keys.

config S390_PRNG
	tristate "Pseudo random number generator device driver"
	depends on S390
	default "m"
	help
	  Select this option if you want to use the s390 pseudo random number
	  generator. The PRNG is part of the cryptographic processor functions
	  and uses triple-DES to generate secure random numbers like the
	  ANSI X9.17 standard. User-space programs access the
	  pseudo-random-number device through the char device /dev/prandom.

	  It is available as of z9.

config CRYPTO_GHASH_S390
	tristate "GHASH digest algorithm"
	depends on S390
	select CRYPTO_HASH
	help
	  This is the s390 hardware accelerated implementation of the
	  GHASH message digest algorithm for GCM (Galois/Counter Mode).

	  It is available as of z196.

config CRYPTO_CRC32_S390
	tristate "CRC-32 algorithms"
	depends on S390
	select CRYPTO_HASH
	select CRC32
	help
	  Select this option if you want to use hardware accelerated
	  implementations of CRC algorithms.  With this option, you
	  can optimize the computation of CRC-32 (IEEE 802.3 Ethernet)
	  and CRC-32C (Castagnoli).

	  It is available with IBM z13 or later.

config CRYPTO_DEV_MV_CESA
	tristate "Marvell's Cryptographic Engine"
	depends on PLAT_ORION
	select CRYPTO_AES
	select CRYPTO_BLKCIPHER
	select CRYPTO_HASH
	select SRAM
	help
	  This driver allows you to utilize the Cryptographic Engines and
	  Security Accelerator (CESA) which can be found on the Marvell Orion
	  and Kirkwood SoCs, such as QNAP's TS-209.

	  Currently the driver supports AES in ECB and CBC mode without DMA.

config CRYPTO_DEV_MARVELL_CESA
	tristate "New Marvell's Cryptographic Engine driver"
	depends on PLAT_ORION || ARCH_MVEBU
	select CRYPTO_AES
	select CRYPTO_DES
	select CRYPTO_BLKCIPHER
	select CRYPTO_HASH
	select SRAM
	help
	  This driver allows you to utilize the Cryptographic Engines and
	  Security Accelerator (CESA) which can be found on the Armada 370.
	  This driver supports CPU offload through DMA transfers.

	  This driver is aimed at replacing the mv_cesa driver. This will only
	  happen once it has received proper testing.

config CRYPTO_DEV_NIAGARA2
       tristate "Niagara2 Stream Processing Unit driver"
       select CRYPTO_DES
       select CRYPTO_BLKCIPHER
       select CRYPTO_HASH
       select CRYPTO_MD5
       select CRYPTO_SHA1
       select CRYPTO_SHA256
       depends on SPARC64
       help
	  Each core of a Niagara2 processor contains a Stream
	  Processing Unit, which itself contains several cryptographic
	  sub-units.  One set provides the Modular Arithmetic Unit,
	  used for SSL offload.  The other set provides the Cipher
	  Group, which can perform encryption, decryption, hashing,
	  checksumming, and raw copies.

config CRYPTO_DEV_HIFN_795X
	tristate "Driver HIFN 795x crypto accelerator chips"
	select CRYPTO_DES
	select CRYPTO_BLKCIPHER
	select HW_RANDOM if CRYPTO_DEV_HIFN_795X_RNG
	depends on PCI
	depends on !ARCH_DMA_ADDR_T_64BIT
	help
	  This option allows you to have support for HIFN 795x crypto adapters.

config CRYPTO_DEV_HIFN_795X_RNG
	bool "HIFN 795x random number generator"
	depends on CRYPTO_DEV_HIFN_795X
	help
	  Select this option if you want to enable the random number generator
	  on the HIFN 795x crypto adapters.

source drivers/crypto/caam/Kconfig

config CRYPTO_DEV_TALITOS
	tristate "Talitos Freescale Security Engine (SEC)"
	select CRYPTO_AEAD
	select CRYPTO_AUTHENC
	select CRYPTO_BLKCIPHER
	select CRYPTO_HASH
	select HW_RANDOM
	depends on FSL_SOC
	help
	  Say 'Y' here to use the Freescale Security Engine (SEC)
	  to offload cryptographic algorithm computation.

	  The Freescale SEC is present on PowerQUICC 'E' processors, such
	  as the MPC8349E and MPC8548E.

	  To compile this driver as a module, choose M here: the module
	  will be called talitos.

config CRYPTO_DEV_TALITOS1
	bool "SEC1 (SEC 1.0 and SEC Lite 1.2)"
	depends on CRYPTO_DEV_TALITOS
	depends on PPC_8xx || PPC_82xx
	default y
	help
	  Say 'Y' here to use the Freescale Security Engine (SEC) version 1.0
	  found on MPC82xx or the Freescale Security Engine (SEC Lite)
	  version 1.2 found on MPC8xx

config CRYPTO_DEV_TALITOS2
	bool "SEC2+ (SEC version 2.0 or upper)"
	depends on CRYPTO_DEV_TALITOS
	default y if !PPC_8xx
	help
	  Say 'Y' here to use the Freescale Security Engine (SEC)
	  version 2 and following as found on MPC83xx, MPC85xx, etc ...

config CRYPTO_DEV_IXP4XX
	tristate "Driver for IXP4xx crypto hardware acceleration"
	depends on ARCH_IXP4XX && IXP4XX_QMGR && IXP4XX_NPE
	select CRYPTO_DES
	select CRYPTO_AEAD
	select CRYPTO_AUTHENC
	select CRYPTO_BLKCIPHER
	help
	  Driver for the IXP4xx NPE crypto engine.

config CRYPTO_DEV_PPC4XX
	tristate "Driver AMCC PPC4xx crypto accelerator"
	depends on PPC && 4xx
	select CRYPTO_HASH
	select CRYPTO_BLKCIPHER
	help
	  This option allows you to have support for AMCC crypto acceleration.

config HW_RANDOM_PPC4XX
	bool "PowerPC 4xx generic true random number generator support"
	depends on CRYPTO_DEV_PPC4XX && HW_RANDOM
	default y
	---help---
	 This option provides the kernel-side support for the TRNG hardware
	 found in the security function of some PowerPC 4xx SoCs.

config CRYPTO_DEV_OMAP
	tristate "Support for OMAP crypto HW accelerators"
	depends on ARCH_OMAP2PLUS
	help
	  OMAP processors have various crypto HW accelerators. Select this if
          you want to use the OMAP modules for any of the crypto algorithms.

if CRYPTO_DEV_OMAP

config CRYPTO_DEV_OMAP_SHAM
	tristate "Support for OMAP MD5/SHA1/SHA2 hw accelerator"
	depends on ARCH_OMAP2PLUS
	select CRYPTO_SHA1
	select CRYPTO_MD5
	select CRYPTO_SHA256
	select CRYPTO_SHA512
	select CRYPTO_HMAC
	help
	  OMAP processors have MD5/SHA1/SHA2 hw accelerator. Select this if you
	  want to use the OMAP module for MD5/SHA1/SHA2 algorithms.

config CRYPTO_DEV_OMAP_AES
	tristate "Support for OMAP AES hw engine"
	depends on ARCH_OMAP2 || ARCH_OMAP3 || ARCH_OMAP2PLUS
	select CRYPTO_AES
	select CRYPTO_BLKCIPHER
	select CRYPTO_ENGINE
	select CRYPTO_CBC
	select CRYPTO_ECB
	select CRYPTO_CTR
	select CRYPTO_AEAD
	help
	  OMAP processors have AES module accelerator. Select this if you
	  want to use the OMAP module for AES algorithms.

config CRYPTO_DEV_OMAP_DES
	tristate "Support for OMAP DES/3DES hw engine"
	depends on ARCH_OMAP2PLUS
	select CRYPTO_DES
	select CRYPTO_BLKCIPHER
	select CRYPTO_ENGINE
	help
	  OMAP processors have DES/3DES module accelerator. Select this if you
	  want to use the OMAP module for DES and 3DES algorithms. Currently
	  the ECB and CBC modes of operation are supported by the driver. Also
	  accesses made on unaligned boundaries are supported.

endif # CRYPTO_DEV_OMAP

config CRYPTO_DEV_PICOXCELL
	tristate "Support for picoXcell IPSEC and Layer2 crypto engines"
	depends on (ARCH_PICOXCELL || COMPILE_TEST) && HAVE_CLK
	select CRYPTO_AEAD
	select CRYPTO_AES
	select CRYPTO_AUTHENC
	select CRYPTO_BLKCIPHER
	select CRYPTO_DES
	select CRYPTO_CBC
	select CRYPTO_ECB
	select CRYPTO_SEQIV
	help
	  This option enables support for the hardware offload engines in the
	  Picochip picoXcell SoC devices. Select this for IPSEC ESP offload
	  and for 3gpp Layer 2 ciphering support.

	  Saying m here will build a module named pipcoxcell_crypto.

config CRYPTO_DEV_SAHARA
	tristate "Support for SAHARA crypto accelerator"
	depends on ARCH_MXC && OF
	select CRYPTO_BLKCIPHER
	select CRYPTO_AES
	select CRYPTO_ECB
	help
	  This option enables support for the SAHARA HW crypto accelerator
	  found in some Freescale i.MX chips.

config CRYPTO_DEV_MXC_SCC
	tristate "Support for Freescale Security Controller (SCC)"
	depends on ARCH_MXC && OF
	select CRYPTO_BLKCIPHER
	select CRYPTO_DES
	help
	  This option enables support for the Security Controller (SCC)
	  found in Freescale i.MX25 chips.

config CRYPTO_DEV_EXYNOS_RNG
	tristate "EXYNOS HW pseudo random number generator support"
	depends on ARCH_EXYNOS || COMPILE_TEST
	depends on HAS_IOMEM
	select CRYPTO_RNG
	---help---
	  This driver provides kernel-side support through the
	  cryptographic API for the pseudo random number generator hardware
	  found on Exynos SoCs.

	  To compile this driver as a module, choose M here: the
	  module will be called exynos-rng.

	  If unsure, say Y.

config CRYPTO_DEV_S5P
	tristate "Support for Samsung S5PV210/Exynos crypto accelerator"
	depends on ARCH_S5PV210 || ARCH_EXYNOS || COMPILE_TEST
	depends on HAS_IOMEM && HAS_DMA
	select CRYPTO_AES
	select CRYPTO_BLKCIPHER
	help
	  This option allows you to have support for S5P crypto acceleration.
	  Select this to offload Samsung S5PV210 or S5PC110, Exynos from AES
	  algorithms execution.

config CRYPTO_DEV_NX
	bool "Support for IBM PowerPC Nest (NX) cryptographic acceleration"
	depends on PPC64
	help
	  This enables support for the NX hardware cryptographic accelerator
	  coprocessor that is in IBM PowerPC P7+ or later processors.  This
	  does not actually enable any drivers, it only allows you to select
	  which acceleration type (encryption and/or compression) to enable.

if CRYPTO_DEV_NX
	source "drivers/crypto/nx/Kconfig"
endif

config CRYPTO_DEV_UX500
	tristate "Driver for ST-Ericsson UX500 crypto hardware acceleration"
	depends on ARCH_U8500
	help
	  Driver for ST-Ericsson UX500 crypto engine.

if CRYPTO_DEV_UX500
	source "drivers/crypto/ux500/Kconfig"
endif # if CRYPTO_DEV_UX500

config CRYPTO_DEV_BFIN_CRC
	tristate "Support for Blackfin CRC hardware"
	depends on BF60x
	help
	  Newer Blackfin processors have CRC hardware. Select this if you
	  want to use the Blackfin CRC module.

config CRYPTO_DEV_ATMEL_AUTHENC
	tristate "Support for Atmel IPSEC/SSL hw accelerator"
	depends on HAS_DMA
	depends on ARCH_AT91 || COMPILE_TEST
	select CRYPTO_AUTHENC
	select CRYPTO_DEV_ATMEL_AES
	select CRYPTO_DEV_ATMEL_SHA
	help
	  Some Atmel processors can combine the AES and SHA hw accelerators
	  to enhance support of IPSEC/SSL.
	  Select this if you want to use the Atmel modules for
	  authenc(hmac(shaX),Y(cbc)) algorithms.

config CRYPTO_DEV_ATMEL_AES
	tristate "Support for Atmel AES hw accelerator"
	depends on HAS_DMA
	depends on ARCH_AT91 || COMPILE_TEST
	select CRYPTO_AES
	select CRYPTO_AEAD
	select CRYPTO_BLKCIPHER
	help
	  Some Atmel processors have AES hw accelerator.
	  Select this if you want to use the Atmel module for
	  AES algorithms.

	  To compile this driver as a module, choose M here: the module
	  will be called atmel-aes.

config CRYPTO_DEV_ATMEL_TDES
	tristate "Support for Atmel DES/TDES hw accelerator"
	depends on HAS_DMA
	depends on ARCH_AT91 || COMPILE_TEST
	select CRYPTO_DES
	select CRYPTO_BLKCIPHER
	help
	  Some Atmel processors have DES/TDES hw accelerator.
	  Select this if you want to use the Atmel module for
	  DES/TDES algorithms.

	  To compile this driver as a module, choose M here: the module
	  will be called atmel-tdes.

config CRYPTO_DEV_ATMEL_SHA
	tristate "Support for Atmel SHA hw accelerator"
	depends on HAS_DMA
	depends on ARCH_AT91 || COMPILE_TEST
	select CRYPTO_HASH
	help
	  Some Atmel processors have SHA1/SHA224/SHA256/SHA384/SHA512
	  hw accelerator.
	  Select this if you want to use the Atmel module for
	  SHA1/SHA224/SHA256/SHA384/SHA512 algorithms.

	  To compile this driver as a module, choose M here: the module
	  will be called atmel-sha.

config CRYPTO_DEV_ATMEL_ECC
	tristate "Support for Microchip / Atmel ECC hw accelerator"
	depends on ARCH_AT91 || COMPILE_TEST
	depends on I2C
	select CRYPTO_ECDH
	select CRC16
	help
	  Microhip / Atmel ECC hw accelerator.
	  Select this if you want to use the Microchip / Atmel module for
	  ECDH algorithm.

	  To compile this driver as a module, choose M here: the module
	  will be called atmel-ecc.

config CRYPTO_DEV_CCP
	bool "Support for AMD Secure Processor"
	depends on ((X86 && PCI) || (ARM64 && (OF_ADDRESS || ACPI))) && HAS_IOMEM
	help
	  The AMD Secure Processor provides support for the Cryptographic Coprocessor
	  (CCP) and the Platform Security Processor (PSP) devices.

if CRYPTO_DEV_CCP
	source "drivers/crypto/ccp/Kconfig"
endif

config CRYPTO_DEV_MXS_DCP
	tristate "Support for Freescale MXS DCP"
	depends on (ARCH_MXS || ARCH_MXC)
	select STMP_DEVICE
	select CRYPTO_CBC
	select CRYPTO_ECB
	select CRYPTO_AES
	select CRYPTO_BLKCIPHER
	select CRYPTO_HASH
	help
	  The Freescale i.MX23/i.MX28 has SHA1/SHA256 and AES128 CBC/ECB
	  co-processor on the die.

	  To compile this driver as a module, choose M here: the module
	  will be called mxs-dcp.

source "drivers/crypto/qat/Kconfig"
source "drivers/crypto/cavium/cpt/Kconfig"
source "drivers/crypto/cavium/nitrox/Kconfig"

config CRYPTO_DEV_CAVIUM_ZIP
	tristate "Cavium ZIP driver"
	depends on PCI && 64BIT && (ARM64 || COMPILE_TEST)
	---help---
	  Select this option if you want to enable compression/decompression
	  acceleration on Cavium's ARM based SoCs

config CRYPTO_DEV_QCE
	tristate "Qualcomm crypto engine accelerator"
	depends on (ARCH_QCOM || COMPILE_TEST) && HAS_DMA && HAS_IOMEM
	select CRYPTO_AES
	select CRYPTO_DES
	select CRYPTO_ECB
	select CRYPTO_CBC
	select CRYPTO_XTS
	select CRYPTO_CTR
	select CRYPTO_BLKCIPHER
	help
	  This driver supports Qualcomm crypto engine accelerator
	  hardware. To compile this driver as a module, choose M here. The
	  module will be called qcrypto.

config CRYPTO_DEV_VMX
	bool "Support for VMX cryptographic acceleration instructions"
	depends on PPC64 && VSX
	help
	  Support for VMX cryptographic acceleration instructions.

source "drivers/crypto/vmx/Kconfig"

config CRYPTO_DEV_IMGTEC_HASH
	tristate "Imagination Technologies hardware hash accelerator"
	depends on MIPS || COMPILE_TEST
	depends on HAS_DMA
	select CRYPTO_MD5
	select CRYPTO_SHA1
	select CRYPTO_SHA256
	select CRYPTO_HASH
	help
	  This driver interfaces with the Imagination Technologies
	  hardware hash accelerator. Supporting MD5/SHA1/SHA224/SHA256
	  hashing algorithms.

config CRYPTO_DEV_SUN4I_SS
	tristate "Support for Allwinner Security System cryptographic accelerator"
	depends on ARCH_SUNXI && !64BIT
	select CRYPTO_MD5
	select CRYPTO_SHA1
	select CRYPTO_AES
	select CRYPTO_DES
	select CRYPTO_BLKCIPHER
	help
	  Some Allwinner SoC have a crypto accelerator named
	  Security System. Select this if you want to use it.
	  The Security System handle AES/DES/3DES ciphers in CBC mode
	  and SHA1 and MD5 hash algorithms.

	  To compile this driver as a module, choose M here: the module
	  will be called sun4i-ss.

config CRYPTO_DEV_SUN4I_SS_PRNG
	bool "Support for Allwinner Security System PRNG"
	depends on CRYPTO_DEV_SUN4I_SS
	select CRYPTO_RNG
	help
	  Select this option if you want to provide kernel-side support for
	  the Pseudo-Random Number Generator found in the Security System.

config CRYPTO_DEV_ROCKCHIP
	tristate "Rockchip's Cryptographic Engine driver"
	depends on OF && ARCH_ROCKCHIP
	select CRYPTO_AES
	select CRYPTO_DES
	select CRYPTO_MD5
	select CRYPTO_SHA1
	select CRYPTO_SHA256
	select CRYPTO_HASH
	select CRYPTO_BLKCIPHER

	help
	  This driver interfaces with the hardware crypto accelerator.
	  Supporting cbc/ecb chainmode, and aes/des/des3_ede cipher mode.

<<<<<<< HEAD
config CRYPTO_DEV_ZYNQMP_SHA3
	tristate "Support for Xilinx ZynqMP SHA3 hw accelerator"
	depends on ARCH_ZYNQMP || COMPILE_TEST
	select CRYPTO_HASH
	help
	  ZynqMP processors have Keccak-SHA384 hw accelerator.

	  Select this if you want to use the ZynqMP module for
	  Keccak-SHA384 algorithms.

config CRYPTO_DEV_XILINX_RSA
	tristate "Support for Xilinx ZynqMP RSA hw accelerator"
	depends on ARCH_ZYNQMP || COMPILE_TEST
	select CRYPTO_AES
	select CRYPTO_BLKCIPHER
	help
	  Xilinx processors have RSA module accelerator. Select this if you
	  want to use the ZynqMP module for RSA algorithms.
=======
config CRYPTO_DEV_MEDIATEK
	tristate "MediaTek's EIP97 Cryptographic Engine driver"
	depends on HAS_DMA
	depends on (ARM && ARCH_MEDIATEK) || COMPILE_TEST
	select CRYPTO_AES
	select CRYPTO_AEAD
	select CRYPTO_BLKCIPHER
	select CRYPTO_CTR
	select CRYPTO_SHA1
	select CRYPTO_SHA256
	select CRYPTO_SHA512
	select CRYPTO_HMAC
	help
	  This driver allows you to utilize the hardware crypto accelerator
	  EIP97 which can be found on the MT7623 MT2701, MT8521p, etc ....
	  Select this if you want to use it for AES/SHA1/SHA2 algorithms.

>>>>>>> bebc6082
source "drivers/crypto/chelsio/Kconfig"

source "drivers/crypto/virtio/Kconfig"

config CRYPTO_DEV_BCM_SPU
	tristate "Broadcom symmetric crypto/hash acceleration support"
	depends on ARCH_BCM_IPROC
	depends on MAILBOX
	default m
	select CRYPTO_DES
	select CRYPTO_MD5
	select CRYPTO_SHA1
	select CRYPTO_SHA256
	select CRYPTO_SHA512
	help
	  This driver provides support for Broadcom crypto acceleration using the
	  Secure Processing Unit (SPU). The SPU driver registers ablkcipher,
	  ahash, and aead algorithms with the kernel cryptographic API.

source "drivers/crypto/stm32/Kconfig"

config CRYPTO_DEV_SAFEXCEL
	tristate "Inside Secure's SafeXcel cryptographic engine driver"
	depends on HAS_DMA && OF
	depends on (ARM64 && ARCH_MVEBU) || (COMPILE_TEST && 64BIT)
	select CRYPTO_AES
	select CRYPTO_BLKCIPHER
	select CRYPTO_HASH
	select CRYPTO_HMAC
	select CRYPTO_SHA1
	select CRYPTO_SHA256
	select CRYPTO_SHA512
	help
	  This driver interfaces with the SafeXcel EIP-197 cryptographic engine
	  designed by Inside Secure. Select this if you want to use CBC/ECB
	  chain mode, AES cipher mode and SHA1/SHA224/SHA256/SHA512 hash
	  algorithms.

config CRYPTO_DEV_ARTPEC6
	tristate "Support for Axis ARTPEC-6/7 hardware crypto acceleration."
	depends on ARM && (ARCH_ARTPEC || COMPILE_TEST)
	depends on HAS_DMA
	depends on OF
	select CRYPTO_AEAD
	select CRYPTO_AES
	select CRYPTO_ALGAPI
	select CRYPTO_BLKCIPHER
	select CRYPTO_CTR
	select CRYPTO_HASH
	select CRYPTO_SHA1
	select CRYPTO_SHA256
	select CRYPTO_SHA384
	select CRYPTO_SHA512
	help
	  Enables the driver for the on-chip crypto accelerator
	  of Axis ARTPEC SoCs.

	  To compile this driver as a module, choose M here.

endif # CRYPTO_HW<|MERGE_RESOLUTION|>--- conflicted
+++ resolved
@@ -653,7 +653,6 @@
 	  This driver interfaces with the hardware crypto accelerator.
 	  Supporting cbc/ecb chainmode, and aes/des/des3_ede cipher mode.
 
-<<<<<<< HEAD
 config CRYPTO_DEV_ZYNQMP_SHA3
 	tristate "Support for Xilinx ZynqMP SHA3 hw accelerator"
 	depends on ARCH_ZYNQMP || COMPILE_TEST
@@ -672,7 +671,7 @@
 	help
 	  Xilinx processors have RSA module accelerator. Select this if you
 	  want to use the ZynqMP module for RSA algorithms.
-=======
+
 config CRYPTO_DEV_MEDIATEK
 	tristate "MediaTek's EIP97 Cryptographic Engine driver"
 	depends on HAS_DMA
@@ -690,7 +689,6 @@
 	  EIP97 which can be found on the MT7623 MT2701, MT8521p, etc ....
 	  Select this if you want to use it for AES/SHA1/SHA2 algorithms.
 
->>>>>>> bebc6082
 source "drivers/crypto/chelsio/Kconfig"
 
 source "drivers/crypto/virtio/Kconfig"
