--- conflicted
+++ resolved
@@ -36,6 +36,7 @@
 #include <linux/v4l2-dv-timings.h>
 #include <linux/videodev2.h>
 #include <linux/workqueue.h>
+#include <linux/of_graph.h>
 
 #include <media/adv7604.h>
 #include <media/v4l2-ctrls.h>
@@ -2588,16 +2589,8 @@
 };
 
 static const struct adv7604_reg_seq adv7611_recommended_settings_hdmi[] = {
-<<<<<<< HEAD
-	/* ADV7611 Register Settings Recommendations Rev 1.5, May 2014 */
-	{ ADV7604_REG(ADV7604_PAGE_CP, 0x6c), 0x00 },
-	{ ADV7604_REG(ADV7604_PAGE_HDMI, 0x9b), 0x03 },
-	{ ADV7604_REG(ADV7604_PAGE_HDMI, 0x6f), 0x08 },
-	{ ADV7604_REG(ADV7604_PAGE_HDMI, 0x85), 0x1f },
-=======
 	{ ADV7604_REG(ADV7604_PAGE_CP, 0x6c), 0x00 },
 	{ ADV7604_REG(ADV7604_PAGE_HDMI, 0x6f), 0x0c },
->>>>>>> 19583ca5
 	{ ADV7604_REG(ADV7604_PAGE_HDMI, 0x87), 0x70 },
 	{ ADV7604_REG(ADV7604_PAGE_HDMI, 0x57), 0xda },
 	{ ADV7604_REG(ADV7604_PAGE_HDMI, 0x58), 0x01 },
@@ -2680,12 +2673,7 @@
 };
 MODULE_DEVICE_TABLE(i2c, adv7604_i2c_id);
 
-<<<<<<< HEAD
-static struct of_device_id adv7604_of_id[] = {
-	{ .compatible = "adi,adv7604", .data = &adv7604_chip_info[ADV7604] },
-=======
 static struct of_device_id adv7604_of_id[] __maybe_unused = {
->>>>>>> 19583ca5
 	{ .compatible = "adi,adv7611", .data = &adv7604_chip_info[ADV7611] },
 	{ }
 };
@@ -2697,19 +2685,11 @@
 	struct device_node *endpoint;
 	struct device_node *np;
 	unsigned int flags;
-<<<<<<< HEAD
-	int ret;
-=======
->>>>>>> 19583ca5
 
 	np = state->i2c_clients[ADV7604_PAGE_IO]->dev.of_node;
 
 	/* Parse the endpoint. */
-<<<<<<< HEAD
-	endpoint = v4l2_of_get_next_endpoint(np, NULL);
-=======
 	endpoint = of_graph_get_next_endpoint(np, NULL);
->>>>>>> 19583ca5
 	if (!endpoint)
 		return -EINVAL;
 
@@ -2732,20 +2712,6 @@
 		state->pdata.op_656_range = 1;
 	}
 
-<<<<<<< HEAD
-	/* Parse device-specific properties. */
-	state->pdata.disable_pwrdnb =
-		of_property_read_bool(np, "adi,disable-power-down");
-	state->pdata.disable_cable_det_rst =
-		of_property_read_bool(np, "adi,disable-cable-reset");
-
-	ret = of_property_read_u32(np, "adi,default-input",
-				   &state->pdata.default_input);
-	if (ret < 0)
-		state->pdata.default_input = -1;
-
-=======
->>>>>>> 19583ca5
 	/* Disable the interrupt for now as no DT-based board uses it. */
 	state->pdata.int1_config = ADV7604_INT1_CONFIG_DISABLED;
 
@@ -2763,14 +2729,10 @@
 	state->pdata.i2c_addresses[ADV7604_PAGE_CP] = 0x22;
 	state->pdata.i2c_addresses[ADV7604_PAGE_VDP] = 0x24;
 
-<<<<<<< HEAD
-	/* HACK: Hardcode the remaining platform data fields. */
-=======
 	/* Hardcode the remaining platform data fields. */
 	state->pdata.disable_pwrdnb = 0;
 	state->pdata.disable_cable_det_rst = 0;
 	state->pdata.default_input = -1;
->>>>>>> 19583ca5
 	state->pdata.blank_data = 1;
 	state->pdata.alt_data_sat = 1;
 	state->pdata.op_format_mode_sel = ADV7604_OP_FORMAT_MODE0;
