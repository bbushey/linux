--- conflicted
+++ resolved
@@ -22,10 +22,7 @@
 #include <linux/of_device.h>
 #include <linux/of_platform.h>
 #include <linux/clk.h>
-<<<<<<< HEAD
 #include <linux/pm_runtime.h>
-=======
->>>>>>> 84df9525
 
 #define ULITE_NAME		"ttyUL"
 #define ULITE_MAJOR		204
@@ -71,11 +68,6 @@
 	struct uart_driver *ulite_uart_driver;
 };
 
-struct uartlite_data {
-	const struct uartlite_reg_ops *reg_ops;
-	struct clk *clk;
-};
-
 struct uartlite_reg_ops {
 	u32 (*in)(void __iomem *addr);
 	void (*out)(u32 val, void __iomem *addr);
@@ -398,8 +390,7 @@
 }
 
 static void ulite_pm(struct uart_port *port, unsigned int state,
-<<<<<<< HEAD
-	      unsigned int oldstate)
+		     unsigned int oldstate)
 {
 	if (!state) {
 		pm_runtime_get_sync(port->dev);
@@ -407,16 +398,6 @@
 		pm_runtime_mark_last_busy(port->dev);
 		pm_runtime_put_autosuspend(port->dev);
 	}
-=======
-		     unsigned int oldstate)
-{
-	struct uartlite_data *pdata = port->private_data;
-
-	if (!state)
-		clk_enable(pdata->clk);
-	else
-		clk_disable(pdata->clk);
->>>>>>> 84df9525
 }
 
 #ifdef CONFIG_CONSOLE_POLL
@@ -611,11 +592,7 @@
  * Returns: 0 on success, <0 otherwise
  */
 static int ulite_assign(struct device *dev, int id, u32 base, int irq,
-<<<<<<< HEAD
-		struct uartlite_data *pdata)
-=======
 			struct uartlite_data *pdata)
->>>>>>> 84df9525
 {
 	struct uart_port *port;
 	int rc;
@@ -636,10 +613,6 @@
 	port->flags = UPF_BOOT_AUTOCONF;
 	port->dev = dev;
 	port->type = PORT_UNKNOWN;
-<<<<<<< HEAD
-=======
-	port->line = id;
->>>>>>> 84df9525
 	port->private_data = pdata;
 
 	dev_set_drvdata(dev, port);
@@ -702,16 +675,10 @@
 static int __maybe_unused ulite_suspend(struct device *dev)
 {
 	struct uart_port *port = dev_get_drvdata(dev);
-<<<<<<< HEAD
 	struct uartlite_data *pdata = port->private_data;
 
 	if (port)
 		uart_suspend_port(pdata->ulite_uart_driver, port);
-=======
-
-	if (port)
-		uart_suspend_port(&ulite_uart_driver, port);
->>>>>>> 84df9525
 
 	return 0;
 }
@@ -725,21 +692,14 @@
 static int __maybe_unused ulite_resume(struct device *dev)
 {
 	struct uart_port *port = dev_get_drvdata(dev);
-<<<<<<< HEAD
 	struct uartlite_data *pdata = port->private_data;
 
 	if (port)
 		uart_resume_port(pdata->ulite_uart_driver, port);
-=======
-
-	if (port)
-		uart_resume_port(&ulite_uart_driver, port);
->>>>>>> 84df9525
 
 	return 0;
 }
 
-<<<<<<< HEAD
 static int __maybe_unused ulite_runtime_suspend(struct device *dev)
 {
 	struct uart_port *port = dev_get_drvdata(dev);
@@ -757,21 +717,15 @@
 	clk_enable(pdata->clk);
 	return 0;
 }
-=======
->>>>>>> 84df9525
 /* ---------------------------------------------------------------------
  * Platform bus binding
  */
 
-<<<<<<< HEAD
 static const struct dev_pm_ops ulite_pm_ops = {
 	SET_SYSTEM_SLEEP_PM_OPS(ulite_suspend, ulite_resume)
 	SET_RUNTIME_PM_OPS(ulite_runtime_suspend,
 			   ulite_runtime_resume, NULL)
 };
-=======
-static SIMPLE_DEV_PM_OPS(ulite_pm_ops, ulite_suspend, ulite_resume);
->>>>>>> 84df9525
 
 #if defined(CONFIG_OF)
 /* Match table for of_platform binding */
@@ -800,13 +754,7 @@
 
 static int ulite_get_id(struct platform_device *pdev)
 {
-<<<<<<< HEAD
 	int ret;
-=======
-	struct resource *res;
-	struct uartlite_data *pdata;
-	int irq, ret;
->>>>>>> 84df9525
 	int id = pdev->id;
 #ifdef CONFIG_OF
 	const __be32 *prop;
@@ -815,10 +763,6 @@
 	if (prop)
 		id = be32_to_cpup(prop);
 #endif
-	pdata = devm_kzalloc(&pdev->dev, sizeof(struct uartlite_data),
-			     GFP_KERNEL);
-	if (!pdata)
-		return -ENOMEM;
 
 	mutex_lock(&bitmap_lock);
 
@@ -899,7 +843,7 @@
 #endif
 
 	pdata = devm_kzalloc(&pdev->dev, sizeof(struct uartlite_data),
-			GFP_KERNEL);
+			     GFP_KERNEL);
 	if (!pdata)
 		return -ENOMEM;
 
@@ -1000,7 +944,6 @@
 	pm_runtime_put_autosuspend(&pdev->dev);
 	return 0;
 
-<<<<<<< HEAD
 err_out_clk_disable:
 	clk_disable_unprepare(pdata->clk);
 	pm_runtime_disable(&pdev->dev);
@@ -1013,34 +956,12 @@
 	clear_bit(pdata->id, bitmap);
 	mutex_unlock(&bitmap_lock);
 	return ret;
-=======
-	pdata->clk = devm_clk_get(&pdev->dev, "s_axi_aclk");
-	if (IS_ERR(pdata->clk)) {
-		if (PTR_ERR(pdata->clk) != -ENOENT)
-			return PTR_ERR(pdata->clk);
-
-		/*
-		 * Clock framework support is optional, continue on
-		 * anyways if we don't find a matching clock.
-		 */
-		pdata->clk = NULL;
-	}
-
-	ret = clk_prepare(pdata->clk);
-	if (ret) {
-		dev_err(&pdev->dev, "Failed to prepare clock\n");
-		return ret;
-	}
-
-	return ulite_assign(&pdev->dev, id, res->start, irq, pdata);
->>>>>>> 84df9525
 }
 
 static int ulite_remove(struct platform_device *pdev)
 {
 	struct uart_port *port = dev_get_drvdata(&pdev->dev);
 	struct uartlite_data *pdata = port->private_data;
-<<<<<<< HEAD
 	int rc;
 
 	clk_unprepare(pdata->clk);
@@ -1059,11 +980,6 @@
 	pm_runtime_set_suspended(&pdev->dev);
 	pm_runtime_dont_use_autosuspend(&pdev->dev);
 	return rc;
-=======
-
-	clk_disable_unprepare(pdata->clk);
-	return ulite_release(&pdev->dev);
->>>>>>> 84df9525
 }
 
 /* work with hotplug and coldplug */
@@ -1086,21 +1002,7 @@
 static int __init ulite_init(void)
 {
 	pr_debug("uartlite: calling platform_driver_register()\n");
-<<<<<<< HEAD
 	return platform_driver_register(&ulite_platform_driver);
-=======
-	ret = platform_driver_register(&ulite_platform_driver);
-	if (ret)
-		goto err_plat;
-
-	return 0;
-
-err_plat:
-	uart_unregister_driver(&ulite_uart_driver);
-err_uart:
-	pr_err("registering uartlite driver failed: err=%i\n", ret);
-	return ret;
->>>>>>> 84df9525
 }
 
 static void __exit ulite_exit(void)
