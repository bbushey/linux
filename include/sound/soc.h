--- conflicted
+++ resolved
@@ -1123,16 +1123,11 @@
 	long pmdown_time;
 
 	/* CPU <--> Codec DAI links  */
-<<<<<<< HEAD
-	struct snd_soc_dai_link *dai_link;
-	int num_links;
-=======
 	struct snd_soc_dai_link *dai_link;  /* predefined links only */
 	int num_links;  /* predefined links only */
 	struct list_head dai_link_list; /* all links */
 	int num_dai_links;
 
->>>>>>> 822ad70a
 	struct list_head rtd_list;
 	int num_rtd;
 
