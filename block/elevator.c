/*
 *  Block device elevator/IO-scheduler.
 *
 *  Copyright (C) 2000 Andrea Arcangeli <andrea@suse.de> SuSE
 *
 * 30042000 Jens Axboe <axboe@kernel.dk> :
 *
 * Split the elevator a bit so that it is possible to choose a different
 * one or even write a new "plug in". There are three pieces:
 * - elevator_fn, inserts a new request in the queue list
 * - elevator_merge_fn, decides whether a new buffer can be merged with
 *   an existing request
 * - elevator_dequeue_fn, called when a request is taken off the active list
 *
 * 20082000 Dave Jones <davej@suse.de> :
 * Removed tests for max-bomb-segments, which was breaking elvtune
 *  when run without -bN
 *
 * Jens:
 * - Rework again to work with bio instead of buffer_heads
 * - loose bi_dev comparisons, partition handling is right now
 * - completely modularize elevator setup and teardown
 *
 */
#include <linux/kernel.h>
#include <linux/fs.h>
#include <linux/blkdev.h>
#include <linux/elevator.h>
#include <linux/bio.h>
#include <linux/module.h>
#include <linux/slab.h>
#include <linux/init.h>
#include <linux/compiler.h>
#include <linux/delay.h>
#include <linux/blktrace_api.h>
#include <linux/hash.h>
#include <linux/uaccess.h>

#include <trace/events/block.h>

#include "blk.h"

static DEFINE_SPINLOCK(elv_list_lock);
static LIST_HEAD(elv_list);

/*
 * Merge hash stuff.
 */
static const int elv_hash_shift = 6;
#define ELV_HASH_BLOCK(sec)	((sec) >> 3)
#define ELV_HASH_FN(sec)	\
		(hash_long(ELV_HASH_BLOCK((sec)), elv_hash_shift))
#define ELV_HASH_ENTRIES	(1 << elv_hash_shift)
#define rq_hash_key(rq)		(blk_rq_pos(rq) + blk_rq_sectors(rq))

/*
 * Query io scheduler to see if the current process issuing bio may be
 * merged with rq.
 */
static int elv_iosched_allow_merge(struct request *rq, struct bio *bio)
{
	struct request_queue *q = rq->q;
	struct elevator_queue *e = q->elevator;

	if (e->ops->elevator_allow_merge_fn)
		return e->ops->elevator_allow_merge_fn(q, rq, bio);

	return 1;
}

/*
 * can we safely merge with this request?
 */
int elv_rq_merge_ok(struct request *rq, struct bio *bio)
{
	if (!rq_mergeable(rq))
		return 0;

	/*
	 * Don't merge file system requests and discard requests
	 */
	if ((bio->bi_rw & REQ_DISCARD) != (rq->bio->bi_rw & REQ_DISCARD))
		return 0;

	/*
	 * Don't merge discard requests and secure discard requests
	 */
	if ((bio->bi_rw & REQ_SECURE) != (rq->bio->bi_rw & REQ_SECURE))
		return 0;

	/*
	 * different data direction or already started, don't merge
	 */
	if (bio_data_dir(bio) != rq_data_dir(rq))
		return 0;

	/*
	 * must be same device and not a special request
	 */
	if (rq->rq_disk != bio->bi_bdev->bd_disk || rq->special)
		return 0;

	/*
	 * only merge integrity protected bio into ditto rq
	 */
	if (bio_integrity(bio) != blk_integrity_rq(rq))
		return 0;

	if (!elv_iosched_allow_merge(rq, bio))
		return 0;

	return 1;
}
EXPORT_SYMBOL(elv_rq_merge_ok);

int elv_try_merge(struct request *__rq, struct bio *bio)
{
	int ret = ELEVATOR_NO_MERGE;

	/*
	 * we can merge and sequence is ok, check if it's possible
	 */
	if (elv_rq_merge_ok(__rq, bio)) {
		if (blk_rq_pos(__rq) + blk_rq_sectors(__rq) == bio->bi_sector)
			ret = ELEVATOR_BACK_MERGE;
		else if (blk_rq_pos(__rq) - bio_sectors(bio) == bio->bi_sector)
			ret = ELEVATOR_FRONT_MERGE;
	}

	return ret;
}

static struct elevator_type *elevator_find(const char *name)
{
	struct elevator_type *e;

	list_for_each_entry(e, &elv_list, list) {
		if (!strcmp(e->elevator_name, name))
			return e;
	}

	return NULL;
}

static void elevator_put(struct elevator_type *e)
{
	module_put(e->elevator_owner);
}

static struct elevator_type *elevator_get(const char *name)
{
	struct elevator_type *e;

	spin_lock(&elv_list_lock);

	e = elevator_find(name);
	if (!e) {
		char elv[ELV_NAME_MAX + strlen("-iosched")];

		spin_unlock(&elv_list_lock);

		snprintf(elv, sizeof(elv), "%s-iosched", name);

		request_module("%s", elv);
		spin_lock(&elv_list_lock);
		e = elevator_find(name);
	}

	if (e && !try_module_get(e->elevator_owner))
		e = NULL;

	spin_unlock(&elv_list_lock);

	return e;
}

static void *elevator_init_queue(struct request_queue *q,
				 struct elevator_queue *eq)
{
	return eq->ops->elevator_init_fn(q);
}

static void elevator_attach(struct request_queue *q, struct elevator_queue *eq,
			   void *data)
{
	q->elevator = eq;
	eq->elevator_data = data;
}

static char chosen_elevator[16];

static int __init elevator_setup(char *str)
{
	/*
	 * Be backwards-compatible with previous kernels, so users
	 * won't get the wrong elevator.
	 */
	strncpy(chosen_elevator, str, sizeof(chosen_elevator) - 1);
	return 1;
}

__setup("elevator=", elevator_setup);

static struct kobj_type elv_ktype;

static struct elevator_queue *elevator_alloc(struct request_queue *q,
				  struct elevator_type *e)
{
	struct elevator_queue *eq;
	int i;

	eq = kmalloc_node(sizeof(*eq), GFP_KERNEL | __GFP_ZERO, q->node);
	if (unlikely(!eq))
		goto err;

	eq->ops = &e->ops;
	eq->elevator_type = e;
	kobject_init(&eq->kobj, &elv_ktype);
	mutex_init(&eq->sysfs_lock);

	eq->hash = kmalloc_node(sizeof(struct hlist_head) * ELV_HASH_ENTRIES,
					GFP_KERNEL, q->node);
	if (!eq->hash)
		goto err;

	for (i = 0; i < ELV_HASH_ENTRIES; i++)
		INIT_HLIST_HEAD(&eq->hash[i]);

	return eq;
err:
	kfree(eq);
	elevator_put(e);
	return NULL;
}

static void elevator_release(struct kobject *kobj)
{
	struct elevator_queue *e;

	e = container_of(kobj, struct elevator_queue, kobj);
	elevator_put(e->elevator_type);
	kfree(e->hash);
	kfree(e);
}

int elevator_init(struct request_queue *q, char *name)
{
	struct elevator_type *e = NULL;
	struct elevator_queue *eq;
	void *data;

	if (unlikely(q->elevator))
		return 0;

	INIT_LIST_HEAD(&q->queue_head);
	q->last_merge = NULL;
	q->end_sector = 0;
	q->boundary_rq = NULL;

	if (name) {
		e = elevator_get(name);
		if (!e)
			return -EINVAL;
	}

	if (!e && *chosen_elevator) {
		e = elevator_get(chosen_elevator);
		if (!e)
			printk(KERN_ERR "I/O scheduler %s not found\n",
							chosen_elevator);
	}

	if (!e) {
		e = elevator_get(CONFIG_DEFAULT_IOSCHED);
		if (!e) {
			printk(KERN_ERR
				"Default I/O scheduler not found. " \
				"Using noop.\n");
			e = elevator_get("noop");
		}
	}

	eq = elevator_alloc(q, e);
	if (!eq)
		return -ENOMEM;

	data = elevator_init_queue(q, eq);
	if (!data) {
		kobject_put(&eq->kobj);
		return -ENOMEM;
	}

	elevator_attach(q, eq, data);
	return 0;
}
EXPORT_SYMBOL(elevator_init);

void elevator_exit(struct elevator_queue *e)
{
	mutex_lock(&e->sysfs_lock);
	if (e->ops->elevator_exit_fn)
		e->ops->elevator_exit_fn(e);
	e->ops = NULL;
	mutex_unlock(&e->sysfs_lock);

	kobject_put(&e->kobj);
}
EXPORT_SYMBOL(elevator_exit);

static inline void __elv_rqhash_del(struct request *rq)
{
	hlist_del_init(&rq->hash);
}

static void elv_rqhash_del(struct request_queue *q, struct request *rq)
{
	if (ELV_ON_HASH(rq))
		__elv_rqhash_del(rq);
}

static void elv_rqhash_add(struct request_queue *q, struct request *rq)
{
	struct elevator_queue *e = q->elevator;

	BUG_ON(ELV_ON_HASH(rq));
	hlist_add_head(&rq->hash, &e->hash[ELV_HASH_FN(rq_hash_key(rq))]);
}

static void elv_rqhash_reposition(struct request_queue *q, struct request *rq)
{
	__elv_rqhash_del(rq);
	elv_rqhash_add(q, rq);
}

static struct request *elv_rqhash_find(struct request_queue *q, sector_t offset)
{
	struct elevator_queue *e = q->elevator;
	struct hlist_head *hash_list = &e->hash[ELV_HASH_FN(offset)];
	struct hlist_node *entry, *next;
	struct request *rq;

	hlist_for_each_entry_safe(rq, entry, next, hash_list, hash) {
		BUG_ON(!ELV_ON_HASH(rq));

		if (unlikely(!rq_mergeable(rq))) {
			__elv_rqhash_del(rq);
			continue;
		}

		if (rq_hash_key(rq) == offset)
			return rq;
	}

	return NULL;
}

/*
 * RB-tree support functions for inserting/lookup/removal of requests
 * in a sorted RB tree.
 */
struct request *elv_rb_add(struct rb_root *root, struct request *rq)
{
	struct rb_node **p = &root->rb_node;
	struct rb_node *parent = NULL;
	struct request *__rq;

	while (*p) {
		parent = *p;
		__rq = rb_entry(parent, struct request, rb_node);

		if (blk_rq_pos(rq) < blk_rq_pos(__rq))
			p = &(*p)->rb_left;
		else if (blk_rq_pos(rq) > blk_rq_pos(__rq))
			p = &(*p)->rb_right;
		else
			return __rq;
	}

	rb_link_node(&rq->rb_node, parent, p);
	rb_insert_color(&rq->rb_node, root);
	return NULL;
}
EXPORT_SYMBOL(elv_rb_add);

void elv_rb_del(struct rb_root *root, struct request *rq)
{
	BUG_ON(RB_EMPTY_NODE(&rq->rb_node));
	rb_erase(&rq->rb_node, root);
	RB_CLEAR_NODE(&rq->rb_node);
}
EXPORT_SYMBOL(elv_rb_del);

struct request *elv_rb_find(struct rb_root *root, sector_t sector)
{
	struct rb_node *n = root->rb_node;
	struct request *rq;

	while (n) {
		rq = rb_entry(n, struct request, rb_node);

		if (sector < blk_rq_pos(rq))
			n = n->rb_left;
		else if (sector > blk_rq_pos(rq))
			n = n->rb_right;
		else
			return rq;
	}

	return NULL;
}
EXPORT_SYMBOL(elv_rb_find);

/*
 * Insert rq into dispatch queue of q.  Queue lock must be held on
 * entry.  rq is sort instead into the dispatch queue. To be used by
 * specific elevators.
 */
void elv_dispatch_sort(struct request_queue *q, struct request *rq)
{
	sector_t boundary;
	struct list_head *entry;
	int stop_flags;

	BUG_ON(rq->cmd_flags & REQ_ON_PLUG);

	if (q->last_merge == rq)
		q->last_merge = NULL;

	elv_rqhash_del(q, rq);

	q->nr_sorted--;

	boundary = q->end_sector;
	stop_flags = REQ_SOFTBARRIER | REQ_STARTED;
	list_for_each_prev(entry, &q->queue_head) {
		struct request *pos = list_entry_rq(entry);

		if ((rq->cmd_flags & REQ_DISCARD) !=
		    (pos->cmd_flags & REQ_DISCARD))
			break;
		if (rq_data_dir(rq) != rq_data_dir(pos))
			break;
		if (pos->cmd_flags & stop_flags)
			break;
		if (blk_rq_pos(rq) >= boundary) {
			if (blk_rq_pos(pos) < boundary)
				continue;
		} else {
			if (blk_rq_pos(pos) >= boundary)
				break;
		}
		if (blk_rq_pos(rq) >= blk_rq_pos(pos))
			break;
	}

	list_add(&rq->queuelist, entry);
}
EXPORT_SYMBOL(elv_dispatch_sort);

/*
 * Insert rq into dispatch queue of q.  Queue lock must be held on
 * entry.  rq is added to the back of the dispatch queue. To be used by
 * specific elevators.
 */
void elv_dispatch_add_tail(struct request_queue *q, struct request *rq)
{
	if (q->last_merge == rq)
		q->last_merge = NULL;

	elv_rqhash_del(q, rq);

	q->nr_sorted--;

	q->end_sector = rq_end_sector(rq);
	q->boundary_rq = rq;
	list_add_tail(&rq->queuelist, &q->queue_head);
}
EXPORT_SYMBOL(elv_dispatch_add_tail);

int elv_merge(struct request_queue *q, struct request **req, struct bio *bio)
{
	struct elevator_queue *e = q->elevator;
	struct request *__rq;
	int ret;

	/*
	 * Levels of merges:
	 * 	nomerges:  No merges at all attempted
	 * 	noxmerges: Only simple one-hit cache try
	 * 	merges:	   All merge tries attempted
	 */
	if (blk_queue_nomerges(q))
		return ELEVATOR_NO_MERGE;

	/*
	 * First try one-hit cache.
	 */
	if (q->last_merge) {
		ret = elv_try_merge(q->last_merge, bio);
		if (ret != ELEVATOR_NO_MERGE) {
			*req = q->last_merge;
			return ret;
		}
	}

	if (blk_queue_noxmerges(q))
		return ELEVATOR_NO_MERGE;

	/*
	 * See if our hash lookup can find a potential backmerge.
	 */
	__rq = elv_rqhash_find(q, bio->bi_sector);
	if (__rq && elv_rq_merge_ok(__rq, bio)) {
		*req = __rq;
		return ELEVATOR_BACK_MERGE;
	}

	if (e->ops->elevator_merge_fn)
		return e->ops->elevator_merge_fn(q, req, bio);

	return ELEVATOR_NO_MERGE;
}

/*
 * Attempt to do an insertion back merge. Only check for the case where
 * we can append 'rq' to an existing request, so we can throw 'rq' away
 * afterwards.
 *
 * Returns true if we merged, false otherwise
 */
static bool elv_attempt_insert_merge(struct request_queue *q,
				     struct request *rq)
{
	struct request *__rq;

	if (blk_queue_nomerges(q))
		return false;

	/*
	 * First try one-hit cache.
	 */
	if (q->last_merge && blk_attempt_req_merge(q, q->last_merge, rq))
		return true;

	if (blk_queue_noxmerges(q))
		return false;

	/*
	 * See if our hash lookup can find a potential backmerge.
	 */
	__rq = elv_rqhash_find(q, blk_rq_pos(rq));
	if (__rq && blk_attempt_req_merge(q, __rq, rq))
		return true;

	return false;
}

void elv_merged_request(struct request_queue *q, struct request *rq, int type)
{
	struct elevator_queue *e = q->elevator;

	if (e->ops->elevator_merged_fn)
		e->ops->elevator_merged_fn(q, rq, type);

	if (type == ELEVATOR_BACK_MERGE)
		elv_rqhash_reposition(q, rq);

	q->last_merge = rq;
}

void elv_merge_requests(struct request_queue *q, struct request *rq,
			     struct request *next)
{
	struct elevator_queue *e = q->elevator;
	const int next_sorted = next->cmd_flags & REQ_SORTED;

	if (next_sorted && e->ops->elevator_merge_req_fn)
		e->ops->elevator_merge_req_fn(q, rq, next);

	elv_rqhash_reposition(q, rq);

	if (next_sorted) {
		elv_rqhash_del(q, next);
		q->nr_sorted--;
	}

	q->last_merge = rq;
}

void elv_bio_merged(struct request_queue *q, struct request *rq,
			struct bio *bio)
{
	struct elevator_queue *e = q->elevator;

	if (e->ops->elevator_bio_merged_fn)
		e->ops->elevator_bio_merged_fn(q, rq, bio);
}

void elv_requeue_request(struct request_queue *q, struct request *rq)
{
	/*
	 * it already went through dequeue, we need to decrement the
	 * in_flight count again
	 */
	if (blk_account_rq(rq)) {
		q->in_flight[rq_is_sync(rq)]--;
		if (rq->cmd_flags & REQ_SORTED)
			elv_deactivate_rq(q, rq);
	}

	rq->cmd_flags &= ~REQ_STARTED;

	__elv_add_request(q, rq, ELEVATOR_INSERT_REQUEUE);
}

void elv_drain_elevator(struct request_queue *q)
{
	static int printed;
	while (q->elevator->ops->elevator_dispatch_fn(q, 1))
		;
	if (q->nr_sorted == 0)
		return;
	if (printed++ < 10) {
		printk(KERN_ERR "%s: forced dispatching is broken "
		       "(nr_sorted=%u), please report this\n",
		       q->elevator->elevator_type->elevator_name, q->nr_sorted);
	}
}

/*
 * Call with queue lock held, interrupts disabled
 */
void elv_quiesce_start(struct request_queue *q)
{
	if (!q->elevator)
		return;

	queue_flag_set(QUEUE_FLAG_ELVSWITCH, q);

	/*
	 * make sure we don't have any requests in flight
	 */
	elv_drain_elevator(q);
	while (q->rq.elvpriv) {
		__blk_run_queue(q, false);
		spin_unlock_irq(q->queue_lock);
		msleep(10);
		spin_lock_irq(q->queue_lock);
		elv_drain_elevator(q);
	}
}

void elv_quiesce_end(struct request_queue *q)
{
	queue_flag_clear(QUEUE_FLAG_ELVSWITCH, q);
}

void __elv_add_request(struct request_queue *q, struct request *rq, int where)
{
	trace_block_rq_insert(q, rq);

	rq->q = q;

	BUG_ON(rq->cmd_flags & REQ_ON_PLUG);

	if (rq->cmd_flags & REQ_SOFTBARRIER) {
		/* barriers are scheduling boundary, update end_sector */
		if (rq->cmd_type == REQ_TYPE_FS ||
		    (rq->cmd_flags & REQ_DISCARD)) {
			q->end_sector = rq_end_sector(rq);
			q->boundary_rq = rq;
		}
	} else if (!(rq->cmd_flags & REQ_ELVPRIV) &&
<<<<<<< HEAD
		    where == ELEVATOR_INSERT_SORT)
=======
		    (where == ELEVATOR_INSERT_SORT ||
		     where == ELEVATOR_INSERT_SORT_MERGE))
>>>>>>> d762f438
		where = ELEVATOR_INSERT_BACK;

	switch (where) {
	case ELEVATOR_INSERT_REQUEUE:
	case ELEVATOR_INSERT_FRONT:
		rq->cmd_flags |= REQ_SOFTBARRIER;
		list_add(&rq->queuelist, &q->queue_head);
		break;

	case ELEVATOR_INSERT_BACK:
		rq->cmd_flags |= REQ_SOFTBARRIER;
		elv_drain_elevator(q);
		list_add_tail(&rq->queuelist, &q->queue_head);
		/*
		 * We kick the queue here for the following reasons.
		 * - The elevator might have returned NULL previously
		 *   to delay requests and returned them now.  As the
		 *   queue wasn't empty before this request, ll_rw_blk
		 *   won't run the queue on return, resulting in hang.
		 * - Usually, back inserted requests won't be merged
		 *   with anything.  There's no point in delaying queue
		 *   processing.
		 */
		__blk_run_queue(q, false);
		break;

	case ELEVATOR_INSERT_SORT_MERGE:
		/*
		 * If we succeed in merging this request with one in the
		 * queue already, we are done - rq has now been freed,
		 * so no need to do anything further.
		 */
		if (elv_attempt_insert_merge(q, rq))
			break;
	case ELEVATOR_INSERT_SORT:
		BUG_ON(rq->cmd_type != REQ_TYPE_FS &&
		       !(rq->cmd_flags & REQ_DISCARD));
		rq->cmd_flags |= REQ_SORTED;
		q->nr_sorted++;
		if (rq_mergeable(rq)) {
			elv_rqhash_add(q, rq);
			if (!q->last_merge)
				q->last_merge = rq;
		}

		/*
		 * Some ioscheds (cfq) run q->request_fn directly, so
		 * rq cannot be accessed after calling
		 * elevator_add_req_fn.
		 */
		q->elevator->ops->elevator_add_req_fn(q, rq);
		break;

	case ELEVATOR_INSERT_FLUSH:
		rq->cmd_flags |= REQ_SOFTBARRIER;
		blk_insert_flush(rq);
		break;
	default:
		printk(KERN_ERR "%s: bad insertion point %d\n",
		       __func__, where);
		BUG();
	}
}
EXPORT_SYMBOL(__elv_add_request);

void elv_add_request(struct request_queue *q, struct request *rq, int where)
{
	unsigned long flags;

	spin_lock_irqsave(q->queue_lock, flags);
	__elv_add_request(q, rq, where);
	spin_unlock_irqrestore(q->queue_lock, flags);
}
EXPORT_SYMBOL(elv_add_request);

struct request *elv_latter_request(struct request_queue *q, struct request *rq)
{
	struct elevator_queue *e = q->elevator;

	if (e->ops->elevator_latter_req_fn)
		return e->ops->elevator_latter_req_fn(q, rq);
	return NULL;
}

struct request *elv_former_request(struct request_queue *q, struct request *rq)
{
	struct elevator_queue *e = q->elevator;

	if (e->ops->elevator_former_req_fn)
		return e->ops->elevator_former_req_fn(q, rq);
	return NULL;
}

int elv_set_request(struct request_queue *q, struct request *rq, gfp_t gfp_mask)
{
	struct elevator_queue *e = q->elevator;

	if (e->ops->elevator_set_req_fn)
		return e->ops->elevator_set_req_fn(q, rq, gfp_mask);

	rq->elevator_private[0] = NULL;
	return 0;
}

void elv_put_request(struct request_queue *q, struct request *rq)
{
	struct elevator_queue *e = q->elevator;

	if (e->ops->elevator_put_req_fn)
		e->ops->elevator_put_req_fn(rq);
}

int elv_may_queue(struct request_queue *q, int rw)
{
	struct elevator_queue *e = q->elevator;

	if (e->ops->elevator_may_queue_fn)
		return e->ops->elevator_may_queue_fn(q, rw);

	return ELV_MQUEUE_MAY;
}

void elv_abort_queue(struct request_queue *q)
{
	struct request *rq;

	blk_abort_flushes(q);

	while (!list_empty(&q->queue_head)) {
		rq = list_entry_rq(q->queue_head.next);
		rq->cmd_flags |= REQ_QUIET;
		trace_block_rq_abort(q, rq);
		/*
		 * Mark this request as started so we don't trigger
		 * any debug logic in the end I/O path.
		 */
		blk_start_request(rq);
		__blk_end_request_all(rq, -EIO);
	}
}
EXPORT_SYMBOL(elv_abort_queue);

void elv_completed_request(struct request_queue *q, struct request *rq)
{
	struct elevator_queue *e = q->elevator;

	/*
	 * request is released from the driver, io must be done
	 */
	if (blk_account_rq(rq)) {
		q->in_flight[rq_is_sync(rq)]--;
		if ((rq->cmd_flags & REQ_SORTED) &&
		    e->ops->elevator_completed_req_fn)
			e->ops->elevator_completed_req_fn(q, rq);
	}
}

#define to_elv(atr) container_of((atr), struct elv_fs_entry, attr)

static ssize_t
elv_attr_show(struct kobject *kobj, struct attribute *attr, char *page)
{
	struct elv_fs_entry *entry = to_elv(attr);
	struct elevator_queue *e;
	ssize_t error;

	if (!entry->show)
		return -EIO;

	e = container_of(kobj, struct elevator_queue, kobj);
	mutex_lock(&e->sysfs_lock);
	error = e->ops ? entry->show(e, page) : -ENOENT;
	mutex_unlock(&e->sysfs_lock);
	return error;
}

static ssize_t
elv_attr_store(struct kobject *kobj, struct attribute *attr,
	       const char *page, size_t length)
{
	struct elv_fs_entry *entry = to_elv(attr);
	struct elevator_queue *e;
	ssize_t error;

	if (!entry->store)
		return -EIO;

	e = container_of(kobj, struct elevator_queue, kobj);
	mutex_lock(&e->sysfs_lock);
	error = e->ops ? entry->store(e, page, length) : -ENOENT;
	mutex_unlock(&e->sysfs_lock);
	return error;
}

static const struct sysfs_ops elv_sysfs_ops = {
	.show	= elv_attr_show,
	.store	= elv_attr_store,
};

static struct kobj_type elv_ktype = {
	.sysfs_ops	= &elv_sysfs_ops,
	.release	= elevator_release,
};

int elv_register_queue(struct request_queue *q)
{
	struct elevator_queue *e = q->elevator;
	int error;

	error = kobject_add(&e->kobj, &q->kobj, "%s", "iosched");
	if (!error) {
		struct elv_fs_entry *attr = e->elevator_type->elevator_attrs;
		if (attr) {
			while (attr->attr.name) {
				if (sysfs_create_file(&e->kobj, &attr->attr))
					break;
				attr++;
			}
		}
		kobject_uevent(&e->kobj, KOBJ_ADD);
		e->registered = 1;
	}
	return error;
}
EXPORT_SYMBOL(elv_register_queue);

static void __elv_unregister_queue(struct elevator_queue *e)
{
	kobject_uevent(&e->kobj, KOBJ_REMOVE);
	kobject_del(&e->kobj);
	e->registered = 0;
}

void elv_unregister_queue(struct request_queue *q)
{
	if (q)
		__elv_unregister_queue(q->elevator);
}
EXPORT_SYMBOL(elv_unregister_queue);

void elv_register(struct elevator_type *e)
{
	char *def = "";

	spin_lock(&elv_list_lock);
	BUG_ON(elevator_find(e->elevator_name));
	list_add_tail(&e->list, &elv_list);
	spin_unlock(&elv_list_lock);

	if (!strcmp(e->elevator_name, chosen_elevator) ||
			(!*chosen_elevator &&
			 !strcmp(e->elevator_name, CONFIG_DEFAULT_IOSCHED)))
				def = " (default)";

	printk(KERN_INFO "io scheduler %s registered%s\n", e->elevator_name,
								def);
}
EXPORT_SYMBOL_GPL(elv_register);

void elv_unregister(struct elevator_type *e)
{
	struct task_struct *g, *p;

	/*
	 * Iterate every thread in the process to remove the io contexts.
	 */
	if (e->ops.trim) {
		read_lock(&tasklist_lock);
		do_each_thread(g, p) {
			task_lock(p);
			if (p->io_context)
				e->ops.trim(p->io_context);
			task_unlock(p);
		} while_each_thread(g, p);
		read_unlock(&tasklist_lock);
	}

	spin_lock(&elv_list_lock);
	list_del_init(&e->list);
	spin_unlock(&elv_list_lock);
}
EXPORT_SYMBOL_GPL(elv_unregister);

/*
 * switch to new_e io scheduler. be careful not to introduce deadlocks -
 * we don't free the old io scheduler, before we have allocated what we
 * need for the new one. this way we have a chance of going back to the old
 * one, if the new one fails init for some reason.
 */
static int elevator_switch(struct request_queue *q, struct elevator_type *new_e)
{
	struct elevator_queue *old_elevator, *e;
	void *data;
	int err;

	/*
	 * Allocate new elevator
	 */
	e = elevator_alloc(q, new_e);
	if (!e)
		return -ENOMEM;

	data = elevator_init_queue(q, e);
	if (!data) {
		kobject_put(&e->kobj);
		return -ENOMEM;
	}

	/*
	 * Turn on BYPASS and drain all requests w/ elevator private data
	 */
	spin_lock_irq(q->queue_lock);
	elv_quiesce_start(q);

	/*
	 * Remember old elevator.
	 */
	old_elevator = q->elevator;

	/*
	 * attach and start new elevator
	 */
	elevator_attach(q, e, data);

	spin_unlock_irq(q->queue_lock);

	if (old_elevator->registered) {
		__elv_unregister_queue(old_elevator);

		err = elv_register_queue(q);
		if (err)
			goto fail_register;
	}

	/*
	 * finally exit old elevator and turn off BYPASS.
	 */
	elevator_exit(old_elevator);
	spin_lock_irq(q->queue_lock);
	elv_quiesce_end(q);
	spin_unlock_irq(q->queue_lock);

	blk_add_trace_msg(q, "elv switch: %s", e->elevator_type->elevator_name);

	return 0;

fail_register:
	/*
	 * switch failed, exit the new io scheduler and reattach the old
	 * one again (along with re-adding the sysfs dir)
	 */
	elevator_exit(e);
	q->elevator = old_elevator;
	elv_register_queue(q);

	spin_lock_irq(q->queue_lock);
	queue_flag_clear(QUEUE_FLAG_ELVSWITCH, q);
	spin_unlock_irq(q->queue_lock);

	return err;
}

/*
 * Switch this queue to the given IO scheduler.
 */
int elevator_change(struct request_queue *q, const char *name)
{
	char elevator_name[ELV_NAME_MAX];
	struct elevator_type *e;

	if (!q->elevator)
		return -ENXIO;

	strlcpy(elevator_name, name, sizeof(elevator_name));
	e = elevator_get(strstrip(elevator_name));
	if (!e) {
		printk(KERN_ERR "elevator: type %s not found\n", elevator_name);
		return -EINVAL;
	}

	if (!strcmp(elevator_name, q->elevator->elevator_type->elevator_name)) {
		elevator_put(e);
		return 0;
	}

	return elevator_switch(q, e);
}
EXPORT_SYMBOL(elevator_change);

ssize_t elv_iosched_store(struct request_queue *q, const char *name,
			  size_t count)
{
	int ret;

	if (!q->elevator)
		return count;

	ret = elevator_change(q, name);
	if (!ret)
		return count;

	printk(KERN_ERR "elevator: switch to %s failed\n", name);
	return ret;
}

ssize_t elv_iosched_show(struct request_queue *q, char *name)
{
	struct elevator_queue *e = q->elevator;
	struct elevator_type *elv;
	struct elevator_type *__e;
	int len = 0;

	if (!q->elevator || !blk_queue_stackable(q))
		return sprintf(name, "none\n");

	elv = e->elevator_type;

	spin_lock(&elv_list_lock);
	list_for_each_entry(__e, &elv_list, list) {
		if (!strcmp(elv->elevator_name, __e->elevator_name))
			len += sprintf(name+len, "[%s] ", elv->elevator_name);
		else
			len += sprintf(name+len, "%s ", __e->elevator_name);
	}
	spin_unlock(&elv_list_lock);

	len += sprintf(len+name, "\n");
	return len;
}

struct request *elv_rb_former_request(struct request_queue *q,
				      struct request *rq)
{
	struct rb_node *rbprev = rb_prev(&rq->rb_node);

	if (rbprev)
		return rb_entry_rq(rbprev);

	return NULL;
}
EXPORT_SYMBOL(elv_rb_former_request);

struct request *elv_rb_latter_request(struct request_queue *q,
				      struct request *rq)
{
	struct rb_node *rbnext = rb_next(&rq->rb_node);

	if (rbnext)
		return rb_entry_rq(rbnext);

	return NULL;
}
EXPORT_SYMBOL(elv_rb_latter_request);<|MERGE_RESOLUTION|>--- conflicted
+++ resolved
@@ -642,7 +642,7 @@
 	 */
 	elv_drain_elevator(q);
 	while (q->rq.elvpriv) {
-		__blk_run_queue(q, false);
+		__blk_run_queue(q);
 		spin_unlock_irq(q->queue_lock);
 		msleep(10);
 		spin_lock_irq(q->queue_lock);
@@ -671,12 +671,8 @@
 			q->boundary_rq = rq;
 		}
 	} else if (!(rq->cmd_flags & REQ_ELVPRIV) &&
-<<<<<<< HEAD
-		    where == ELEVATOR_INSERT_SORT)
-=======
 		    (where == ELEVATOR_INSERT_SORT ||
 		     where == ELEVATOR_INSERT_SORT_MERGE))
->>>>>>> d762f438
 		where = ELEVATOR_INSERT_BACK;
 
 	switch (where) {
@@ -700,7 +696,7 @@
 		 *   with anything.  There's no point in delaying queue
 		 *   processing.
 		 */
-		__blk_run_queue(q, false);
+		__blk_run_queue(q);
 		break;
 
 	case ELEVATOR_INSERT_SORT_MERGE:
