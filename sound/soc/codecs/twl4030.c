/*
 * ALSA SoC TWL4030 codec driver
 *
 * Author:      Steve Sakoman, <steve@sakoman.com>
 *
 * This program is free software; you can redistribute it and/or
 * modify it under the terms of the GNU General Public License
 * version 2 as published by the Free Software Foundation.
 *
 * This program is distributed in the hope that it will be useful, but
 * WITHOUT ANY WARRANTY; without even the implied warranty of
 * MERCHANTABILITY or FITNESS FOR A PARTICULAR PURPOSE.  See the GNU
 * General Public License for more details.
 *
 * You should have received a copy of the GNU General Public License
 * along with this program; if not, write to the Free Software
 * Foundation, Inc., 51 Franklin St, Fifth Floor, Boston, MA
 * 02110-1301 USA
 *
 */

#include <linux/module.h>
#include <linux/moduleparam.h>
#include <linux/init.h>
#include <linux/delay.h>
#include <linux/pm.h>
#include <linux/i2c.h>
#include <linux/platform_device.h>
#include <linux/of.h>
#include <linux/of_gpio.h>
#include <linux/i2c/twl.h>
#include <linux/slab.h>
#include <linux/gpio.h>
#include <sound/core.h>
#include <sound/pcm.h>
#include <sound/pcm_params.h>
#include <sound/soc.h>
#include <sound/initval.h>
#include <sound/tlv.h>

/* Register descriptions are here */
#include <linux/mfd/twl4030-audio.h>

/* TWL4030 PMBR1 Register */
#define TWL4030_PMBR1_REG		0x0D
/* TWL4030 PMBR1 Register GPIO6 mux bits */
#define TWL4030_GPIO6_PWM0_MUTE(value)	((value & 0x03) << 2)

#define TWL4030_CACHEREGNUM	(TWL4030_REG_MISC_SET_2 + 1)

/* codec private data */
struct twl4030_priv {
	unsigned int codec_powered;

	/* reference counts of AIF/APLL users */
	unsigned int apll_enabled;

	struct snd_pcm_substream *master_substream;
	struct snd_pcm_substream *slave_substream;

	unsigned int configured;
	unsigned int rate;
	unsigned int sample_bits;
	unsigned int channels;

	unsigned int sysclk;

	/* Output (with associated amp) states */
	u8 hsl_enabled, hsr_enabled;
	u8 earpiece_enabled;
	u8 predrivel_enabled, predriver_enabled;
	u8 carkitl_enabled, carkitr_enabled;
	u8 ctl_cache[TWL4030_REG_PRECKR_CTL - TWL4030_REG_EAR_CTL + 1];

	struct twl4030_codec_data *pdata;
};

static void tw4030_init_ctl_cache(struct twl4030_priv *twl4030)
{
	int i;
	u8 byte;

	for (i = TWL4030_REG_EAR_CTL; i <= TWL4030_REG_PRECKR_CTL; i++) {
		twl_i2c_read_u8(TWL4030_MODULE_AUDIO_VOICE, &byte, i);
		twl4030->ctl_cache[i - TWL4030_REG_EAR_CTL] = byte;
	}
}

static unsigned int twl4030_read(struct snd_soc_codec *codec, unsigned int reg)
{
	struct twl4030_priv *twl4030 = snd_soc_codec_get_drvdata(codec);
	u8 value = 0;

	if (reg >= TWL4030_CACHEREGNUM)
		return -EIO;

	switch (reg) {
	case TWL4030_REG_EAR_CTL:
	case TWL4030_REG_PREDL_CTL:
	case TWL4030_REG_PREDR_CTL:
	case TWL4030_REG_PRECKL_CTL:
	case TWL4030_REG_PRECKR_CTL:
	case TWL4030_REG_HS_GAIN_SET:
		value = twl4030->ctl_cache[reg - TWL4030_REG_EAR_CTL];
		break;
	default:
		twl_i2c_read_u8(TWL4030_MODULE_AUDIO_VOICE, &value, reg);
		break;
	}

	return value;
}

static bool twl4030_can_write_to_chip(struct twl4030_priv *twl4030,
				      unsigned int reg)
{
	bool write_to_reg = false;

	/* Decide if the given register can be written */
	switch (reg) {
	case TWL4030_REG_EAR_CTL:
		if (twl4030->earpiece_enabled)
			write_to_reg = true;
		break;
	case TWL4030_REG_PREDL_CTL:
		if (twl4030->predrivel_enabled)
			write_to_reg = true;
		break;
	case TWL4030_REG_PREDR_CTL:
		if (twl4030->predriver_enabled)
			write_to_reg = true;
		break;
	case TWL4030_REG_PRECKL_CTL:
		if (twl4030->carkitl_enabled)
			write_to_reg = true;
		break;
	case TWL4030_REG_PRECKR_CTL:
		if (twl4030->carkitr_enabled)
			write_to_reg = true;
		break;
	case TWL4030_REG_HS_GAIN_SET:
		if (twl4030->hsl_enabled || twl4030->hsr_enabled)
			write_to_reg = true;
		break;
	default:
		/* All other register can be written */
		write_to_reg = true;
		break;
	}

	return write_to_reg;
}

static int twl4030_write(struct snd_soc_codec *codec, unsigned int reg,
			 unsigned int value)
{
	struct twl4030_priv *twl4030 = snd_soc_codec_get_drvdata(codec);

	/* Update the ctl cache */
	switch (reg) {
	case TWL4030_REG_EAR_CTL:
	case TWL4030_REG_PREDL_CTL:
	case TWL4030_REG_PREDR_CTL:
	case TWL4030_REG_PRECKL_CTL:
	case TWL4030_REG_PRECKR_CTL:
	case TWL4030_REG_HS_GAIN_SET:
		twl4030->ctl_cache[reg - TWL4030_REG_EAR_CTL] = value;
		break;
	default:
		break;
	}

	if (twl4030_can_write_to_chip(twl4030, reg))
		return twl_i2c_write_u8(TWL4030_MODULE_AUDIO_VOICE, value, reg);

	return 0;
}

static inline void twl4030_wait_ms(int time)
{
	if (time < 60) {
		time *= 1000;
		usleep_range(time, time + 500);
	} else {
		msleep(time);
	}
}

static void twl4030_codec_enable(struct snd_soc_codec *codec, int enable)
{
	struct twl4030_priv *twl4030 = snd_soc_codec_get_drvdata(codec);
	int mode;

	if (enable == twl4030->codec_powered)
		return;

	if (enable)
		mode = twl4030_audio_enable_resource(TWL4030_AUDIO_RES_POWER);
	else
		mode = twl4030_audio_disable_resource(TWL4030_AUDIO_RES_POWER);

	if (mode >= 0)
		twl4030->codec_powered = enable;

	/* REVISIT: this delay is present in TI sample drivers */
	/* but there seems to be no TRM requirement for it     */
	udelay(10);
}

static void twl4030_setup_pdata_of(struct twl4030_codec_data *pdata,
				   struct device_node *node)
{
	int value;

	of_property_read_u32(node, "ti,digimic_delay",
			     &pdata->digimic_delay);
	of_property_read_u32(node, "ti,ramp_delay_value",
			     &pdata->ramp_delay_value);
	of_property_read_u32(node, "ti,offset_cncl_path",
			     &pdata->offset_cncl_path);
	if (!of_property_read_u32(node, "ti,hs_extmute", &value))
		pdata->hs_extmute = value;

	pdata->hs_extmute_gpio = of_get_named_gpio(node,
						   "ti,hs_extmute_gpio", 0);
	if (gpio_is_valid(pdata->hs_extmute_gpio))
		pdata->hs_extmute = 1;
}

static struct twl4030_codec_data *twl4030_get_pdata(struct snd_soc_codec *codec)
{
	struct twl4030_codec_data *pdata = dev_get_platdata(codec->dev);
	struct device_node *twl4030_codec_node = NULL;

	twl4030_codec_node = of_find_node_by_name(codec->dev->parent->of_node,
						  "codec");

	if (!pdata && twl4030_codec_node) {
		pdata = devm_kzalloc(codec->dev,
				     sizeof(struct twl4030_codec_data),
				     GFP_KERNEL);
		if (!pdata) {
			dev_err(codec->dev, "Can not allocate memory\n");
			return NULL;
		}
		twl4030_setup_pdata_of(pdata, twl4030_codec_node);
	}

	return pdata;
}

static void twl4030_init_chip(struct snd_soc_codec *codec)
{
	struct twl4030_codec_data *pdata;
	struct twl4030_priv *twl4030 = snd_soc_codec_get_drvdata(codec);
	u8 reg, byte;
	int i = 0;

	pdata = twl4030_get_pdata(codec);

	if (pdata && pdata->hs_extmute) {
		if (gpio_is_valid(pdata->hs_extmute_gpio)) {
			int ret;

			if (!pdata->hs_extmute_gpio)
				dev_warn(codec->dev,
					"Extmute GPIO is 0 is this correct?\n");

			ret = gpio_request_one(pdata->hs_extmute_gpio,
					       GPIOF_OUT_INIT_LOW,
					       "hs_extmute");
			if (ret) {
				dev_err(codec->dev,
					"Failed to get hs_extmute GPIO\n");
				pdata->hs_extmute_gpio = -1;
			}
		} else {
			u8 pin_mux;

			/* Set TWL4030 GPIO6 as EXTMUTE signal */
			twl_i2c_read_u8(TWL4030_MODULE_INTBR, &pin_mux,
					TWL4030_PMBR1_REG);
			pin_mux &= ~TWL4030_GPIO6_PWM0_MUTE(0x03);
			pin_mux |= TWL4030_GPIO6_PWM0_MUTE(0x02);
			twl_i2c_write_u8(TWL4030_MODULE_INTBR, pin_mux,
					 TWL4030_PMBR1_REG);
		}
	}

	/* Initialize the local ctl register cache */
	tw4030_init_ctl_cache(twl4030);

	/* anti-pop when changing analog gain */
	reg = twl4030_read(codec, TWL4030_REG_MISC_SET_1);
	twl4030_write(codec, TWL4030_REG_MISC_SET_1,
		      reg | TWL4030_SMOOTH_ANAVOL_EN);

	twl4030_write(codec, TWL4030_REG_OPTION,
		      TWL4030_ATXL1_EN | TWL4030_ATXR1_EN |
		      TWL4030_ARXL2_EN | TWL4030_ARXR2_EN);

	/* REG_ARXR2_APGA_CTL reset according to the TRM: 0dB, DA_EN */
	twl4030_write(codec, TWL4030_REG_ARXR2_APGA_CTL, 0x32);

	/* Machine dependent setup */
	if (!pdata)
		return;

	twl4030->pdata = pdata;

	reg = twl4030_read(codec, TWL4030_REG_HS_POPN_SET);
	reg &= ~TWL4030_RAMP_DELAY;
	reg |= (pdata->ramp_delay_value << 2);
	twl4030_write(codec, TWL4030_REG_HS_POPN_SET, reg);

	/* initiate offset cancellation */
	twl4030_codec_enable(codec, 1);

	reg = twl4030_read(codec, TWL4030_REG_ANAMICL);
	reg &= ~TWL4030_OFFSET_CNCL_SEL;
	reg |= pdata->offset_cncl_path;
	twl4030_write(codec, TWL4030_REG_ANAMICL,
		      reg | TWL4030_CNCL_OFFSET_START);

	/*
	 * Wait for offset cancellation to complete.
	 * Since this takes a while, do not slam the i2c.
	 * Start polling the status after ~20ms.
	 */
	msleep(20);
	do {
		usleep_range(1000, 2000);
		twl_set_regcache_bypass(TWL4030_MODULE_AUDIO_VOICE, true);
		twl_i2c_read_u8(TWL4030_MODULE_AUDIO_VOICE, &byte,
				TWL4030_REG_ANAMICL);
		twl_set_regcache_bypass(TWL4030_MODULE_AUDIO_VOICE, false);
	} while ((i++ < 100) &&
		 ((byte & TWL4030_CNCL_OFFSET_START) ==
		  TWL4030_CNCL_OFFSET_START));

	twl4030_codec_enable(codec, 0);
}

static void twl4030_apll_enable(struct snd_soc_codec *codec, int enable)
{
	struct twl4030_priv *twl4030 = snd_soc_codec_get_drvdata(codec);
	int status = -1;

	if (enable) {
		twl4030->apll_enabled++;
		if (twl4030->apll_enabled == 1)
			status = twl4030_audio_enable_resource(
							TWL4030_AUDIO_RES_APLL);
	} else {
		twl4030->apll_enabled--;
		if (!twl4030->apll_enabled)
			status = twl4030_audio_disable_resource(
							TWL4030_AUDIO_RES_APLL);
	}
}

/* Earpiece */
static const struct snd_kcontrol_new twl4030_dapm_earpiece_controls[] = {
	SOC_DAPM_SINGLE("Voice", TWL4030_REG_EAR_CTL, 0, 1, 0),
	SOC_DAPM_SINGLE("AudioL1", TWL4030_REG_EAR_CTL, 1, 1, 0),
	SOC_DAPM_SINGLE("AudioL2", TWL4030_REG_EAR_CTL, 2, 1, 0),
	SOC_DAPM_SINGLE("AudioR1", TWL4030_REG_EAR_CTL, 3, 1, 0),
};

/* PreDrive Left */
static const struct snd_kcontrol_new twl4030_dapm_predrivel_controls[] = {
	SOC_DAPM_SINGLE("Voice", TWL4030_REG_PREDL_CTL, 0, 1, 0),
	SOC_DAPM_SINGLE("AudioL1", TWL4030_REG_PREDL_CTL, 1, 1, 0),
	SOC_DAPM_SINGLE("AudioL2", TWL4030_REG_PREDL_CTL, 2, 1, 0),
	SOC_DAPM_SINGLE("AudioR2", TWL4030_REG_PREDL_CTL, 3, 1, 0),
};

/* PreDrive Right */
static const struct snd_kcontrol_new twl4030_dapm_predriver_controls[] = {
	SOC_DAPM_SINGLE("Voice", TWL4030_REG_PREDR_CTL, 0, 1, 0),
	SOC_DAPM_SINGLE("AudioR1", TWL4030_REG_PREDR_CTL, 1, 1, 0),
	SOC_DAPM_SINGLE("AudioR2", TWL4030_REG_PREDR_CTL, 2, 1, 0),
	SOC_DAPM_SINGLE("AudioL2", TWL4030_REG_PREDR_CTL, 3, 1, 0),
};

/* Headset Left */
static const struct snd_kcontrol_new twl4030_dapm_hsol_controls[] = {
	SOC_DAPM_SINGLE("Voice", TWL4030_REG_HS_SEL, 0, 1, 0),
	SOC_DAPM_SINGLE("AudioL1", TWL4030_REG_HS_SEL, 1, 1, 0),
	SOC_DAPM_SINGLE("AudioL2", TWL4030_REG_HS_SEL, 2, 1, 0),
};

/* Headset Right */
static const struct snd_kcontrol_new twl4030_dapm_hsor_controls[] = {
	SOC_DAPM_SINGLE("Voice", TWL4030_REG_HS_SEL, 3, 1, 0),
	SOC_DAPM_SINGLE("AudioR1", TWL4030_REG_HS_SEL, 4, 1, 0),
	SOC_DAPM_SINGLE("AudioR2", TWL4030_REG_HS_SEL, 5, 1, 0),
};

/* Carkit Left */
static const struct snd_kcontrol_new twl4030_dapm_carkitl_controls[] = {
	SOC_DAPM_SINGLE("Voice", TWL4030_REG_PRECKL_CTL, 0, 1, 0),
	SOC_DAPM_SINGLE("AudioL1", TWL4030_REG_PRECKL_CTL, 1, 1, 0),
	SOC_DAPM_SINGLE("AudioL2", TWL4030_REG_PRECKL_CTL, 2, 1, 0),
};

/* Carkit Right */
static const struct snd_kcontrol_new twl4030_dapm_carkitr_controls[] = {
	SOC_DAPM_SINGLE("Voice", TWL4030_REG_PRECKR_CTL, 0, 1, 0),
	SOC_DAPM_SINGLE("AudioR1", TWL4030_REG_PRECKR_CTL, 1, 1, 0),
	SOC_DAPM_SINGLE("AudioR2", TWL4030_REG_PRECKR_CTL, 2, 1, 0),
};

/* Handsfree Left */
static const char *twl4030_handsfreel_texts[] =
		{"Voice", "AudioL1", "AudioL2", "AudioR2"};

static SOC_ENUM_SINGLE_DECL(twl4030_handsfreel_enum,
			    TWL4030_REG_HFL_CTL, 0,
			    twl4030_handsfreel_texts);

static const struct snd_kcontrol_new twl4030_dapm_handsfreel_control =
SOC_DAPM_ENUM("Route", twl4030_handsfreel_enum);

/* Handsfree Left virtual mute */
static const struct snd_kcontrol_new twl4030_dapm_handsfreelmute_control =
	SOC_DAPM_SINGLE_VIRT("Switch", 1);

/* Handsfree Right */
static const char *twl4030_handsfreer_texts[] =
		{"Voice", "AudioR1", "AudioR2", "AudioL2"};

static SOC_ENUM_SINGLE_DECL(twl4030_handsfreer_enum,
			    TWL4030_REG_HFR_CTL, 0,
			    twl4030_handsfreer_texts);

static const struct snd_kcontrol_new twl4030_dapm_handsfreer_control =
SOC_DAPM_ENUM("Route", twl4030_handsfreer_enum);

/* Handsfree Right virtual mute */
static const struct snd_kcontrol_new twl4030_dapm_handsfreermute_control =
	SOC_DAPM_SINGLE_VIRT("Switch", 1);

/* Vibra */
/* Vibra audio path selection */
static const char *twl4030_vibra_texts[] =
		{"AudioL1", "AudioR1", "AudioL2", "AudioR2"};

static SOC_ENUM_SINGLE_DECL(twl4030_vibra_enum,
			    TWL4030_REG_VIBRA_CTL, 2,
			    twl4030_vibra_texts);

static const struct snd_kcontrol_new twl4030_dapm_vibra_control =
SOC_DAPM_ENUM("Route", twl4030_vibra_enum);

/* Vibra path selection: local vibrator (PWM) or audio driven */
static const char *twl4030_vibrapath_texts[] =
		{"Local vibrator", "Audio"};

static SOC_ENUM_SINGLE_DECL(twl4030_vibrapath_enum,
			    TWL4030_REG_VIBRA_CTL, 4,
			    twl4030_vibrapath_texts);

static const struct snd_kcontrol_new twl4030_dapm_vibrapath_control =
SOC_DAPM_ENUM("Route", twl4030_vibrapath_enum);

/* Left analog microphone selection */
static const struct snd_kcontrol_new twl4030_dapm_analoglmic_controls[] = {
	SOC_DAPM_SINGLE("Main Mic Capture Switch",
			TWL4030_REG_ANAMICL, 0, 1, 0),
	SOC_DAPM_SINGLE("Headset Mic Capture Switch",
			TWL4030_REG_ANAMICL, 1, 1, 0),
	SOC_DAPM_SINGLE("AUXL Capture Switch",
			TWL4030_REG_ANAMICL, 2, 1, 0),
	SOC_DAPM_SINGLE("Carkit Mic Capture Switch",
			TWL4030_REG_ANAMICL, 3, 1, 0),
};

/* Right analog microphone selection */
static const struct snd_kcontrol_new twl4030_dapm_analogrmic_controls[] = {
	SOC_DAPM_SINGLE("Sub Mic Capture Switch", TWL4030_REG_ANAMICR, 0, 1, 0),
	SOC_DAPM_SINGLE("AUXR Capture Switch", TWL4030_REG_ANAMICR, 2, 1, 0),
};

/* TX1 L/R Analog/Digital microphone selection */
static const char *twl4030_micpathtx1_texts[] =
		{"Analog", "Digimic0"};

static SOC_ENUM_SINGLE_DECL(twl4030_micpathtx1_enum,
			    TWL4030_REG_ADCMICSEL, 0,
			    twl4030_micpathtx1_texts);

static const struct snd_kcontrol_new twl4030_dapm_micpathtx1_control =
SOC_DAPM_ENUM("Route", twl4030_micpathtx1_enum);

/* TX2 L/R Analog/Digital microphone selection */
static const char *twl4030_micpathtx2_texts[] =
		{"Analog", "Digimic1"};

static SOC_ENUM_SINGLE_DECL(twl4030_micpathtx2_enum,
			    TWL4030_REG_ADCMICSEL, 2,
			    twl4030_micpathtx2_texts);

static const struct snd_kcontrol_new twl4030_dapm_micpathtx2_control =
SOC_DAPM_ENUM("Route", twl4030_micpathtx2_enum);

/* Analog bypass for AudioR1 */
static const struct snd_kcontrol_new twl4030_dapm_abypassr1_control =
	SOC_DAPM_SINGLE("Switch", TWL4030_REG_ARXR1_APGA_CTL, 2, 1, 0);

/* Analog bypass for AudioL1 */
static const struct snd_kcontrol_new twl4030_dapm_abypassl1_control =
	SOC_DAPM_SINGLE("Switch", TWL4030_REG_ARXL1_APGA_CTL, 2, 1, 0);

/* Analog bypass for AudioR2 */
static const struct snd_kcontrol_new twl4030_dapm_abypassr2_control =
	SOC_DAPM_SINGLE("Switch", TWL4030_REG_ARXR2_APGA_CTL, 2, 1, 0);

/* Analog bypass for AudioL2 */
static const struct snd_kcontrol_new twl4030_dapm_abypassl2_control =
	SOC_DAPM_SINGLE("Switch", TWL4030_REG_ARXL2_APGA_CTL, 2, 1, 0);

/* Analog bypass for Voice */
static const struct snd_kcontrol_new twl4030_dapm_abypassv_control =
	SOC_DAPM_SINGLE("Switch", TWL4030_REG_VDL_APGA_CTL, 2, 1, 0);

/* Digital bypass gain, mute instead of -30dB */
static const unsigned int twl4030_dapm_dbypass_tlv[] = {
	TLV_DB_RANGE_HEAD(3),
	0, 1, TLV_DB_SCALE_ITEM(-3000, 600, 1),
	2, 3, TLV_DB_SCALE_ITEM(-2400, 0, 0),
	4, 7, TLV_DB_SCALE_ITEM(-1800, 600, 0),
};

/* Digital bypass left (TX1L -> RX2L) */
static const struct snd_kcontrol_new twl4030_dapm_dbypassl_control =
	SOC_DAPM_SINGLE_TLV("Volume",
			TWL4030_REG_ATX2ARXPGA, 3, 7, 0,
			twl4030_dapm_dbypass_tlv);

/* Digital bypass right (TX1R -> RX2R) */
static const struct snd_kcontrol_new twl4030_dapm_dbypassr_control =
	SOC_DAPM_SINGLE_TLV("Volume",
			TWL4030_REG_ATX2ARXPGA, 0, 7, 0,
			twl4030_dapm_dbypass_tlv);

/*
 * Voice Sidetone GAIN volume control:
 * from -51 to -10 dB in 1 dB steps (mute instead of -51 dB)
 */
static DECLARE_TLV_DB_SCALE(twl4030_dapm_dbypassv_tlv, -5100, 100, 1);

/* Digital bypass voice: sidetone (VUL -> VDL)*/
static const struct snd_kcontrol_new twl4030_dapm_dbypassv_control =
	SOC_DAPM_SINGLE_TLV("Volume",
			TWL4030_REG_VSTPGA, 0, 0x29, 0,
			twl4030_dapm_dbypassv_tlv);

/*
 * Output PGA builder:
 * Handle the muting and unmuting of the given output (turning off the
 * amplifier associated with the output pin)
 * On mute bypass the reg_cache and write 0 to the register
 * On unmute: restore the register content from the reg_cache
 * Outputs handled in this way:  Earpiece, PreDrivL/R, CarkitL/R
 */
#define TWL4030_OUTPUT_PGA(pin_name, reg, mask)				\
static int pin_name##pga_event(struct snd_soc_dapm_widget *w,		\
			       struct snd_kcontrol *kcontrol, int event) \
{									\
	struct twl4030_priv *twl4030 = snd_soc_codec_get_drvdata(w->codec); \
									\
	switch (event) {						\
	case SND_SOC_DAPM_POST_PMU:					\
		twl4030->pin_name##_enabled = 1;			\
		twl4030_write(w->codec, reg, twl4030_read(w->codec, reg)); \
		break;							\
	case SND_SOC_DAPM_POST_PMD:					\
		twl4030->pin_name##_enabled = 0;			\
		twl_i2c_write_u8(TWL4030_MODULE_AUDIO_VOICE, 0, reg);	\
		break;							\
	}								\
	return 0;							\
}

TWL4030_OUTPUT_PGA(earpiece, TWL4030_REG_EAR_CTL, TWL4030_EAR_GAIN);
TWL4030_OUTPUT_PGA(predrivel, TWL4030_REG_PREDL_CTL, TWL4030_PREDL_GAIN);
TWL4030_OUTPUT_PGA(predriver, TWL4030_REG_PREDR_CTL, TWL4030_PREDR_GAIN);
TWL4030_OUTPUT_PGA(carkitl, TWL4030_REG_PRECKL_CTL, TWL4030_PRECKL_GAIN);
TWL4030_OUTPUT_PGA(carkitr, TWL4030_REG_PRECKR_CTL, TWL4030_PRECKR_GAIN);

static void handsfree_ramp(struct snd_soc_codec *codec, int reg, int ramp)
{
	unsigned char hs_ctl;

	hs_ctl = twl4030_read(codec, reg);

	if (ramp) {
		/* HF ramp-up */
		hs_ctl |= TWL4030_HF_CTL_REF_EN;
		twl4030_write(codec, reg, hs_ctl);
		udelay(10);
		hs_ctl |= TWL4030_HF_CTL_RAMP_EN;
		twl4030_write(codec, reg, hs_ctl);
		udelay(40);
		hs_ctl |= TWL4030_HF_CTL_LOOP_EN;
		hs_ctl |= TWL4030_HF_CTL_HB_EN;
		twl4030_write(codec, reg, hs_ctl);
	} else {
		/* HF ramp-down */
		hs_ctl &= ~TWL4030_HF_CTL_LOOP_EN;
		hs_ctl &= ~TWL4030_HF_CTL_HB_EN;
		twl4030_write(codec, reg, hs_ctl);
		hs_ctl &= ~TWL4030_HF_CTL_RAMP_EN;
		twl4030_write(codec, reg, hs_ctl);
		udelay(40);
		hs_ctl &= ~TWL4030_HF_CTL_REF_EN;
		twl4030_write(codec, reg, hs_ctl);
	}
}

static int handsfreelpga_event(struct snd_soc_dapm_widget *w,
			       struct snd_kcontrol *kcontrol, int event)
{
	switch (event) {
	case SND_SOC_DAPM_POST_PMU:
		handsfree_ramp(w->codec, TWL4030_REG_HFL_CTL, 1);
		break;
	case SND_SOC_DAPM_POST_PMD:
		handsfree_ramp(w->codec, TWL4030_REG_HFL_CTL, 0);
		break;
	}
	return 0;
}

static int handsfreerpga_event(struct snd_soc_dapm_widget *w,
			       struct snd_kcontrol *kcontrol, int event)
{
	switch (event) {
	case SND_SOC_DAPM_POST_PMU:
		handsfree_ramp(w->codec, TWL4030_REG_HFR_CTL, 1);
		break;
	case SND_SOC_DAPM_POST_PMD:
		handsfree_ramp(w->codec, TWL4030_REG_HFR_CTL, 0);
		break;
	}
	return 0;
}

static int vibramux_event(struct snd_soc_dapm_widget *w,
			  struct snd_kcontrol *kcontrol, int event)
{
	twl4030_write(w->codec, TWL4030_REG_VIBRA_SET, 0xff);
	return 0;
}

static int apll_event(struct snd_soc_dapm_widget *w,
		      struct snd_kcontrol *kcontrol, int event)
{
	switch (event) {
	case SND_SOC_DAPM_PRE_PMU:
		twl4030_apll_enable(w->codec, 1);
		break;
	case SND_SOC_DAPM_POST_PMD:
		twl4030_apll_enable(w->codec, 0);
		break;
	}
	return 0;
}

static int aif_event(struct snd_soc_dapm_widget *w,
		     struct snd_kcontrol *kcontrol, int event)
{
	u8 audio_if;

	audio_if = twl4030_read(w->codec, TWL4030_REG_AUDIO_IF);
	switch (event) {
	case SND_SOC_DAPM_PRE_PMU:
		/* Enable AIF */
		/* enable the PLL before we use it to clock the DAI */
		twl4030_apll_enable(w->codec, 1);

		twl4030_write(w->codec, TWL4030_REG_AUDIO_IF,
			      audio_if | TWL4030_AIF_EN);
		break;
	case SND_SOC_DAPM_POST_PMD:
		/* disable the DAI before we stop it's source PLL */
		twl4030_write(w->codec, TWL4030_REG_AUDIO_IF,
			      audio_if &  ~TWL4030_AIF_EN);
		twl4030_apll_enable(w->codec, 0);
		break;
	}
	return 0;
}

static void headset_ramp(struct snd_soc_codec *codec, int ramp)
{
	unsigned char hs_gain, hs_pop;
	struct twl4030_priv *twl4030 = snd_soc_codec_get_drvdata(codec);
	struct twl4030_codec_data *pdata = twl4030->pdata;
	/* Base values for ramp delay calculation: 2^19 - 2^26 */
	unsigned int ramp_base[] = {524288, 1048576, 2097152, 4194304,
				    8388608, 16777216, 33554432, 67108864};
	unsigned int delay;

	hs_gain = twl4030_read(codec, TWL4030_REG_HS_GAIN_SET);
	hs_pop = twl4030_read(codec, TWL4030_REG_HS_POPN_SET);
	delay = (ramp_base[(hs_pop & TWL4030_RAMP_DELAY) >> 2] /
		twl4030->sysclk) + 1;

	/* Enable external mute control, this dramatically reduces
	 * the pop-noise */
	if (pdata && pdata->hs_extmute) {
		if (gpio_is_valid(pdata->hs_extmute_gpio)) {
			gpio_set_value(pdata->hs_extmute_gpio, 1);
		} else {
			hs_pop |= TWL4030_EXTMUTE;
			twl4030_write(codec, TWL4030_REG_HS_POPN_SET, hs_pop);
		}
	}

	if (ramp) {
		/* Headset ramp-up according to the TRM */
		hs_pop |= TWL4030_VMID_EN;
		twl4030_write(codec, TWL4030_REG_HS_POPN_SET, hs_pop);
		/* Actually write to the register */
		twl_i2c_write_u8(TWL4030_MODULE_AUDIO_VOICE, hs_gain,
				 TWL4030_REG_HS_GAIN_SET);
		hs_pop |= TWL4030_RAMP_EN;
		twl4030_write(codec, TWL4030_REG_HS_POPN_SET, hs_pop);
		/* Wait ramp delay time + 1, so the VMID can settle */
		twl4030_wait_ms(delay);
	} else {
		/* Headset ramp-down _not_ according to
		 * the TRM, but in a way that it is working */
		hs_pop &= ~TWL4030_RAMP_EN;
		twl4030_write(codec, TWL4030_REG_HS_POPN_SET, hs_pop);
		/* Wait ramp delay time + 1, so the VMID can settle */
		twl4030_wait_ms(delay);
		/* Bypass the reg_cache to mute the headset */
		twl_i2c_write_u8(TWL4030_MODULE_AUDIO_VOICE, hs_gain & (~0x0f),
				 TWL4030_REG_HS_GAIN_SET);

		hs_pop &= ~TWL4030_VMID_EN;
		twl4030_write(codec, TWL4030_REG_HS_POPN_SET, hs_pop);
	}

	/* Disable external mute */
	if (pdata && pdata->hs_extmute) {
		if (gpio_is_valid(pdata->hs_extmute_gpio)) {
			gpio_set_value(pdata->hs_extmute_gpio, 0);
		} else {
			hs_pop &= ~TWL4030_EXTMUTE;
			twl4030_write(codec, TWL4030_REG_HS_POPN_SET, hs_pop);
		}
	}
}

static int headsetlpga_event(struct snd_soc_dapm_widget *w,
			     struct snd_kcontrol *kcontrol, int event)
{
	struct twl4030_priv *twl4030 = snd_soc_codec_get_drvdata(w->codec);

	switch (event) {
	case SND_SOC_DAPM_POST_PMU:
		/* Do the ramp-up only once */
		if (!twl4030->hsr_enabled)
			headset_ramp(w->codec, 1);

		twl4030->hsl_enabled = 1;
		break;
	case SND_SOC_DAPM_POST_PMD:
		/* Do the ramp-down only if both headsetL/R is disabled */
		if (!twl4030->hsr_enabled)
			headset_ramp(w->codec, 0);

		twl4030->hsl_enabled = 0;
		break;
	}
	return 0;
}

static int headsetrpga_event(struct snd_soc_dapm_widget *w,
			     struct snd_kcontrol *kcontrol, int event)
{
	struct twl4030_priv *twl4030 = snd_soc_codec_get_drvdata(w->codec);

	switch (event) {
	case SND_SOC_DAPM_POST_PMU:
		/* Do the ramp-up only once */
		if (!twl4030->hsl_enabled)
			headset_ramp(w->codec, 1);

		twl4030->hsr_enabled = 1;
		break;
	case SND_SOC_DAPM_POST_PMD:
		/* Do the ramp-down only if both headsetL/R is disabled */
		if (!twl4030->hsl_enabled)
			headset_ramp(w->codec, 0);

		twl4030->hsr_enabled = 0;
		break;
	}
	return 0;
}

static int digimic_event(struct snd_soc_dapm_widget *w,
			 struct snd_kcontrol *kcontrol, int event)
{
	struct twl4030_priv *twl4030 = snd_soc_codec_get_drvdata(w->codec);
	struct twl4030_codec_data *pdata = twl4030->pdata;

	if (pdata && pdata->digimic_delay)
		twl4030_wait_ms(pdata->digimic_delay);
	return 0;
}

/*
 * Some of the gain controls in TWL (mostly those which are associated with
 * the outputs) are implemented in an interesting way:
 * 0x0 : Power down (mute)
 * 0x1 : 6dB
 * 0x2 : 0 dB
 * 0x3 : -6 dB
 * Inverting not going to help with these.
 * Custom volsw and volsw_2r get/put functions to handle these gain bits.
 */
static int snd_soc_get_volsw_twl4030(struct snd_kcontrol *kcontrol,
				     struct snd_ctl_elem_value *ucontrol)
{
	struct soc_mixer_control *mc =
		(struct soc_mixer_control *)kcontrol->private_value;
	struct snd_soc_codec *codec = snd_kcontrol_chip(kcontrol);
	unsigned int reg = mc->reg;
	unsigned int shift = mc->shift;
	unsigned int rshift = mc->rshift;
	int max = mc->max;
	int mask = (1 << fls(max)) - 1;

	ucontrol->value.integer.value[0] =
		(snd_soc_read(codec, reg) >> shift) & mask;
	if (ucontrol->value.integer.value[0])
		ucontrol->value.integer.value[0] =
			max + 1 - ucontrol->value.integer.value[0];

	if (shift != rshift) {
		ucontrol->value.integer.value[1] =
			(snd_soc_read(codec, reg) >> rshift) & mask;
		if (ucontrol->value.integer.value[1])
			ucontrol->value.integer.value[1] =
				max + 1 - ucontrol->value.integer.value[1];
	}

	return 0;
}

static int snd_soc_put_volsw_twl4030(struct snd_kcontrol *kcontrol,
				     struct snd_ctl_elem_value *ucontrol)
{
	struct soc_mixer_control *mc =
		(struct soc_mixer_control *)kcontrol->private_value;
	struct snd_soc_codec *codec = snd_kcontrol_chip(kcontrol);
	unsigned int reg = mc->reg;
	unsigned int shift = mc->shift;
	unsigned int rshift = mc->rshift;
	int max = mc->max;
	int mask = (1 << fls(max)) - 1;
	unsigned short val, val2, val_mask;

	val = (ucontrol->value.integer.value[0] & mask);

	val_mask = mask << shift;
	if (val)
		val = max + 1 - val;
	val = val << shift;
	if (shift != rshift) {
		val2 = (ucontrol->value.integer.value[1] & mask);
		val_mask |= mask << rshift;
		if (val2)
			val2 = max + 1 - val2;
		val |= val2 << rshift;
	}
	return snd_soc_update_bits(codec, reg, val_mask, val);
}

static int snd_soc_get_volsw_r2_twl4030(struct snd_kcontrol *kcontrol,
					struct snd_ctl_elem_value *ucontrol)
{
	struct soc_mixer_control *mc =
		(struct soc_mixer_control *)kcontrol->private_value;
	struct snd_soc_codec *codec = snd_kcontrol_chip(kcontrol);
	unsigned int reg = mc->reg;
	unsigned int reg2 = mc->rreg;
	unsigned int shift = mc->shift;
	int max = mc->max;
	int mask = (1<<fls(max))-1;

	ucontrol->value.integer.value[0] =
		(snd_soc_read(codec, reg) >> shift) & mask;
	ucontrol->value.integer.value[1] =
		(snd_soc_read(codec, reg2) >> shift) & mask;

	if (ucontrol->value.integer.value[0])
		ucontrol->value.integer.value[0] =
			max + 1 - ucontrol->value.integer.value[0];
	if (ucontrol->value.integer.value[1])
		ucontrol->value.integer.value[1] =
			max + 1 - ucontrol->value.integer.value[1];

	return 0;
}

static int snd_soc_put_volsw_r2_twl4030(struct snd_kcontrol *kcontrol,
					struct snd_ctl_elem_value *ucontrol)
{
	struct soc_mixer_control *mc =
		(struct soc_mixer_control *)kcontrol->private_value;
	struct snd_soc_codec *codec = snd_kcontrol_chip(kcontrol);
	unsigned int reg = mc->reg;
	unsigned int reg2 = mc->rreg;
	unsigned int shift = mc->shift;
	int max = mc->max;
	int mask = (1 << fls(max)) - 1;
	int err;
	unsigned short val, val2, val_mask;

	val_mask = mask << shift;
	val = (ucontrol->value.integer.value[0] & mask);
	val2 = (ucontrol->value.integer.value[1] & mask);

	if (val)
		val = max + 1 - val;
	if (val2)
		val2 = max + 1 - val2;

	val = val << shift;
	val2 = val2 << shift;

	err = snd_soc_update_bits(codec, reg, val_mask, val);
	if (err < 0)
		return err;

	err = snd_soc_update_bits(codec, reg2, val_mask, val2);
	return err;
}

/* Codec operation modes */
static const char *twl4030_op_modes_texts[] = {
	"Option 2 (voice/audio)", "Option 1 (audio)"
};

static SOC_ENUM_SINGLE_DECL(twl4030_op_modes_enum,
			    TWL4030_REG_CODEC_MODE, 0,
			    twl4030_op_modes_texts);

static int snd_soc_put_twl4030_opmode_enum_double(struct snd_kcontrol *kcontrol,
	struct snd_ctl_elem_value *ucontrol)
{
	struct snd_soc_codec *codec = snd_kcontrol_chip(kcontrol);
	struct twl4030_priv *twl4030 = snd_soc_codec_get_drvdata(codec);

	if (twl4030->configured) {
		dev_err(codec->dev,
			"operation mode cannot be changed on-the-fly\n");
		return -EBUSY;
	}

<<<<<<< HEAD
	if (ucontrol->value.enumerated.item[0] >= e->items)
		return -EINVAL;

	val = ucontrol->value.enumerated.item[0] << e->shift_l;
	mask = e->mask << e->shift_l;
	if (e->shift_l != e->shift_r) {
		if (ucontrol->value.enumerated.item[1] >= e->items)
			return -EINVAL;
		val |= ucontrol->value.enumerated.item[1] << e->shift_r;
		mask |= e->mask << e->shift_r;
	}

	return snd_soc_update_bits(codec, e->reg, mask, val);
=======
	return snd_soc_put_enum_double(kcontrol, ucontrol);
>>>>>>> 40dde7e2
}

/*
 * FGAIN volume control:
 * from -62 to 0 dB in 1 dB steps (mute instead of -63 dB)
 */
static DECLARE_TLV_DB_SCALE(digital_fine_tlv, -6300, 100, 1);

/*
 * CGAIN volume control:
 * 0 dB to 12 dB in 6 dB steps
 * value 2 and 3 means 12 dB
 */
static DECLARE_TLV_DB_SCALE(digital_coarse_tlv, 0, 600, 0);

/*
 * Voice Downlink GAIN volume control:
 * from -37 to 12 dB in 1 dB steps (mute instead of -37 dB)
 */
static DECLARE_TLV_DB_SCALE(digital_voice_downlink_tlv, -3700, 100, 1);

/*
 * Analog playback gain
 * -24 dB to 12 dB in 2 dB steps
 */
static DECLARE_TLV_DB_SCALE(analog_tlv, -2400, 200, 0);

/*
 * Gain controls tied to outputs
 * -6 dB to 6 dB in 6 dB steps (mute instead of -12)
 */
static DECLARE_TLV_DB_SCALE(output_tvl, -1200, 600, 1);

/*
 * Gain control for earpiece amplifier
 * 0 dB to 12 dB in 6 dB steps (mute instead of -6)
 */
static DECLARE_TLV_DB_SCALE(output_ear_tvl, -600, 600, 1);

/*
 * Capture gain after the ADCs
 * from 0 dB to 31 dB in 1 dB steps
 */
static DECLARE_TLV_DB_SCALE(digital_capture_tlv, 0, 100, 0);

/*
 * Gain control for input amplifiers
 * 0 dB to 30 dB in 6 dB steps
 */
static DECLARE_TLV_DB_SCALE(input_gain_tlv, 0, 600, 0);

/* AVADC clock priority */
static const char *twl4030_avadc_clk_priority_texts[] = {
	"Voice high priority", "HiFi high priority"
};

static SOC_ENUM_SINGLE_DECL(twl4030_avadc_clk_priority_enum,
			    TWL4030_REG_AVADC_CTL, 2,
			    twl4030_avadc_clk_priority_texts);

static const char *twl4030_rampdelay_texts[] = {
	"27/20/14 ms", "55/40/27 ms", "109/81/55 ms", "218/161/109 ms",
	"437/323/218 ms", "874/645/437 ms", "1748/1291/874 ms",
	"3495/2581/1748 ms"
};

static SOC_ENUM_SINGLE_DECL(twl4030_rampdelay_enum,
			    TWL4030_REG_HS_POPN_SET, 2,
			    twl4030_rampdelay_texts);

/* Vibra H-bridge direction mode */
static const char *twl4030_vibradirmode_texts[] = {
	"Vibra H-bridge direction", "Audio data MSB",
};

static SOC_ENUM_SINGLE_DECL(twl4030_vibradirmode_enum,
			    TWL4030_REG_VIBRA_CTL, 5,
			    twl4030_vibradirmode_texts);

/* Vibra H-bridge direction */
static const char *twl4030_vibradir_texts[] = {
	"Positive polarity", "Negative polarity",
};

static SOC_ENUM_SINGLE_DECL(twl4030_vibradir_enum,
			    TWL4030_REG_VIBRA_CTL, 1,
			    twl4030_vibradir_texts);

/* Digimic Left and right swapping */
static const char *twl4030_digimicswap_texts[] = {
	"Not swapped", "Swapped",
};

static SOC_ENUM_SINGLE_DECL(twl4030_digimicswap_enum,
			    TWL4030_REG_MISC_SET_1, 0,
			    twl4030_digimicswap_texts);

static const struct snd_kcontrol_new twl4030_snd_controls[] = {
	/* Codec operation mode control */
	SOC_ENUM_EXT("Codec Operation Mode", twl4030_op_modes_enum,
		snd_soc_get_enum_double,
		snd_soc_put_twl4030_opmode_enum_double),

	/* Common playback gain controls */
	SOC_DOUBLE_R_TLV("DAC1 Digital Fine Playback Volume",
		TWL4030_REG_ARXL1PGA, TWL4030_REG_ARXR1PGA,
		0, 0x3f, 0, digital_fine_tlv),
	SOC_DOUBLE_R_TLV("DAC2 Digital Fine Playback Volume",
		TWL4030_REG_ARXL2PGA, TWL4030_REG_ARXR2PGA,
		0, 0x3f, 0, digital_fine_tlv),

	SOC_DOUBLE_R_TLV("DAC1 Digital Coarse Playback Volume",
		TWL4030_REG_ARXL1PGA, TWL4030_REG_ARXR1PGA,
		6, 0x2, 0, digital_coarse_tlv),
	SOC_DOUBLE_R_TLV("DAC2 Digital Coarse Playback Volume",
		TWL4030_REG_ARXL2PGA, TWL4030_REG_ARXR2PGA,
		6, 0x2, 0, digital_coarse_tlv),

	SOC_DOUBLE_R_TLV("DAC1 Analog Playback Volume",
		TWL4030_REG_ARXL1_APGA_CTL, TWL4030_REG_ARXR1_APGA_CTL,
		3, 0x12, 1, analog_tlv),
	SOC_DOUBLE_R_TLV("DAC2 Analog Playback Volume",
		TWL4030_REG_ARXL2_APGA_CTL, TWL4030_REG_ARXR2_APGA_CTL,
		3, 0x12, 1, analog_tlv),
	SOC_DOUBLE_R("DAC1 Analog Playback Switch",
		TWL4030_REG_ARXL1_APGA_CTL, TWL4030_REG_ARXR1_APGA_CTL,
		1, 1, 0),
	SOC_DOUBLE_R("DAC2 Analog Playback Switch",
		TWL4030_REG_ARXL2_APGA_CTL, TWL4030_REG_ARXR2_APGA_CTL,
		1, 1, 0),

	/* Common voice downlink gain controls */
	SOC_SINGLE_TLV("DAC Voice Digital Downlink Volume",
		TWL4030_REG_VRXPGA, 0, 0x31, 0, digital_voice_downlink_tlv),

	SOC_SINGLE_TLV("DAC Voice Analog Downlink Volume",
		TWL4030_REG_VDL_APGA_CTL, 3, 0x12, 1, analog_tlv),

	SOC_SINGLE("DAC Voice Analog Downlink Switch",
		TWL4030_REG_VDL_APGA_CTL, 1, 1, 0),

	/* Separate output gain controls */
	SOC_DOUBLE_R_EXT_TLV("PreDriv Playback Volume",
		TWL4030_REG_PREDL_CTL, TWL4030_REG_PREDR_CTL,
		4, 3, 0, snd_soc_get_volsw_r2_twl4030,
		snd_soc_put_volsw_r2_twl4030, output_tvl),

	SOC_DOUBLE_EXT_TLV("Headset Playback Volume",
		TWL4030_REG_HS_GAIN_SET, 0, 2, 3, 0, snd_soc_get_volsw_twl4030,
		snd_soc_put_volsw_twl4030, output_tvl),

	SOC_DOUBLE_R_EXT_TLV("Carkit Playback Volume",
		TWL4030_REG_PRECKL_CTL, TWL4030_REG_PRECKR_CTL,
		4, 3, 0, snd_soc_get_volsw_r2_twl4030,
		snd_soc_put_volsw_r2_twl4030, output_tvl),

	SOC_SINGLE_EXT_TLV("Earpiece Playback Volume",
		TWL4030_REG_EAR_CTL, 4, 3, 0, snd_soc_get_volsw_twl4030,
		snd_soc_put_volsw_twl4030, output_ear_tvl),

	/* Common capture gain controls */
	SOC_DOUBLE_R_TLV("TX1 Digital Capture Volume",
		TWL4030_REG_ATXL1PGA, TWL4030_REG_ATXR1PGA,
		0, 0x1f, 0, digital_capture_tlv),
	SOC_DOUBLE_R_TLV("TX2 Digital Capture Volume",
		TWL4030_REG_AVTXL2PGA, TWL4030_REG_AVTXR2PGA,
		0, 0x1f, 0, digital_capture_tlv),

	SOC_DOUBLE_TLV("Analog Capture Volume", TWL4030_REG_ANAMIC_GAIN,
		0, 3, 5, 0, input_gain_tlv),

	SOC_ENUM("AVADC Clock Priority", twl4030_avadc_clk_priority_enum),

	SOC_ENUM("HS ramp delay", twl4030_rampdelay_enum),

	SOC_ENUM("Vibra H-bridge mode", twl4030_vibradirmode_enum),
	SOC_ENUM("Vibra H-bridge direction", twl4030_vibradir_enum),

	SOC_ENUM("Digimic LR Swap", twl4030_digimicswap_enum),
};

static const struct snd_soc_dapm_widget twl4030_dapm_widgets[] = {
	/* Left channel inputs */
	SND_SOC_DAPM_INPUT("MAINMIC"),
	SND_SOC_DAPM_INPUT("HSMIC"),
	SND_SOC_DAPM_INPUT("AUXL"),
	SND_SOC_DAPM_INPUT("CARKITMIC"),
	/* Right channel inputs */
	SND_SOC_DAPM_INPUT("SUBMIC"),
	SND_SOC_DAPM_INPUT("AUXR"),
	/* Digital microphones (Stereo) */
	SND_SOC_DAPM_INPUT("DIGIMIC0"),
	SND_SOC_DAPM_INPUT("DIGIMIC1"),

	/* Outputs */
	SND_SOC_DAPM_OUTPUT("EARPIECE"),
	SND_SOC_DAPM_OUTPUT("PREDRIVEL"),
	SND_SOC_DAPM_OUTPUT("PREDRIVER"),
	SND_SOC_DAPM_OUTPUT("HSOL"),
	SND_SOC_DAPM_OUTPUT("HSOR"),
	SND_SOC_DAPM_OUTPUT("CARKITL"),
	SND_SOC_DAPM_OUTPUT("CARKITR"),
	SND_SOC_DAPM_OUTPUT("HFL"),
	SND_SOC_DAPM_OUTPUT("HFR"),
	SND_SOC_DAPM_OUTPUT("VIBRA"),

	/* AIF and APLL clocks for running DAIs (including loopback) */
	SND_SOC_DAPM_OUTPUT("Virtual HiFi OUT"),
	SND_SOC_DAPM_INPUT("Virtual HiFi IN"),
	SND_SOC_DAPM_OUTPUT("Virtual Voice OUT"),

	/* DACs */
	SND_SOC_DAPM_DAC("DAC Right1", NULL, SND_SOC_NOPM, 0, 0),
	SND_SOC_DAPM_DAC("DAC Left1", NULL, SND_SOC_NOPM, 0, 0),
	SND_SOC_DAPM_DAC("DAC Right2", NULL, SND_SOC_NOPM, 0, 0),
	SND_SOC_DAPM_DAC("DAC Left2", NULL, SND_SOC_NOPM, 0, 0),
	SND_SOC_DAPM_DAC("DAC Voice", NULL, SND_SOC_NOPM, 0, 0),

	SND_SOC_DAPM_AIF_IN("VAIFIN", "Voice Playback", 0,
			    TWL4030_REG_VOICE_IF, 6, 0),

	/* Analog bypasses */
	SND_SOC_DAPM_SWITCH("Right1 Analog Loopback", SND_SOC_NOPM, 0, 0,
			&twl4030_dapm_abypassr1_control),
	SND_SOC_DAPM_SWITCH("Left1 Analog Loopback", SND_SOC_NOPM, 0, 0,
			&twl4030_dapm_abypassl1_control),
	SND_SOC_DAPM_SWITCH("Right2 Analog Loopback", SND_SOC_NOPM, 0, 0,
			&twl4030_dapm_abypassr2_control),
	SND_SOC_DAPM_SWITCH("Left2 Analog Loopback", SND_SOC_NOPM, 0, 0,
			&twl4030_dapm_abypassl2_control),
	SND_SOC_DAPM_SWITCH("Voice Analog Loopback", SND_SOC_NOPM, 0, 0,
			&twl4030_dapm_abypassv_control),

	/* Master analog loopback switch */
	SND_SOC_DAPM_SUPPLY("FM Loop Enable", TWL4030_REG_MISC_SET_1, 5, 0,
			    NULL, 0),

	/* Digital bypasses */
	SND_SOC_DAPM_SWITCH("Left Digital Loopback", SND_SOC_NOPM, 0, 0,
			&twl4030_dapm_dbypassl_control),
	SND_SOC_DAPM_SWITCH("Right Digital Loopback", SND_SOC_NOPM, 0, 0,
			&twl4030_dapm_dbypassr_control),
	SND_SOC_DAPM_SWITCH("Voice Digital Loopback", SND_SOC_NOPM, 0, 0,
			&twl4030_dapm_dbypassv_control),

	/* Digital mixers, power control for the physical DACs */
	SND_SOC_DAPM_MIXER("Digital R1 Playback Mixer",
			TWL4030_REG_AVDAC_CTL, 0, 0, NULL, 0),
	SND_SOC_DAPM_MIXER("Digital L1 Playback Mixer",
			TWL4030_REG_AVDAC_CTL, 1, 0, NULL, 0),
	SND_SOC_DAPM_MIXER("Digital R2 Playback Mixer",
			TWL4030_REG_AVDAC_CTL, 2, 0, NULL, 0),
	SND_SOC_DAPM_MIXER("Digital L2 Playback Mixer",
			TWL4030_REG_AVDAC_CTL, 3, 0, NULL, 0),
	SND_SOC_DAPM_MIXER("Digital Voice Playback Mixer",
			TWL4030_REG_AVDAC_CTL, 4, 0, NULL, 0),

	/* Analog mixers, power control for the physical PGAs */
	SND_SOC_DAPM_MIXER("Analog R1 Playback Mixer",
			TWL4030_REG_ARXR1_APGA_CTL, 0, 0, NULL, 0),
	SND_SOC_DAPM_MIXER("Analog L1 Playback Mixer",
			TWL4030_REG_ARXL1_APGA_CTL, 0, 0, NULL, 0),
	SND_SOC_DAPM_MIXER("Analog R2 Playback Mixer",
			TWL4030_REG_ARXR2_APGA_CTL, 0, 0, NULL, 0),
	SND_SOC_DAPM_MIXER("Analog L2 Playback Mixer",
			TWL4030_REG_ARXL2_APGA_CTL, 0, 0, NULL, 0),
	SND_SOC_DAPM_MIXER("Analog Voice Playback Mixer",
			TWL4030_REG_VDL_APGA_CTL, 0, 0, NULL, 0),

	SND_SOC_DAPM_SUPPLY("APLL Enable", SND_SOC_NOPM, 0, 0, apll_event,
			    SND_SOC_DAPM_PRE_PMU|SND_SOC_DAPM_POST_PMD),

	SND_SOC_DAPM_SUPPLY("AIF Enable", SND_SOC_NOPM, 0, 0, aif_event,
			    SND_SOC_DAPM_PRE_PMU|SND_SOC_DAPM_POST_PMD),

	/* Output MIXER controls */
	/* Earpiece */
	SND_SOC_DAPM_MIXER("Earpiece Mixer", SND_SOC_NOPM, 0, 0,
			&twl4030_dapm_earpiece_controls[0],
			ARRAY_SIZE(twl4030_dapm_earpiece_controls)),
	SND_SOC_DAPM_PGA_E("Earpiece PGA", SND_SOC_NOPM,
			0, 0, NULL, 0, earpiecepga_event,
			SND_SOC_DAPM_POST_PMU|SND_SOC_DAPM_POST_PMD),
	/* PreDrivL/R */
	SND_SOC_DAPM_MIXER("PredriveL Mixer", SND_SOC_NOPM, 0, 0,
			&twl4030_dapm_predrivel_controls[0],
			ARRAY_SIZE(twl4030_dapm_predrivel_controls)),
	SND_SOC_DAPM_PGA_E("PredriveL PGA", SND_SOC_NOPM,
			0, 0, NULL, 0, predrivelpga_event,
			SND_SOC_DAPM_POST_PMU|SND_SOC_DAPM_POST_PMD),
	SND_SOC_DAPM_MIXER("PredriveR Mixer", SND_SOC_NOPM, 0, 0,
			&twl4030_dapm_predriver_controls[0],
			ARRAY_SIZE(twl4030_dapm_predriver_controls)),
	SND_SOC_DAPM_PGA_E("PredriveR PGA", SND_SOC_NOPM,
			0, 0, NULL, 0, predriverpga_event,
			SND_SOC_DAPM_POST_PMU|SND_SOC_DAPM_POST_PMD),
	/* HeadsetL/R */
	SND_SOC_DAPM_MIXER("HeadsetL Mixer", SND_SOC_NOPM, 0, 0,
			&twl4030_dapm_hsol_controls[0],
			ARRAY_SIZE(twl4030_dapm_hsol_controls)),
	SND_SOC_DAPM_PGA_E("HeadsetL PGA", SND_SOC_NOPM,
			0, 0, NULL, 0, headsetlpga_event,
			SND_SOC_DAPM_POST_PMU|SND_SOC_DAPM_POST_PMD),
	SND_SOC_DAPM_MIXER("HeadsetR Mixer", SND_SOC_NOPM, 0, 0,
			&twl4030_dapm_hsor_controls[0],
			ARRAY_SIZE(twl4030_dapm_hsor_controls)),
	SND_SOC_DAPM_PGA_E("HeadsetR PGA", SND_SOC_NOPM,
			0, 0, NULL, 0, headsetrpga_event,
			SND_SOC_DAPM_POST_PMU|SND_SOC_DAPM_POST_PMD),
	/* CarkitL/R */
	SND_SOC_DAPM_MIXER("CarkitL Mixer", SND_SOC_NOPM, 0, 0,
			&twl4030_dapm_carkitl_controls[0],
			ARRAY_SIZE(twl4030_dapm_carkitl_controls)),
	SND_SOC_DAPM_PGA_E("CarkitL PGA", SND_SOC_NOPM,
			0, 0, NULL, 0, carkitlpga_event,
			SND_SOC_DAPM_POST_PMU|SND_SOC_DAPM_POST_PMD),
	SND_SOC_DAPM_MIXER("CarkitR Mixer", SND_SOC_NOPM, 0, 0,
			&twl4030_dapm_carkitr_controls[0],
			ARRAY_SIZE(twl4030_dapm_carkitr_controls)),
	SND_SOC_DAPM_PGA_E("CarkitR PGA", SND_SOC_NOPM,
			0, 0, NULL, 0, carkitrpga_event,
			SND_SOC_DAPM_POST_PMU|SND_SOC_DAPM_POST_PMD),

	/* Output MUX controls */
	/* HandsfreeL/R */
	SND_SOC_DAPM_MUX("HandsfreeL Mux", SND_SOC_NOPM, 0, 0,
		&twl4030_dapm_handsfreel_control),
	SND_SOC_DAPM_SWITCH("HandsfreeL", SND_SOC_NOPM, 0, 0,
			&twl4030_dapm_handsfreelmute_control),
	SND_SOC_DAPM_PGA_E("HandsfreeL PGA", SND_SOC_NOPM,
			0, 0, NULL, 0, handsfreelpga_event,
			SND_SOC_DAPM_POST_PMU|SND_SOC_DAPM_POST_PMD),
	SND_SOC_DAPM_MUX("HandsfreeR Mux", SND_SOC_NOPM, 5, 0,
		&twl4030_dapm_handsfreer_control),
	SND_SOC_DAPM_SWITCH("HandsfreeR", SND_SOC_NOPM, 0, 0,
			&twl4030_dapm_handsfreermute_control),
	SND_SOC_DAPM_PGA_E("HandsfreeR PGA", SND_SOC_NOPM,
			0, 0, NULL, 0, handsfreerpga_event,
			SND_SOC_DAPM_POST_PMU|SND_SOC_DAPM_POST_PMD),
	/* Vibra */
	SND_SOC_DAPM_MUX_E("Vibra Mux", TWL4030_REG_VIBRA_CTL, 0, 0,
			   &twl4030_dapm_vibra_control, vibramux_event,
			   SND_SOC_DAPM_PRE_PMU),
	SND_SOC_DAPM_MUX("Vibra Route", SND_SOC_NOPM, 0, 0,
		&twl4030_dapm_vibrapath_control),

	/* Introducing four virtual ADC, since TWL4030 have four channel for
	   capture */
	SND_SOC_DAPM_ADC("ADC Virtual Left1", NULL, SND_SOC_NOPM, 0, 0),
	SND_SOC_DAPM_ADC("ADC Virtual Right1", NULL, SND_SOC_NOPM, 0, 0),
	SND_SOC_DAPM_ADC("ADC Virtual Left2", NULL, SND_SOC_NOPM, 0, 0),
	SND_SOC_DAPM_ADC("ADC Virtual Right2", NULL, SND_SOC_NOPM, 0, 0),

	SND_SOC_DAPM_AIF_OUT("VAIFOUT", "Voice Capture", 0,
			     TWL4030_REG_VOICE_IF, 5, 0),

	/* Analog/Digital mic path selection.
	   TX1 Left/Right: either analog Left/Right or Digimic0
	   TX2 Left/Right: either analog Left/Right or Digimic1 */
	SND_SOC_DAPM_MUX("TX1 Capture Route", SND_SOC_NOPM, 0, 0,
		&twl4030_dapm_micpathtx1_control),
	SND_SOC_DAPM_MUX("TX2 Capture Route", SND_SOC_NOPM, 0, 0,
		&twl4030_dapm_micpathtx2_control),

	/* Analog input mixers for the capture amplifiers */
	SND_SOC_DAPM_MIXER("Analog Left",
		TWL4030_REG_ANAMICL, 4, 0,
		&twl4030_dapm_analoglmic_controls[0],
		ARRAY_SIZE(twl4030_dapm_analoglmic_controls)),
	SND_SOC_DAPM_MIXER("Analog Right",
		TWL4030_REG_ANAMICR, 4, 0,
		&twl4030_dapm_analogrmic_controls[0],
		ARRAY_SIZE(twl4030_dapm_analogrmic_controls)),

	SND_SOC_DAPM_PGA("ADC Physical Left",
		TWL4030_REG_AVADC_CTL, 3, 0, NULL, 0),
	SND_SOC_DAPM_PGA("ADC Physical Right",
		TWL4030_REG_AVADC_CTL, 1, 0, NULL, 0),

	SND_SOC_DAPM_PGA_E("Digimic0 Enable",
		TWL4030_REG_ADCMICSEL, 1, 0, NULL, 0,
		digimic_event, SND_SOC_DAPM_POST_PMU),
	SND_SOC_DAPM_PGA_E("Digimic1 Enable",
		TWL4030_REG_ADCMICSEL, 3, 0, NULL, 0,
		digimic_event, SND_SOC_DAPM_POST_PMU),

	SND_SOC_DAPM_SUPPLY("micbias1 select", TWL4030_REG_MICBIAS_CTL, 5, 0,
			    NULL, 0),
	SND_SOC_DAPM_SUPPLY("micbias2 select", TWL4030_REG_MICBIAS_CTL, 6, 0,
			    NULL, 0),

	/* Microphone bias */
	SND_SOC_DAPM_SUPPLY("Mic Bias 1",
			    TWL4030_REG_MICBIAS_CTL, 0, 0, NULL, 0),
	SND_SOC_DAPM_SUPPLY("Mic Bias 2",
			    TWL4030_REG_MICBIAS_CTL, 1, 0, NULL, 0),
	SND_SOC_DAPM_SUPPLY("Headset Mic Bias",
			    TWL4030_REG_MICBIAS_CTL, 2, 0, NULL, 0),

	SND_SOC_DAPM_SUPPLY("VIF Enable", TWL4030_REG_VOICE_IF, 0, 0, NULL, 0),
};

static const struct snd_soc_dapm_route intercon[] = {
	/* Stream -> DAC mapping */
	{"DAC Right1", NULL, "HiFi Playback"},
	{"DAC Left1", NULL, "HiFi Playback"},
	{"DAC Right2", NULL, "HiFi Playback"},
	{"DAC Left2", NULL, "HiFi Playback"},
	{"DAC Voice", NULL, "VAIFIN"},

	/* ADC -> Stream mapping */
	{"HiFi Capture", NULL, "ADC Virtual Left1"},
	{"HiFi Capture", NULL, "ADC Virtual Right1"},
	{"HiFi Capture", NULL, "ADC Virtual Left2"},
	{"HiFi Capture", NULL, "ADC Virtual Right2"},
	{"VAIFOUT", NULL, "ADC Virtual Left2"},
	{"VAIFOUT", NULL, "ADC Virtual Right2"},
	{"VAIFOUT", NULL, "VIF Enable"},

	{"Digital L1 Playback Mixer", NULL, "DAC Left1"},
	{"Digital R1 Playback Mixer", NULL, "DAC Right1"},
	{"Digital L2 Playback Mixer", NULL, "DAC Left2"},
	{"Digital R2 Playback Mixer", NULL, "DAC Right2"},
	{"Digital Voice Playback Mixer", NULL, "DAC Voice"},

	/* Supply for the digital part (APLL) */
	{"Digital Voice Playback Mixer", NULL, "APLL Enable"},

	{"DAC Left1", NULL, "AIF Enable"},
	{"DAC Right1", NULL, "AIF Enable"},
	{"DAC Left2", NULL, "AIF Enable"},
	{"DAC Right1", NULL, "AIF Enable"},
	{"DAC Voice", NULL, "VIF Enable"},

	{"Digital R2 Playback Mixer", NULL, "AIF Enable"},
	{"Digital L2 Playback Mixer", NULL, "AIF Enable"},

	{"Analog L1 Playback Mixer", NULL, "Digital L1 Playback Mixer"},
	{"Analog R1 Playback Mixer", NULL, "Digital R1 Playback Mixer"},
	{"Analog L2 Playback Mixer", NULL, "Digital L2 Playback Mixer"},
	{"Analog R2 Playback Mixer", NULL, "Digital R2 Playback Mixer"},
	{"Analog Voice Playback Mixer", NULL, "Digital Voice Playback Mixer"},

	/* Internal playback routings */
	/* Earpiece */
	{"Earpiece Mixer", "Voice", "Analog Voice Playback Mixer"},
	{"Earpiece Mixer", "AudioL1", "Analog L1 Playback Mixer"},
	{"Earpiece Mixer", "AudioL2", "Analog L2 Playback Mixer"},
	{"Earpiece Mixer", "AudioR1", "Analog R1 Playback Mixer"},
	{"Earpiece PGA", NULL, "Earpiece Mixer"},
	/* PreDrivL */
	{"PredriveL Mixer", "Voice", "Analog Voice Playback Mixer"},
	{"PredriveL Mixer", "AudioL1", "Analog L1 Playback Mixer"},
	{"PredriveL Mixer", "AudioL2", "Analog L2 Playback Mixer"},
	{"PredriveL Mixer", "AudioR2", "Analog R2 Playback Mixer"},
	{"PredriveL PGA", NULL, "PredriveL Mixer"},
	/* PreDrivR */
	{"PredriveR Mixer", "Voice", "Analog Voice Playback Mixer"},
	{"PredriveR Mixer", "AudioR1", "Analog R1 Playback Mixer"},
	{"PredriveR Mixer", "AudioR2", "Analog R2 Playback Mixer"},
	{"PredriveR Mixer", "AudioL2", "Analog L2 Playback Mixer"},
	{"PredriveR PGA", NULL, "PredriveR Mixer"},
	/* HeadsetL */
	{"HeadsetL Mixer", "Voice", "Analog Voice Playback Mixer"},
	{"HeadsetL Mixer", "AudioL1", "Analog L1 Playback Mixer"},
	{"HeadsetL Mixer", "AudioL2", "Analog L2 Playback Mixer"},
	{"HeadsetL PGA", NULL, "HeadsetL Mixer"},
	/* HeadsetR */
	{"HeadsetR Mixer", "Voice", "Analog Voice Playback Mixer"},
	{"HeadsetR Mixer", "AudioR1", "Analog R1 Playback Mixer"},
	{"HeadsetR Mixer", "AudioR2", "Analog R2 Playback Mixer"},
	{"HeadsetR PGA", NULL, "HeadsetR Mixer"},
	/* CarkitL */
	{"CarkitL Mixer", "Voice", "Analog Voice Playback Mixer"},
	{"CarkitL Mixer", "AudioL1", "Analog L1 Playback Mixer"},
	{"CarkitL Mixer", "AudioL2", "Analog L2 Playback Mixer"},
	{"CarkitL PGA", NULL, "CarkitL Mixer"},
	/* CarkitR */
	{"CarkitR Mixer", "Voice", "Analog Voice Playback Mixer"},
	{"CarkitR Mixer", "AudioR1", "Analog R1 Playback Mixer"},
	{"CarkitR Mixer", "AudioR2", "Analog R2 Playback Mixer"},
	{"CarkitR PGA", NULL, "CarkitR Mixer"},
	/* HandsfreeL */
	{"HandsfreeL Mux", "Voice", "Analog Voice Playback Mixer"},
	{"HandsfreeL Mux", "AudioL1", "Analog L1 Playback Mixer"},
	{"HandsfreeL Mux", "AudioL2", "Analog L2 Playback Mixer"},
	{"HandsfreeL Mux", "AudioR2", "Analog R2 Playback Mixer"},
	{"HandsfreeL", "Switch", "HandsfreeL Mux"},
	{"HandsfreeL PGA", NULL, "HandsfreeL"},
	/* HandsfreeR */
	{"HandsfreeR Mux", "Voice", "Analog Voice Playback Mixer"},
	{"HandsfreeR Mux", "AudioR1", "Analog R1 Playback Mixer"},
	{"HandsfreeR Mux", "AudioR2", "Analog R2 Playback Mixer"},
	{"HandsfreeR Mux", "AudioL2", "Analog L2 Playback Mixer"},
	{"HandsfreeR", "Switch", "HandsfreeR Mux"},
	{"HandsfreeR PGA", NULL, "HandsfreeR"},
	/* Vibra */
	{"Vibra Mux", "AudioL1", "DAC Left1"},
	{"Vibra Mux", "AudioR1", "DAC Right1"},
	{"Vibra Mux", "AudioL2", "DAC Left2"},
	{"Vibra Mux", "AudioR2", "DAC Right2"},

	/* outputs */
	/* Must be always connected (for AIF and APLL) */
	{"Virtual HiFi OUT", NULL, "DAC Left1"},
	{"Virtual HiFi OUT", NULL, "DAC Right1"},
	{"Virtual HiFi OUT", NULL, "DAC Left2"},
	{"Virtual HiFi OUT", NULL, "DAC Right2"},
	/* Must be always connected (for APLL) */
	{"Virtual Voice OUT", NULL, "Digital Voice Playback Mixer"},
	/* Physical outputs */
	{"EARPIECE", NULL, "Earpiece PGA"},
	{"PREDRIVEL", NULL, "PredriveL PGA"},
	{"PREDRIVER", NULL, "PredriveR PGA"},
	{"HSOL", NULL, "HeadsetL PGA"},
	{"HSOR", NULL, "HeadsetR PGA"},
	{"CARKITL", NULL, "CarkitL PGA"},
	{"CARKITR", NULL, "CarkitR PGA"},
	{"HFL", NULL, "HandsfreeL PGA"},
	{"HFR", NULL, "HandsfreeR PGA"},
	{"Vibra Route", "Audio", "Vibra Mux"},
	{"VIBRA", NULL, "Vibra Route"},

	/* Capture path */
	/* Must be always connected (for AIF and APLL) */
	{"ADC Virtual Left1", NULL, "Virtual HiFi IN"},
	{"ADC Virtual Right1", NULL, "Virtual HiFi IN"},
	{"ADC Virtual Left2", NULL, "Virtual HiFi IN"},
	{"ADC Virtual Right2", NULL, "Virtual HiFi IN"},
	/* Physical inputs */
	{"Analog Left", "Main Mic Capture Switch", "MAINMIC"},
	{"Analog Left", "Headset Mic Capture Switch", "HSMIC"},
	{"Analog Left", "AUXL Capture Switch", "AUXL"},
	{"Analog Left", "Carkit Mic Capture Switch", "CARKITMIC"},

	{"Analog Right", "Sub Mic Capture Switch", "SUBMIC"},
	{"Analog Right", "AUXR Capture Switch", "AUXR"},

	{"ADC Physical Left", NULL, "Analog Left"},
	{"ADC Physical Right", NULL, "Analog Right"},

	{"Digimic0 Enable", NULL, "DIGIMIC0"},
	{"Digimic1 Enable", NULL, "DIGIMIC1"},

	{"DIGIMIC0", NULL, "micbias1 select"},
	{"DIGIMIC1", NULL, "micbias2 select"},

	/* TX1 Left capture path */
	{"TX1 Capture Route", "Analog", "ADC Physical Left"},
	{"TX1 Capture Route", "Digimic0", "Digimic0 Enable"},
	/* TX1 Right capture path */
	{"TX1 Capture Route", "Analog", "ADC Physical Right"},
	{"TX1 Capture Route", "Digimic0", "Digimic0 Enable"},
	/* TX2 Left capture path */
	{"TX2 Capture Route", "Analog", "ADC Physical Left"},
	{"TX2 Capture Route", "Digimic1", "Digimic1 Enable"},
	/* TX2 Right capture path */
	{"TX2 Capture Route", "Analog", "ADC Physical Right"},
	{"TX2 Capture Route", "Digimic1", "Digimic1 Enable"},

	{"ADC Virtual Left1", NULL, "TX1 Capture Route"},
	{"ADC Virtual Right1", NULL, "TX1 Capture Route"},
	{"ADC Virtual Left2", NULL, "TX2 Capture Route"},
	{"ADC Virtual Right2", NULL, "TX2 Capture Route"},

	{"ADC Virtual Left1", NULL, "AIF Enable"},
	{"ADC Virtual Right1", NULL, "AIF Enable"},
	{"ADC Virtual Left2", NULL, "AIF Enable"},
	{"ADC Virtual Right2", NULL, "AIF Enable"},

	/* Analog bypass routes */
	{"Right1 Analog Loopback", "Switch", "Analog Right"},
	{"Left1 Analog Loopback", "Switch", "Analog Left"},
	{"Right2 Analog Loopback", "Switch", "Analog Right"},
	{"Left2 Analog Loopback", "Switch", "Analog Left"},
	{"Voice Analog Loopback", "Switch", "Analog Left"},

	/* Supply for the Analog loopbacks */
	{"Right1 Analog Loopback", NULL, "FM Loop Enable"},
	{"Left1 Analog Loopback", NULL, "FM Loop Enable"},
	{"Right2 Analog Loopback", NULL, "FM Loop Enable"},
	{"Left2 Analog Loopback", NULL, "FM Loop Enable"},
	{"Voice Analog Loopback", NULL, "FM Loop Enable"},

	{"Analog R1 Playback Mixer", NULL, "Right1 Analog Loopback"},
	{"Analog L1 Playback Mixer", NULL, "Left1 Analog Loopback"},
	{"Analog R2 Playback Mixer", NULL, "Right2 Analog Loopback"},
	{"Analog L2 Playback Mixer", NULL, "Left2 Analog Loopback"},
	{"Analog Voice Playback Mixer", NULL, "Voice Analog Loopback"},

	/* Digital bypass routes */
	{"Right Digital Loopback", "Volume", "TX1 Capture Route"},
	{"Left Digital Loopback", "Volume", "TX1 Capture Route"},
	{"Voice Digital Loopback", "Volume", "TX2 Capture Route"},

	{"Digital R2 Playback Mixer", NULL, "Right Digital Loopback"},
	{"Digital L2 Playback Mixer", NULL, "Left Digital Loopback"},
	{"Digital Voice Playback Mixer", NULL, "Voice Digital Loopback"},

};

static int twl4030_set_bias_level(struct snd_soc_codec *codec,
				  enum snd_soc_bias_level level)
{
	switch (level) {
	case SND_SOC_BIAS_ON:
		break;
	case SND_SOC_BIAS_PREPARE:
		break;
	case SND_SOC_BIAS_STANDBY:
		if (codec->dapm.bias_level == SND_SOC_BIAS_OFF)
			twl4030_codec_enable(codec, 1);
		break;
	case SND_SOC_BIAS_OFF:
		twl4030_codec_enable(codec, 0);
		break;
	}
	codec->dapm.bias_level = level;

	return 0;
}

static void twl4030_constraints(struct twl4030_priv *twl4030,
				struct snd_pcm_substream *mst_substream)
{
	struct snd_pcm_substream *slv_substream;

	/* Pick the stream, which need to be constrained */
	if (mst_substream == twl4030->master_substream)
		slv_substream = twl4030->slave_substream;
	else if (mst_substream == twl4030->slave_substream)
		slv_substream = twl4030->master_substream;
	else /* This should not happen.. */
		return;

	/* Set the constraints according to the already configured stream */
	snd_pcm_hw_constraint_minmax(slv_substream->runtime,
				SNDRV_PCM_HW_PARAM_RATE,
				twl4030->rate,
				twl4030->rate);

	snd_pcm_hw_constraint_minmax(slv_substream->runtime,
				SNDRV_PCM_HW_PARAM_SAMPLE_BITS,
				twl4030->sample_bits,
				twl4030->sample_bits);

	snd_pcm_hw_constraint_minmax(slv_substream->runtime,
				SNDRV_PCM_HW_PARAM_CHANNELS,
				twl4030->channels,
				twl4030->channels);
}

/* In case of 4 channel mode, the RX1 L/R for playback and the TX2 L/R for
 * capture has to be enabled/disabled. */
static void twl4030_tdm_enable(struct snd_soc_codec *codec, int direction,
			       int enable)
{
	u8 reg, mask;

	reg = twl4030_read(codec, TWL4030_REG_OPTION);

	if (direction == SNDRV_PCM_STREAM_PLAYBACK)
		mask = TWL4030_ARXL1_VRX_EN | TWL4030_ARXR1_EN;
	else
		mask = TWL4030_ATXL2_VTXL_EN | TWL4030_ATXR2_VTXR_EN;

	if (enable)
		reg |= mask;
	else
		reg &= ~mask;

	twl4030_write(codec, TWL4030_REG_OPTION, reg);
}

static int twl4030_startup(struct snd_pcm_substream *substream,
			   struct snd_soc_dai *dai)
{
	struct snd_soc_codec *codec = dai->codec;
	struct twl4030_priv *twl4030 = snd_soc_codec_get_drvdata(codec);

	if (twl4030->master_substream) {
		twl4030->slave_substream = substream;
		/* The DAI has one configuration for playback and capture, so
		 * if the DAI has been already configured then constrain this
		 * substream to match it. */
		if (twl4030->configured)
			twl4030_constraints(twl4030, twl4030->master_substream);
	} else {
		if (!(twl4030_read(codec, TWL4030_REG_CODEC_MODE) &
			TWL4030_OPTION_1)) {
			/* In option2 4 channel is not supported, set the
			 * constraint for the first stream for channels, the
			 * second stream will 'inherit' this cosntraint */
			snd_pcm_hw_constraint_minmax(substream->runtime,
						     SNDRV_PCM_HW_PARAM_CHANNELS,
						     2, 2);
		}
		twl4030->master_substream = substream;
	}

	return 0;
}

static void twl4030_shutdown(struct snd_pcm_substream *substream,
			     struct snd_soc_dai *dai)
{
	struct snd_soc_codec *codec = dai->codec;
	struct twl4030_priv *twl4030 = snd_soc_codec_get_drvdata(codec);

	if (twl4030->master_substream == substream)
		twl4030->master_substream = twl4030->slave_substream;

	twl4030->slave_substream = NULL;

	/* If all streams are closed, or the remaining stream has not yet
	 * been configured than set the DAI as not configured. */
	if (!twl4030->master_substream)
		twl4030->configured = 0;
	 else if (!twl4030->master_substream->runtime->channels)
		twl4030->configured = 0;

	 /* If the closing substream had 4 channel, do the necessary cleanup */
	if (substream->runtime->channels == 4)
		twl4030_tdm_enable(codec, substream->stream, 0);
}

static int twl4030_hw_params(struct snd_pcm_substream *substream,
			     struct snd_pcm_hw_params *params,
			     struct snd_soc_dai *dai)
{
	struct snd_soc_codec *codec = dai->codec;
	struct twl4030_priv *twl4030 = snd_soc_codec_get_drvdata(codec);
	u8 mode, old_mode, format, old_format;

	 /* If the substream has 4 channel, do the necessary setup */
	if (params_channels(params) == 4) {
		format = twl4030_read(codec, TWL4030_REG_AUDIO_IF);
		mode = twl4030_read(codec, TWL4030_REG_CODEC_MODE);

		/* Safety check: are we in the correct operating mode and
		 * the interface is in TDM mode? */
		if ((mode & TWL4030_OPTION_1) &&
		    ((format & TWL4030_AIF_FORMAT) == TWL4030_AIF_FORMAT_TDM))
			twl4030_tdm_enable(codec, substream->stream, 1);
		else
			return -EINVAL;
	}

	if (twl4030->configured)
		/* Ignoring hw_params for already configured DAI */
		return 0;

	/* bit rate */
	old_mode = twl4030_read(codec,
				TWL4030_REG_CODEC_MODE) & ~TWL4030_CODECPDZ;
	mode = old_mode & ~TWL4030_APLL_RATE;

	switch (params_rate(params)) {
	case 8000:
		mode |= TWL4030_APLL_RATE_8000;
		break;
	case 11025:
		mode |= TWL4030_APLL_RATE_11025;
		break;
	case 12000:
		mode |= TWL4030_APLL_RATE_12000;
		break;
	case 16000:
		mode |= TWL4030_APLL_RATE_16000;
		break;
	case 22050:
		mode |= TWL4030_APLL_RATE_22050;
		break;
	case 24000:
		mode |= TWL4030_APLL_RATE_24000;
		break;
	case 32000:
		mode |= TWL4030_APLL_RATE_32000;
		break;
	case 44100:
		mode |= TWL4030_APLL_RATE_44100;
		break;
	case 48000:
		mode |= TWL4030_APLL_RATE_48000;
		break;
	case 96000:
		mode |= TWL4030_APLL_RATE_96000;
		break;
	default:
		dev_err(codec->dev, "%s: unknown rate %d\n", __func__,
			params_rate(params));
		return -EINVAL;
	}

	/* sample size */
	old_format = twl4030_read(codec, TWL4030_REG_AUDIO_IF);
	format = old_format;
	format &= ~TWL4030_DATA_WIDTH;
	switch (params_format(params)) {
	case SNDRV_PCM_FORMAT_S16_LE:
		format |= TWL4030_DATA_WIDTH_16S_16W;
		break;
	case SNDRV_PCM_FORMAT_S32_LE:
		format |= TWL4030_DATA_WIDTH_32S_24W;
		break;
	default:
		dev_err(codec->dev, "%s: unknown format %d\n", __func__,
			params_format(params));
		return -EINVAL;
	}

	if (format != old_format || mode != old_mode) {
		if (twl4030->codec_powered) {
			/*
			 * If the codec is powered, than we need to toggle the
			 * codec power.
			 */
			twl4030_codec_enable(codec, 0);
			twl4030_write(codec, TWL4030_REG_CODEC_MODE, mode);
			twl4030_write(codec, TWL4030_REG_AUDIO_IF, format);
			twl4030_codec_enable(codec, 1);
		} else {
			twl4030_write(codec, TWL4030_REG_CODEC_MODE, mode);
			twl4030_write(codec, TWL4030_REG_AUDIO_IF, format);
		}
	}

	/* Store the important parameters for the DAI configuration and set
	 * the DAI as configured */
	twl4030->configured = 1;
	twl4030->rate = params_rate(params);
	twl4030->sample_bits = hw_param_interval(params,
					SNDRV_PCM_HW_PARAM_SAMPLE_BITS)->min;
	twl4030->channels = params_channels(params);

	/* If both playback and capture streams are open, and one of them
	 * is setting the hw parameters right now (since we are here), set
	 * constraints to the other stream to match the current one. */
	if (twl4030->slave_substream)
		twl4030_constraints(twl4030, substream);

	return 0;
}

static int twl4030_set_dai_sysclk(struct snd_soc_dai *codec_dai, int clk_id,
				  unsigned int freq, int dir)
{
	struct snd_soc_codec *codec = codec_dai->codec;
	struct twl4030_priv *twl4030 = snd_soc_codec_get_drvdata(codec);

	switch (freq) {
	case 19200000:
	case 26000000:
	case 38400000:
		break;
	default:
		dev_err(codec->dev, "Unsupported HFCLKIN: %u\n", freq);
		return -EINVAL;
	}

	if ((freq / 1000) != twl4030->sysclk) {
		dev_err(codec->dev,
			"Mismatch in HFCLKIN: %u (configured: %u)\n",
			freq, twl4030->sysclk * 1000);
		return -EINVAL;
	}

	return 0;
}

static int twl4030_set_dai_fmt(struct snd_soc_dai *codec_dai, unsigned int fmt)
{
	struct snd_soc_codec *codec = codec_dai->codec;
	struct twl4030_priv *twl4030 = snd_soc_codec_get_drvdata(codec);
	u8 old_format, format;

	/* get format */
	old_format = twl4030_read(codec, TWL4030_REG_AUDIO_IF);
	format = old_format;

	/* set master/slave audio interface */
	switch (fmt & SND_SOC_DAIFMT_MASTER_MASK) {
	case SND_SOC_DAIFMT_CBM_CFM:
		format &= ~(TWL4030_AIF_SLAVE_EN);
		format &= ~(TWL4030_CLK256FS_EN);
		break;
	case SND_SOC_DAIFMT_CBS_CFS:
		format |= TWL4030_AIF_SLAVE_EN;
		format |= TWL4030_CLK256FS_EN;
		break;
	default:
		return -EINVAL;
	}

	/* interface format */
	format &= ~TWL4030_AIF_FORMAT;
	switch (fmt & SND_SOC_DAIFMT_FORMAT_MASK) {
	case SND_SOC_DAIFMT_I2S:
		format |= TWL4030_AIF_FORMAT_CODEC;
		break;
	case SND_SOC_DAIFMT_DSP_A:
		format |= TWL4030_AIF_FORMAT_TDM;
		break;
	default:
		return -EINVAL;
	}

	if (format != old_format) {
		if (twl4030->codec_powered) {
			/*
			 * If the codec is powered, than we need to toggle the
			 * codec power.
			 */
			twl4030_codec_enable(codec, 0);
			twl4030_write(codec, TWL4030_REG_AUDIO_IF, format);
			twl4030_codec_enable(codec, 1);
		} else {
			twl4030_write(codec, TWL4030_REG_AUDIO_IF, format);
		}
	}

	return 0;
}

static int twl4030_set_tristate(struct snd_soc_dai *dai, int tristate)
{
	struct snd_soc_codec *codec = dai->codec;
	u8 reg = twl4030_read(codec, TWL4030_REG_AUDIO_IF);

	if (tristate)
		reg |= TWL4030_AIF_TRI_EN;
	else
		reg &= ~TWL4030_AIF_TRI_EN;

	return twl4030_write(codec, TWL4030_REG_AUDIO_IF, reg);
}

/* In case of voice mode, the RX1 L(VRX) for downlink and the TX2 L/R
 * (VTXL, VTXR) for uplink has to be enabled/disabled. */
static void twl4030_voice_enable(struct snd_soc_codec *codec, int direction,
				 int enable)
{
	u8 reg, mask;

	reg = twl4030_read(codec, TWL4030_REG_OPTION);

	if (direction == SNDRV_PCM_STREAM_PLAYBACK)
		mask = TWL4030_ARXL1_VRX_EN;
	else
		mask = TWL4030_ATXL2_VTXL_EN | TWL4030_ATXR2_VTXR_EN;

	if (enable)
		reg |= mask;
	else
		reg &= ~mask;

	twl4030_write(codec, TWL4030_REG_OPTION, reg);
}

static int twl4030_voice_startup(struct snd_pcm_substream *substream,
				 struct snd_soc_dai *dai)
{
	struct snd_soc_codec *codec = dai->codec;
	struct twl4030_priv *twl4030 = snd_soc_codec_get_drvdata(codec);
	u8 mode;

	/* If the system master clock is not 26MHz, the voice PCM interface is
	 * not available.
	 */
	if (twl4030->sysclk != 26000) {
		dev_err(codec->dev,
			"%s: HFCLKIN is %u KHz, voice interface needs 26MHz\n",
			__func__, twl4030->sysclk);
		return -EINVAL;
	}

	/* If the codec mode is not option2, the voice PCM interface is not
	 * available.
	 */
	mode = twl4030_read(codec, TWL4030_REG_CODEC_MODE)
		& TWL4030_OPT_MODE;

	if (mode != TWL4030_OPTION_2) {
		dev_err(codec->dev, "%s: the codec mode is not option2\n",
			__func__);
		return -EINVAL;
	}

	return 0;
}

static void twl4030_voice_shutdown(struct snd_pcm_substream *substream,
				   struct snd_soc_dai *dai)
{
	struct snd_soc_codec *codec = dai->codec;

	/* Enable voice digital filters */
	twl4030_voice_enable(codec, substream->stream, 0);
}

static int twl4030_voice_hw_params(struct snd_pcm_substream *substream,
				   struct snd_pcm_hw_params *params,
				   struct snd_soc_dai *dai)
{
	struct snd_soc_codec *codec = dai->codec;
	struct twl4030_priv *twl4030 = snd_soc_codec_get_drvdata(codec);
	u8 old_mode, mode;

	/* Enable voice digital filters */
	twl4030_voice_enable(codec, substream->stream, 1);

	/* bit rate */
	old_mode = twl4030_read(codec,
				TWL4030_REG_CODEC_MODE) & ~TWL4030_CODECPDZ;
	mode = old_mode;

	switch (params_rate(params)) {
	case 8000:
		mode &= ~(TWL4030_SEL_16K);
		break;
	case 16000:
		mode |= TWL4030_SEL_16K;
		break;
	default:
		dev_err(codec->dev, "%s: unknown rate %d\n", __func__,
			params_rate(params));
		return -EINVAL;
	}

	if (mode != old_mode) {
		if (twl4030->codec_powered) {
			/*
			 * If the codec is powered, than we need to toggle the
			 * codec power.
			 */
			twl4030_codec_enable(codec, 0);
			twl4030_write(codec, TWL4030_REG_CODEC_MODE, mode);
			twl4030_codec_enable(codec, 1);
		} else {
			twl4030_write(codec, TWL4030_REG_CODEC_MODE, mode);
		}
	}

	return 0;
}

static int twl4030_voice_set_dai_sysclk(struct snd_soc_dai *codec_dai,
					int clk_id, unsigned int freq, int dir)
{
	struct snd_soc_codec *codec = codec_dai->codec;
	struct twl4030_priv *twl4030 = snd_soc_codec_get_drvdata(codec);

	if (freq != 26000000) {
		dev_err(codec->dev,
			"%s: HFCLKIN is %u KHz, voice interface needs 26MHz\n",
			__func__, freq / 1000);
		return -EINVAL;
	}
	if ((freq / 1000) != twl4030->sysclk) {
		dev_err(codec->dev,
			"Mismatch in HFCLKIN: %u (configured: %u)\n",
			freq, twl4030->sysclk * 1000);
		return -EINVAL;
	}
	return 0;
}

static int twl4030_voice_set_dai_fmt(struct snd_soc_dai *codec_dai,
				     unsigned int fmt)
{
	struct snd_soc_codec *codec = codec_dai->codec;
	struct twl4030_priv *twl4030 = snd_soc_codec_get_drvdata(codec);
	u8 old_format, format;

	/* get format */
	old_format = twl4030_read(codec, TWL4030_REG_VOICE_IF);
	format = old_format;

	/* set master/slave audio interface */
	switch (fmt & SND_SOC_DAIFMT_MASTER_MASK) {
	case SND_SOC_DAIFMT_CBM_CFM:
		format &= ~(TWL4030_VIF_SLAVE_EN);
		break;
	case SND_SOC_DAIFMT_CBS_CFS:
		format |= TWL4030_VIF_SLAVE_EN;
		break;
	default:
		return -EINVAL;
	}

	/* clock inversion */
	switch (fmt & SND_SOC_DAIFMT_INV_MASK) {
	case SND_SOC_DAIFMT_IB_NF:
		format &= ~(TWL4030_VIF_FORMAT);
		break;
	case SND_SOC_DAIFMT_NB_IF:
		format |= TWL4030_VIF_FORMAT;
		break;
	default:
		return -EINVAL;
	}

	if (format != old_format) {
		if (twl4030->codec_powered) {
			/*
			 * If the codec is powered, than we need to toggle the
			 * codec power.
			 */
			twl4030_codec_enable(codec, 0);
			twl4030_write(codec, TWL4030_REG_VOICE_IF, format);
			twl4030_codec_enable(codec, 1);
		} else {
			twl4030_write(codec, TWL4030_REG_VOICE_IF, format);
		}
	}

	return 0;
}

static int twl4030_voice_set_tristate(struct snd_soc_dai *dai, int tristate)
{
	struct snd_soc_codec *codec = dai->codec;
	u8 reg = twl4030_read(codec, TWL4030_REG_VOICE_IF);

	if (tristate)
		reg |= TWL4030_VIF_TRI_EN;
	else
		reg &= ~TWL4030_VIF_TRI_EN;

	return twl4030_write(codec, TWL4030_REG_VOICE_IF, reg);
}

#define TWL4030_RATES	 (SNDRV_PCM_RATE_8000_48000)
#define TWL4030_FORMATS	 (SNDRV_PCM_FMTBIT_S16_LE | SNDRV_PCM_FMTBIT_S32_LE)

static const struct snd_soc_dai_ops twl4030_dai_hifi_ops = {
	.startup	= twl4030_startup,
	.shutdown	= twl4030_shutdown,
	.hw_params	= twl4030_hw_params,
	.set_sysclk	= twl4030_set_dai_sysclk,
	.set_fmt	= twl4030_set_dai_fmt,
	.set_tristate	= twl4030_set_tristate,
};

static const struct snd_soc_dai_ops twl4030_dai_voice_ops = {
	.startup	= twl4030_voice_startup,
	.shutdown	= twl4030_voice_shutdown,
	.hw_params	= twl4030_voice_hw_params,
	.set_sysclk	= twl4030_voice_set_dai_sysclk,
	.set_fmt	= twl4030_voice_set_dai_fmt,
	.set_tristate	= twl4030_voice_set_tristate,
};

static struct snd_soc_dai_driver twl4030_dai[] = {
{
	.name = "twl4030-hifi",
	.playback = {
		.stream_name = "HiFi Playback",
		.channels_min = 2,
		.channels_max = 4,
		.rates = TWL4030_RATES | SNDRV_PCM_RATE_96000,
		.formats = TWL4030_FORMATS,
		.sig_bits = 24,},
	.capture = {
		.stream_name = "HiFi Capture",
		.channels_min = 2,
		.channels_max = 4,
		.rates = TWL4030_RATES,
		.formats = TWL4030_FORMATS,
		.sig_bits = 24,},
	.ops = &twl4030_dai_hifi_ops,
},
{
	.name = "twl4030-voice",
	.playback = {
		.stream_name = "Voice Playback",
		.channels_min = 1,
		.channels_max = 1,
		.rates = SNDRV_PCM_RATE_8000 | SNDRV_PCM_RATE_16000,
		.formats = SNDRV_PCM_FMTBIT_S16_LE,},
	.capture = {
		.stream_name = "Voice Capture",
		.channels_min = 1,
		.channels_max = 2,
		.rates = SNDRV_PCM_RATE_8000 | SNDRV_PCM_RATE_16000,
		.formats = SNDRV_PCM_FMTBIT_S16_LE,},
	.ops = &twl4030_dai_voice_ops,
},
};

static int twl4030_soc_probe(struct snd_soc_codec *codec)
{
	struct twl4030_priv *twl4030;

	twl4030 = devm_kzalloc(codec->dev, sizeof(struct twl4030_priv),
			       GFP_KERNEL);
	if (twl4030 == NULL) {
		dev_err(codec->dev, "Can not allocate memory\n");
		return -ENOMEM;
	}
	snd_soc_codec_set_drvdata(codec, twl4030);
	/* Set the defaults, and power up the codec */
	twl4030->sysclk = twl4030_audio_get_mclk() / 1000;

	twl4030_init_chip(codec);

	return 0;
}

static int twl4030_soc_remove(struct snd_soc_codec *codec)
{
	struct twl4030_priv *twl4030 = snd_soc_codec_get_drvdata(codec);
	struct twl4030_codec_data *pdata = twl4030->pdata;

	twl4030_set_bias_level(codec, SND_SOC_BIAS_OFF);

	if (pdata && pdata->hs_extmute && gpio_is_valid(pdata->hs_extmute_gpio))
		gpio_free(pdata->hs_extmute_gpio);

	return 0;
}

static struct snd_soc_codec_driver soc_codec_dev_twl4030 = {
	.probe = twl4030_soc_probe,
	.remove = twl4030_soc_remove,
	.read = twl4030_read,
	.write = twl4030_write,
	.set_bias_level = twl4030_set_bias_level,
	.idle_bias_off = true,

	.controls = twl4030_snd_controls,
	.num_controls = ARRAY_SIZE(twl4030_snd_controls),
	.dapm_widgets = twl4030_dapm_widgets,
	.num_dapm_widgets = ARRAY_SIZE(twl4030_dapm_widgets),
	.dapm_routes = intercon,
	.num_dapm_routes = ARRAY_SIZE(intercon),
};

static int twl4030_codec_probe(struct platform_device *pdev)
{
	return snd_soc_register_codec(&pdev->dev, &soc_codec_dev_twl4030,
				      twl4030_dai, ARRAY_SIZE(twl4030_dai));
}

static int twl4030_codec_remove(struct platform_device *pdev)
{
	snd_soc_unregister_codec(&pdev->dev);
	return 0;
}

MODULE_ALIAS("platform:twl4030-codec");

static struct platform_driver twl4030_codec_driver = {
	.probe		= twl4030_codec_probe,
	.remove		= twl4030_codec_remove,
	.driver		= {
		.name	= "twl4030-codec",
		.owner	= THIS_MODULE,
	},
};

module_platform_driver(twl4030_codec_driver);

MODULE_DESCRIPTION("ASoC TWL4030 codec driver");
MODULE_AUTHOR("Steve Sakoman");
MODULE_LICENSE("GPL");<|MERGE_RESOLUTION|>--- conflicted
+++ resolved
@@ -965,23 +965,7 @@
 		return -EBUSY;
 	}
 
-<<<<<<< HEAD
-	if (ucontrol->value.enumerated.item[0] >= e->items)
-		return -EINVAL;
-
-	val = ucontrol->value.enumerated.item[0] << e->shift_l;
-	mask = e->mask << e->shift_l;
-	if (e->shift_l != e->shift_r) {
-		if (ucontrol->value.enumerated.item[1] >= e->items)
-			return -EINVAL;
-		val |= ucontrol->value.enumerated.item[1] << e->shift_r;
-		mask |= e->mask << e->shift_r;
-	}
-
-	return snd_soc_update_bits(codec, e->reg, mask, val);
-=======
 	return snd_soc_put_enum_double(kcontrol, ucontrol);
->>>>>>> 40dde7e2
 }
 
 /*
